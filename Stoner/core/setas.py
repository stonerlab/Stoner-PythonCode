--- conflicted
+++ resolved
@@ -1,856 +1,852 @@
-#!/usr/bin/env python3
-# -*- coding: utf-8 -*-
-"""
-setas module provides the setas class for DataFile and friends
-"""
-__all__ = ["setas"]
-import re
-import copy
-import numpy as _np_
-
-from ..compat import string_types, int_types, index_types, _pattern_type
-from ..tools import AttributeStore, isIterable, typedList, isLikeList
-from .utils import decode_string
-
-from collections.abc import MutableMapping, Mapping
-
-
-class setas(MutableMapping):
-
-    """A Class that provides a mechanism for managing the column assignments in a DataFile like object.
-
-    Implements a MutableMapping bsed on the column_headers as the keys (with a few tweaks!).
-
-    Note:
-        Iterating over setas will return the column assignments rather than the standard mapping behaviour of iterating over the keys. Otherwise
-        the interface is essentially as a Mapping class.
-
-    Calling an existing setas instance and the constructor share the same signatgure:
-
-    setas("xyzuvw")
-    setas(["x"],["y"],["z"],["u"],["v"],["w"])
-    setas(x="column_1",y=3,column4="z")
-
-    Keyword Arguments:
-        _self (bool):
-            If True, make the call return a copy of the setas object, if False, return _object attribute, if None,
-            return None
-        reset (bool):
-            If False then preserve the existing set columns and simply add the new ones. Otherwise, clear all column
-            assignments before setting new ones (default).
-    """
-
-    def __init__(self, row=False, bless=None):
-        """Constructs the setas instance and sets an initial value.
-
-        Args:
-            ref (DataFile): Contains a reference to the owning DataFile instance
-
-        Keyword Arguments:
-            initial_val (string or list or dict): Initial values to set
-        """
-        self._row = row
-        self._cols = AttributeStore()
-        self._shape = tuple()
-        self._setas = list()
-        self._column_headers = typedList(string_types)
-        self._object = bless
-        self._col_defaults = {
-            2: {
-                "axes": 2,
-                "xcol": 0,
-                "ycol": [1],
-                "zcol": [],
-                "ucol": [],
-                "vcol": [],
-                "wcol": [],
-                "xerr": None,
-                "yerr": [],
-                "zerr": [],
-            },  # xy
-            3: {
-                "axes": 2,
-                "xcol": 0,
-                "ycol": [1],
-                "zcol": [],
-                "ucol": [],
-                "vcol": [],
-                "wcol": [],
-                "xerr": None,
-                "yerr": [2],
-                "zerr": [],
-            },  # xye
-            4: {
-                "axes": 2,
-                "xcol": 0,
-                "ycol": [2],
-                "zcol": [],
-                "ucol": [],
-                "vcol": [],
-                "wcol": [],
-                "xerr": 1,
-                "yerr": [3],
-                "zerr": [],
-            },  # xdye
-            5: {
-                "axes": 5,
-                "xcol": 0,
-                "ycol": [1],
-                "zcol": None,
-                "ucol": [2],
-                "vcol": [3],
-                "wcol": [4],
-                "xerr": None,
-                "yerr": [],
-                "zerr": [],
-            },  # xyuvw
-            6: {
-                "axes": 6,
-                "xcol": 0,
-                "ycol": [1],
-                "zcol": [2],
-                "ucol": [3],
-                "vcol": [4],
-                "wcol": [5],
-                "xerr": None,
-                "yerr": [],
-                "zerr": [],
-            },
-        }  # xyzuvw
-
-    def _prepare_call(self, args, kargs):
-        """Extract a value to be used to evaluate the setas attribute during a call."""
-        reset = kargs.pop("reset", True)
-        if not isinstance(reset, bool):
-            reset = True
-
-        if args:
-            value = args[0]
-            if isinstance(value, string_types):  # expand the number-code combos in value
-                if reset:
-                    self.setas = []
-                value = decode_string(value)
-            elif isinstance(value, setas):
-                if value is not self:
-                    value = value.setas
-                else:
-                    value = self._setas
-        else:
-            value = kargs
-            if reset:
-                self.setas = []
-        return value
-
-    @property
-    def _size(self):
-        """Calculate a size of the setas attribute."""
-        if len(self._shape) == 1 and self._row:
-            c = self._shape[0]
-        elif len(self._shape) == 1:
-            c = 1
-        elif len(self._shape) > 1:
-            c = self.shape[1]
-        else:
-            c = len(self._column_headers)
-        return c
-
-    @property
-    def _unique_headers(self):
-        """Return either a column header or an index if the column_header is duplicated."""
-        ret = []
-        for i, ch in enumerate(self.column_headers):
-            if ch not in ret:
-                ret.append(ch)
-            else:
-                ret.append(i)
-        return ret
-
-    @property
-    def clone(self):
-        """Create an exact copy of the current object."""
-        cls = self.__class__
-        new = cls()
-        for attr in self.__dict__:
-            if not callable(self.__dict__[attr]):
-                new.__dict__[attr] = copy.deepcopy(self.__dict__[attr])
-        return new
-
-    @property
-    def cols(self):
-        """Get the current column assignments."""
-        self._cols.update(self._get_cols())
-        return self._cols
-
-    @property
-    def x(self):
-        """Quick access to the x column number
-        Just a convenience read only property. If we want to change the setas.x
-        value we should use the setas(x=1,y=2) style call (so that reset can
-        be handled properly)
-        """
-        return self.cols["xcol"]
-
-    @property
-    def y(self):
-        """Quick access to the y column numbers list"""
-        return self.cols["ycol"]
-
-    @property
-    def z(self):
-        """Quick access to the z column numbers list"""
-        return self.cols["zcol"]
-
-    @property
-    def column_headers(self):
-        """Get the current column headers."""
-        c = self._size
-        l = len(self._column_headers)
-        if l < c:  # Extend the column headers if necessary
-            self._column_headers.extend(["Column {}".format(i + l) for i in range(c - l)])
-        return self._column_headers
-
-    @column_headers.setter
-    def column_headers(self, value):
-        """Set the colum headers."""
-        if isinstance(value, _np_.ndarray):  # Convert ndarray to list of strings
-            value = value.astype(str).tolist()
-        elif isinstance(value, string_types):  # Bare strings get turned into lists
-            value = [value]
-        self._column_headers = typedList(string_types, value)
-
-    @property
-    def not_set(self):
-        """Return a boolean array if not set."""
-        return _np_.array([x == "." for x in self._setas])
-
-    @property
-    def set(self):
-        """Return a boolean array if column is set."""
-        return ~self.not_set
-
-    @property
-    def setas(self):
-        """Guard the setas attribute."""
-        c = self._size
-        l = len(self._setas)
-        if c > l:
-            self._setas.extend(["."] * (c - l))
-        self._setas = self._setas[:c]
-        return self._setas
-
-    @setas.setter
-    def setas(self, value):
-        """Minimal attribute setter."""
-        self._setas = value
-
-    @property
-    def shape(self):
-        """Return the shape of the array that we think we are."""
-        return self._shape
-
-    @shape.setter
-    def shape(self, value):
-        """Update the note of our shape."""
-        value = tuple(value)
-        if 0 <= len(value) <= 2:
-            self._shape = tuple(value)
-        else:
-            raise AttributeError("shape attribute should be a 2-tuple not a {}-tuple".format(len(value)))
-
-    def __call__(self, *args, **kargs):
-        """Treat the current instance as a callable object and assign columns accordingly.
-
-        Variois forms of this method are accepted::
-
-        setas("xyzuvw")
-        setas(["x"],["y"],["z"],["u"],["v"],["w"])
-        setas(x="column_1",y=3,column4="z")
-
-        Keyword Arguments:
-            _self (bool):
-                If True, make the call return a copy of the setas object, if False, return _object attribute, if None,
-                return None
-            reset (bool):
-                If False then preserve the existing set columns and simply add the new ones. Otherwise, clear all column
-                assignments before setting new ones (default).
-        """
-        return_self = kargs.pop("_self", None)
-        if not (args or kargs):  # New - bare call to setas will return the current value.
-            return self.setas
-        if len(args) == 1 and isinstance(args[0], setas):
-            args = list(args)
-            args[0] = args[0].to_list()
-        if len(args) == 1 and not (isinstance(args[0], string_types + (setas,)) or isIterable(args[0])):
-            raise SyntaxError(
-                "setas should be called with eother a string, iterable object or setas object, not a {}".format(
-                    type(args[0])
-                )
-            )
-
-        # If reset is neither in kargs nor a False boolean, then clear the existing setas assignments
-        value = self._prepare_call(args, kargs)
-        _ = self.setas  # Forxce setas to be the right length
-        if isinstance(value, dict):
-            for k, v in value.items():
-                if isinstance(k, string_types) and len(k) == 1 and k in "xyzuvwdef":  # of the form x:column_name
-                    for v_item in self.find_col(v, force_list=True):
-                        try:
-                            self._setas[v_item] = k
-                        except (IndexError, KeyError):
-                            pass
-                elif (
-                    isinstance(k, index_types) and isinstance(v, string_types) and len(v) == 1 and v in "xyzuvwdef"
-                ):  # of the form column_name:x
-                    k = self.find_col(k)
-                    self._setas[k] = v
-                else:
-                    raise IndexError(
-                        "Unable to workout what do with {}:{} when setting the setas attribute.".format(k, v)
-                    )
-        elif isIterable(value):
-            if len(value) > self._size:
-                value = value[: self._size]
-            elif len(value) < self._size:
-                value = [v for v in value]  # Ensure value is now a list
-                value.extend(list("." * (self._size - len(value))))
-            value = value[: self._size]
-            for i, v in enumerate(value):
-                if v.lower() not in "xyzedfuvw.-":
-                    raise ValueError("Set as column element is invalid: {}".format(v))
-                if v != "-":
-                    self.setas[i] = v.lower()
-        else:
-            raise ValueError("Set as column string ended with a number")
-        self.cols.update(self._get_cols())
-        if return_self is None:
-            return None
-        if return_self:
-            return self
-        return self._object
-
-    def __contains__(self, item):
-        """Use getitem to test for membership. Either column assignments or column index types are tested."""
-        try:
-            _ = self[item]
-        except (IndexError, KeyError, ValueError):
-            return False
-        return True
-
-    def __delitem__(self, name):
-        """Unset either by column index or column assignment.
-
-        Equivalent to unsetting the same object."""
-        self.unset(name)
-
-    def __eq__(self, other):
-        """Checks to see if this is the same object, or has the same headers and the same setas values."""
-        ret = False
-        if isinstance(other, string_types):  # Expand strings and convert to list
-            other = [c for c in decode_string(other)]
-        if not isinstance(other, setas):  # Ok, need to check whether items match
-            if isIterable(other) and len(other) <= self._size:
-                for m in self.setas[len(other) :]:  # Check that if other is short we don't have assignments there
-                    if m != ".":
-                        return False
-                for o, m in zip(other, self.setas):
-                    if o != m:  # Look for mis-matched assignments
-                        return False
-                return True
-            else:  # If other is longer then we can't matchj
-                return False
-        elif id(self) == id(other):
-            ret = True
-        else:
-            ret = self.column_headers == other.column_headers and self.setas == other.setas
-        return ret
-
-    def __getattr__(self, name):
-        """Try to see if attribute name is a key in self.cols and return that instead."""
-        if name != "_cols" and name in self._cols:
-            return self._cols[name]
-        return getattr(super(setas, self), name)
-
-    def __getitem__(self, name):
-        """Permit the setas attribute to be treated like either a list or a dictionary.
-
-        Args:
-            name (int, slice or string): if *name* is an integer or a slice, return the column type
-                of the corresponding column(s). If a string, should be a single letter
-                from the set x,y,z,u,v,w,d,e,f - if so returns the corresponding
-                column(s)
-
-        Returns:
-            Either a single letter x,y,z,u,v,w,d,e or f, or a list of letters if used in
-            list mode, or a single coliumn name or list of names if used in dictionary mode.
-        """
-        if isinstance(name, string_types) and len(name) == 1 and name in "xyzuvwdef.-":
-            ret = self.to_dict()[name]
-            if len(ret) == 1:
-                ret = ret[0]
-        elif isinstance(name, string_types) and len(name) == 2 and name[0] == "#" and name[1] in "xyzuvwdef.-":
-            ret = list()
-            name = name[1]
-            s = 0
-            while name in self._setas[s:]:
-                s = self._setas.index(name) + 1
-                ret.append(s - 1)
-            if len(ret) == 1:
-                ret = ret[0]
-        elif isinstance(name, index_types):
-            ret = self.setas[self.find_col(name)]
-        elif isinstance(name, slice):
-            indices = name.indices(len(self.setas))
-            name = range(*indices)
-            ret = [self[x] for x in name]
-        elif isIterable(name):
-            ret = [self[x] for x in name]
-        else:
-            raise IndexError("{} was not found in the setas attribute.".format(name))
-        return ret
-
-    def __iter__(self):
-        """Iterate over thew column assignments.
-
-        .. warn::
-
-            This class does not follow standard Mapping semantics - iterating iterates over the values and not the items.
-        """
-        _ = self.setas  # Force setas to fix size
-        for c in self._setas:
-            yield c
-
-    def __ne__(self, other):
-        """!= is the same as no ==."""
-        return not self.__eq__(other)
-
-    def __setitem__(self, name, value):
-        """Allow setting of the setas variable like a dictionary or a list.
-
-        Args:
-            name (string or int): If name is a string, it should be in the set x,y,z,u,v,w,d,e or f
-                and value should be a column index type. If name is an integer, then value should be
-                a single letter string in the set above.
-            value (integer or column index): See above.
-        """
-        if isLikeList(name):  # Sipport indexing with a list like object
-            if isLikeList(value) and len(value) == len(name):
-                for n, v in zip(name, value):
-                    self._setas[n] = v
-            else:
-                for n in name:
-                    self[n] = value
-        elif isinstance(name, string_types) and len(name) == 1 and name in "xyzuvwdef.-":  # indexing by single letter
-            for c in self.find_col(value, force_list=True):
-                self._setas[c] = name
-        elif (
-            isinstance(name, index_types)
-            and isinstance(value, string_types)
-            and len(value) == 1
-            and value in "xyzuvwdef.-"
-        ):
-            for c in self.find_col(name, force_list=True):
-                self.setas[c] = value
-        else:
-            raise IndexError(f"Failed to set setas as couldn't workout what todo with setas[{name}] = {value}")
-
-    def __len__(self):
-        """Return our own length."""
-        return self._size
-
-    def __repr__(self):
-        """Our representation is as a list of the values."""
-        return self.setas.__repr__()
-
-    def __str__(self):
-        """Our string representation is just fromed by joing the assingments together."""
-        # Quick string conversion routine
-        return "".join(self.setas)
-
-    #################################################################################################################
-    #############################   Operator Methods ################################################################
-
-    def __add_core__(self, new, other):
-        """Allow the user to add a dictionary to setas to add extra columns."""
-        if not isinstance(other, dict):
-            try:
-                tmp = self.clone
-                tmp(other)
-                other = tmp.to_dict()
-            except Exception:
-                return NotImplemented
-        for k, v in other.items():
-            if isinstance(k, string_types) and len(k) == 1 and k in "xyzuvwdef":  # of the form x:column_name
-                for v in new.find_col(v, force_list=True):
-                    new._setas[v] = k
-            elif (
-                isinstance(k, index_types) and isinstance(v, string_types) and len(v) == 1 and v in "xyzuvwdef"
-            ):  # of the form column_name:x
-                k = new.find_col(k)
-                new._setas[k] = v
-            else:
-                raise IndexError("Unable to workout what do with {}:{} when setting the setas attribute.".format(k, v))
-        return new
-
-    def __add__(self, other):
-        """Jump to the core."""
-        new = self.clone
-        return self.__add_core__(new, other)
-
-    def __iadd__(self, other):
-        """Jump to the core."""
-        new = self
-        return self.__add_core__(new, other)
-
-    def __sub_core__(self, new, other):
-        """Implement subtracting either column indices or x,y,z,d,e,f,u,v,w for the current setas."""
-        if isinstance(other, string_types) and len(other) == 1 and other in "xyzuvwdef":
-            while True:
-                try:
-                    new._setas[new._setas.index(other)] = "."
-                except ValueError:
-                    break
-            return new
-        elif isinstance(other, index_types):
-            try:
-                new._setas[new.find_col(other)] = "."
-                return new
-            except KeyError:
-                other = new.clone(other, _self=True)
-
-        if isinstance(other, Mapping):
-            me = new.to_dict()
-            other = new.clone(other, _self=True).to_dict()
-            for k, v in other.items():
-                v = [v] if not isinstance(v, list) else v
-                if k in me:
-                    for header in v:
-                        if header in me[k]:
-                            if isinstance(me[k], list):
-                                me[k].remove(header)
-                            else:
-                                me[k] = ""
-                        else:
-                            raise ValueError("{} is not set as {}".format(header, k))
-                        if len(me[k]) == 0:
-                            del me[k]
-                else:
-                    raise ValueError("No column is set as {}".format(k))
-            new.clear()
-            new(me)
-            return new
-<<<<<<< HEAD
-        elif isIterable(other):
-=======
-        if isiterable(other):
->>>>>>> bd84a75c
-            for o in other:
-                new = self.__sub_core__(new, o)
-                if new is NotImplemented:
-                    return NotImplemented
-            return new
-        return NotImplemented
-
-    def __sub__(self, other):
-        """Jump to the core."""
-        new = self.clone
-        return self.__sub_core__(new, other)
-
-    def __isub__(self, other):
-        """Jump to the core."""
-        new = self
-        return self.__sub_core__(new, other)
-
-    def find_col(self, col, force_list=False):
-        """Indexes the column headers in order to locate a column of data.shape.
-
-        Indexing can be by supplying an integer, a string, a regular experssion, a slice or a list of any of the above.
-
-        -   Integer indices are simply checked to ensure that they are in range
-        -   String indices are first checked for an exact match against a column header
-            if that fails they are then compiled to a regular expression and the first
-            match to a column header is taken.
-        -   A regular expression index is simply matched against the column headers and the
-            first match found is taken. This allows additional regular expression options
-            such as case insensitivity.
-        -   A slice index is converted to a list of integers and processed as below
-        -   A list index returns the results of feading each item in the list at :py:meth:`find_col`
-            in turn.
-
-        Args:
-            col (int, a string, a re, a slice or a list):  Which column(s) to retuirn indices for.
-
-        Keyword Arguments:
-            force_list (bool): Force the output always to be a list. Mainly for internal use only
-
-        Returns:
-            The matching column index as an integer or a KeyError
-        """
-        if isinstance(col, int_types):  # col is an int so pass on
-            if col >= len(self.column_headers):
-                raise IndexError("Attempting to index a non - existant column {}".format(col))
-            if col < 0:
-                col = col % len(self.column_headers)
-        elif isinstance(col, string_types):  # Ok we have a string
-            col = str(col)
-            if col in self.column_headers:  # and it is an exact string match
-                col = self.column_headers.index(col)
-            else:  # ok we'll try for a regular expression
-                test = re.compile(col)
-                possible = [x for x in self.column_headers if test.search(x)]
-                if not possible:
-                    try:
-                        col = int(col)
-                    except ValueError:
-                        raise KeyError(
-                            'Unable to find any possible column matches for "{} in {}"'.format(
-                                col, self.column_headers
-                            )
-                        )
-                    if col < 0 or col >= self.data.shape[1]:
-                        raise KeyError("Column index out of range")
-                else:
-                    col = self.column_headers.index(possible[0])
-        elif isinstance(col, _pattern_type):
-            test = col
-            possible = [x for x in self.column_headers if test.search(x)]
-            if not possible:
-                raise KeyError("Unable to find any possible column matches for {}".format(col.pattern))
-            else:
-                col = self.find_col(possible)
-        elif isinstance(col, slice):
-            indices = col.indices(self.shape[1])
-            col = range(*indices)
-            col = self.find_col(col)
-        elif isIterable(col):
-            col = [self.find_col(x) for x in col]
-        else:
-            raise TypeError("Column index must be an integer, string, list or slice, not a {}".format(type(col)))
-        if force_list and not isinstance(col, list):
-            col = [col]
-        return col
-
-    def clear(self):
-        """"Clear the current setas attrbute.
-
-        Notes:
-            Equivalent to doing :py:meth:`setas.unset` with no argument.
-        """
-        self.unset()
-
-    def get(self, name, default=None):  # pylint:  disable=arguments-differ
-        """Implement a get method."""
-        try:
-            return self[name]
-        except (IndexError, KeyError):
-            if default is not None:
-                return default
-            else:
-                raise KeyError("{} is not in setas and no default was given.".format(name))
-
-    def keys(self):
-        """Mapping keys are the same as iterating over the unique headers"""
-        for c in self._unique_headers:
-            yield c
-
-    def values(self):
-        """Mapping values are the same as iterating over setas."""
-        for v in self.setas:
-            yield v
-
-    def items(self):
-        """Mapping items iterates over keys and values."""
-        for k, v in zip(self._unique_headers, self.setas):
-            yield k, v
-
-    def pop(self, name, default=None):  # pylint:  disable=arguments-differ
-        """Implement a get method."""
-        try:
-            ret = self[name]
-            self.unset(name)
-            return ret
-        except (IndexError, KeyError):
-            if default is not None:
-                return default
-            raise KeyError("{} is not in setas and no default was given.".format(name))
-
-    def popitem(self):
-        for c in "xdyezfuvw":
-            if c in self:
-                v = self[c]
-                self.unset(c)
-                return (c, v)
-        raise KeyError("No columns set in setas!")
-
-    def setdefault(self, name, default=None):  # pylint:  disable=arguments-differ
-        """Implement a setdefault method."""
-        try:
-            return self[name]
-        except (IndexError, KeyError):
-            self[name] = default
-            return default
-
-    def unset(self, what=None):
-        """Remove column settings from the setas attribute in  method call.
-
-        Parameters:
-            what (str,iterable,dict or None): What to unset.
-
-        Notes:
-            The *what* parameter determines what to unset, possible values are:
-
-            -   A single lets from *xyzuvwdef* - all column assignments of the corresponding type are unset
-            -   A column index type - all matching columns are unset
-            -   A list or other iterable of the above - all matching entries are unset
-            -   None - all setas assignments are cleared.
-        """
-        if what is None:
-            self.setas = []
-            _ = self.setas
-        else:
-            self -= what
-
-    def update(self, other=(), **kwds):  # pylint:  disable=arguments-differ
-        """Replace any assignments in self with assignments from other."""
-        if isinstance(other, setas):
-            other = other.to_dict()
-        elif isinstance(other, tuple) and len(other) == 0:
-            other = kwds
-        else:
-            try:
-                other = dict(other)
-            except (ValueError, TypeError):
-                raise TypeError("setas.update requires a dictionary not a {}".format(type(other)))
-        vals = list(other.values())
-        keys = list(other.keys())
-        for k in "xyzuvwdef":
-            if k in other:
-                try:
-                    c = self[k]
-                    self[c] = "."
-                except (KeyError, IndexError):
-                    pass
-                self[k] = other[k]
-            elif k in vals:
-                try:
-                    c = self[k]
-                    self[c] = "."
-                except IndexError:
-                    pass
-                self[k] = keys[vals.index(k)]
-        return self
-
-    def to_dict(self):
-        """Return the setas attribute as a dictionary.
-
-        If multiple columns are assigned to the same type, then the column names are
-        returned as a list. If column headers are duplicated"""
-        ret = dict()
-        for (k, ch) in zip(self._setas, self._unique_headers):
-            if k != ".":
-                if k in ret:
-                    ret[k].append(ch)
-                else:
-                    ret[k] = [ch]
-        for k in ret:
-            if len(ret[k]) == 1:
-                ret[k] = ret[k][0]
-        return ret
-
-    def to_list(self):
-        """Returns the setas attribute as a list of letter types."""
-        return list(self)
-
-    def to_string(self, encode=False):
-        """"Return the setas attribute encoded as a string, optionally replacing runs of 3 or more identical characters with a precediung digit."""
-        expanded = "".join(self)
-        if encode:
-            pat = re.compile(r"((.)\2{2,9})")
-            while True:
-                res = pat.search(expanded)
-                if not res:
-                    break
-                start, stop = res.span()
-                let = str(stop - start) + res.group(2)
-                expanded = expanded[:start] + let + expanded[stop:]
-        return expanded
-
-    def _get_cols(self, what=None, startx=0, no_guess=False):
-        """Uses the setas attribute to work out which columns to use for x,y,z etc.
-
-        Keyword Arguments:
-            what (string): Returns either xcol, ycol, zcol, ycols,xcols rather than the full dictionary
-            startx (int): Start looking for x columns at this column.
-        Returns:
-            A single integer, a list of integers or a dictionary of all columns.
-        """
-        # Do the xcolumn and xerror first. If only one x column then special case to reset startx to get any
-        # y columns
-        if self.setas.count("x") == 1:
-            xcol = self.setas.index("x")
-            maxcol = len(self.setas) + 1
-            startx = 0
-            xerr = self.setas.index("d") if "d" in self.setas else None
-        elif self.setas.count("x") > 1:
-            xcol = self.setas[startx:].index("x") + startx
-            startx = xcol
-            try:
-                maxcol = self.setas[xcol + 1 :].index("x") + xcol + 1
-            except ValueError:
-                maxcol = len(self.setas)
-            xerr = self.setas[startx:maxcol].index("d") if "d" in self.setas[startx:maxcol] else None
-        else:
-            xcol = None
-            maxcol = len(self.setas) + 1
-            startx = 0
-            xerr = None
-
-        # No longer enforce ordering of yezf - allow them to appear in any order.
-        columns = {"y": [], "e": [], "z": [], "f": [], "u": [], "v": [], "w": []}
-        for ix, lett in enumerate(self.setas[startx:maxcol]):
-            if lett in columns:
-                columns[lett].append(ix + startx)
-
-        if xcol is None:
-            axes = 0
-        elif not columns["y"]:
-            axes = 1
-        elif not columns["z"]:
-            axes = 2
-        else:
-            axes = 3
-        if axes == 2 and len(columns["u"]) * len(columns["v"]) > 0:
-            axes = 4
-        elif axes == 3:
-            if len(columns["u"]) * len(columns["v"]) * len(columns["w"]) > 0:
-                axes = 6
-            elif len(columns["u"]) * len(columns["v"]) > 0:
-                axes = 5
-
-        ret = AttributeStore()
-        ret.update({"axes": axes, "xcol": xcol, "xerr": xerr})
-
-        for ck, rk in {
-            "y": "ycol",
-            "z": "zcol",
-            "e": "yerr",
-            "f": "zerr",
-            "u": "ucol",
-            "v": "vcol",
-            "w": "wcol",
-        }.items():
-            ret[rk] = columns[ck]
-
-        if axes == 0 and len(self.shape) >= 2 and self.shape[1] in self._col_defaults and not no_guess:
-            ret = self._col_defaults[self.shape[1]]
-        for n in ["xcol", "xerr", "ycol", "yerr", "zcol", "zerr", "ucol", "vcol", "wcol", "axes"]:
-            ret[f"has_{n}"] = not (ret[n] is None or (isinstance(ret[n], list) and not ret[n]))
-
-        ret["has_uvw"] = ret["has_ucol"] & ret["has_vcol"] & ret["has_wcol"]
-
-        if what in ["xcol", "xerr"]:
-            ret = ret[what]
-        elif what in ("ycol", "zcol", "ucol", "vcol", "wcol", "yerr", "zerr"):
-            ret = ret[what][0]
-        elif what in ("ycols", "zcols", "ucols", "vcols", "wcols", "yerrs", "zerrs"):
-            ret = ret[what[0:-1]]
-        return ret
+#!/usr/bin/env python3
+# -*- coding: utf-8 -*-
+"""
+setas module provides the setas class for DataFile and friends
+"""
+__all__ = ["setas"]
+import re
+import copy
+import numpy as _np_
+
+from ..compat import string_types, int_types, index_types, _pattern_type
+from ..tools import AttributeStore, isIterable, typedList, isLikeList
+from .utils import decode_string
+
+from collections.abc import MutableMapping, Mapping
+
+
+class setas(MutableMapping):
+
+    """A Class that provides a mechanism for managing the column assignments in a DataFile like object.
+
+    Implements a MutableMapping bsed on the column_headers as the keys (with a few tweaks!).
+
+    Note:
+        Iterating over setas will return the column assignments rather than the standard mapping behaviour of iterating over the keys. Otherwise
+        the interface is essentially as a Mapping class.
+
+    Calling an existing setas instance and the constructor share the same signatgure:
+
+    setas("xyzuvw")
+    setas(["x"],["y"],["z"],["u"],["v"],["w"])
+    setas(x="column_1",y=3,column4="z")
+
+    Keyword Arguments:
+        _self (bool):
+            If True, make the call return a copy of the setas object, if False, return _object attribute, if None,
+            return None
+        reset (bool):
+            If False then preserve the existing set columns and simply add the new ones. Otherwise, clear all column
+            assignments before setting new ones (default).
+    """
+
+    def __init__(self, row=False, bless=None):
+        """Constructs the setas instance and sets an initial value.
+
+        Args:
+            ref (DataFile): Contains a reference to the owning DataFile instance
+
+        Keyword Arguments:
+            initial_val (string or list or dict): Initial values to set
+        """
+        self._row = row
+        self._cols = AttributeStore()
+        self._shape = tuple()
+        self._setas = list()
+        self._column_headers = typedList(string_types)
+        self._object = bless
+        self._col_defaults = {
+            2: {
+                "axes": 2,
+                "xcol": 0,
+                "ycol": [1],
+                "zcol": [],
+                "ucol": [],
+                "vcol": [],
+                "wcol": [],
+                "xerr": None,
+                "yerr": [],
+                "zerr": [],
+            },  # xy
+            3: {
+                "axes": 2,
+                "xcol": 0,
+                "ycol": [1],
+                "zcol": [],
+                "ucol": [],
+                "vcol": [],
+                "wcol": [],
+                "xerr": None,
+                "yerr": [2],
+                "zerr": [],
+            },  # xye
+            4: {
+                "axes": 2,
+                "xcol": 0,
+                "ycol": [2],
+                "zcol": [],
+                "ucol": [],
+                "vcol": [],
+                "wcol": [],
+                "xerr": 1,
+                "yerr": [3],
+                "zerr": [],
+            },  # xdye
+            5: {
+                "axes": 5,
+                "xcol": 0,
+                "ycol": [1],
+                "zcol": None,
+                "ucol": [2],
+                "vcol": [3],
+                "wcol": [4],
+                "xerr": None,
+                "yerr": [],
+                "zerr": [],
+            },  # xyuvw
+            6: {
+                "axes": 6,
+                "xcol": 0,
+                "ycol": [1],
+                "zcol": [2],
+                "ucol": [3],
+                "vcol": [4],
+                "wcol": [5],
+                "xerr": None,
+                "yerr": [],
+                "zerr": [],
+            },
+        }  # xyzuvw
+
+    def _prepare_call(self, args, kargs):
+        """Extract a value to be used to evaluate the setas attribute during a call."""
+        reset = kargs.pop("reset", True)
+        if not isinstance(reset, bool):
+            reset = True
+
+        if args:
+            value = args[0]
+            if isinstance(value, string_types):  # expand the number-code combos in value
+                if reset:
+                    self.setas = []
+                value = decode_string(value)
+            elif isinstance(value, setas):
+                if value is not self:
+                    value = value.setas
+                else:
+                    value = self._setas
+        else:
+            value = kargs
+            if reset:
+                self.setas = []
+        return value
+
+    @property
+    def _size(self):
+        """Calculate a size of the setas attribute."""
+        if len(self._shape) == 1 and self._row:
+            c = self._shape[0]
+        elif len(self._shape) == 1:
+            c = 1
+        elif len(self._shape) > 1:
+            c = self.shape[1]
+        else:
+            c = len(self._column_headers)
+        return c
+
+    @property
+    def _unique_headers(self):
+        """Return either a column header or an index if the column_header is duplicated."""
+        ret = []
+        for i, ch in enumerate(self.column_headers):
+            if ch not in ret:
+                ret.append(ch)
+            else:
+                ret.append(i)
+        return ret
+
+    @property
+    def clone(self):
+        """Create an exact copy of the current object."""
+        cls = self.__class__
+        new = cls()
+        for attr in self.__dict__:
+            if not callable(self.__dict__[attr]):
+                new.__dict__[attr] = copy.deepcopy(self.__dict__[attr])
+        return new
+
+    @property
+    def cols(self):
+        """Get the current column assignments."""
+        self._cols.update(self._get_cols())
+        return self._cols
+
+    @property
+    def x(self):
+        """Quick access to the x column number
+        Just a convenience read only property. If we want to change the setas.x
+        value we should use the setas(x=1,y=2) style call (so that reset can
+        be handled properly)
+        """
+        return self.cols["xcol"]
+
+    @property
+    def y(self):
+        """Quick access to the y column numbers list"""
+        return self.cols["ycol"]
+
+    @property
+    def z(self):
+        """Quick access to the z column numbers list"""
+        return self.cols["zcol"]
+
+    @property
+    def column_headers(self):
+        """Get the current column headers."""
+        c = self._size
+        l = len(self._column_headers)
+        if l < c:  # Extend the column headers if necessary
+            self._column_headers.extend(["Column {}".format(i + l) for i in range(c - l)])
+        return self._column_headers
+
+    @column_headers.setter
+    def column_headers(self, value):
+        """Set the colum headers."""
+        if isinstance(value, _np_.ndarray):  # Convert ndarray to list of strings
+            value = value.astype(str).tolist()
+        elif isinstance(value, string_types):  # Bare strings get turned into lists
+            value = [value]
+        self._column_headers = typedList(string_types, value)
+
+    @property
+    def not_set(self):
+        """Return a boolean array if not set."""
+        return _np_.array([x == "." for x in self._setas])
+
+    @property
+    def set(self):
+        """Return a boolean array if column is set."""
+        return ~self.not_set
+
+    @property
+    def setas(self):
+        """Guard the setas attribute."""
+        c = self._size
+        l = len(self._setas)
+        if c > l:
+            self._setas.extend(["."] * (c - l))
+        self._setas = self._setas[:c]
+        return self._setas
+
+    @setas.setter
+    def setas(self, value):
+        """Minimal attribute setter."""
+        self._setas = value
+
+    @property
+    def shape(self):
+        """Return the shape of the array that we think we are."""
+        return self._shape
+
+    @shape.setter
+    def shape(self, value):
+        """Update the note of our shape."""
+        value = tuple(value)
+        if 0 <= len(value) <= 2:
+            self._shape = tuple(value)
+        else:
+            raise AttributeError("shape attribute should be a 2-tuple not a {}-tuple".format(len(value)))
+
+    def __call__(self, *args, **kargs):
+        """Treat the current instance as a callable object and assign columns accordingly.
+
+        Variois forms of this method are accepted::
+
+        setas("xyzuvw")
+        setas(["x"],["y"],["z"],["u"],["v"],["w"])
+        setas(x="column_1",y=3,column4="z")
+
+        Keyword Arguments:
+            _self (bool):
+                If True, make the call return a copy of the setas object, if False, return _object attribute, if None,
+                return None
+            reset (bool):
+                If False then preserve the existing set columns and simply add the new ones. Otherwise, clear all column
+                assignments before setting new ones (default).
+        """
+        return_self = kargs.pop("_self", None)
+        if not (args or kargs):  # New - bare call to setas will return the current value.
+            return self.setas
+        if len(args) == 1 and isinstance(args[0], setas):
+            args = list(args)
+            args[0] = args[0].to_list()
+        if len(args) == 1 and not (isinstance(args[0], string_types + (setas,)) or isIterable(args[0])):
+            raise SyntaxError(
+                "setas should be called with eother a string, iterable object or setas object, not a {}".format(
+                    type(args[0])
+                )
+            )
+
+        # If reset is neither in kargs nor a False boolean, then clear the existing setas assignments
+        value = self._prepare_call(args, kargs)
+        _ = self.setas  # Forxce setas to be the right length
+        if isinstance(value, dict):
+            for k, v in value.items():
+                if isinstance(k, string_types) and len(k) == 1 and k in "xyzuvwdef":  # of the form x:column_name
+                    for v_item in self.find_col(v, force_list=True):
+                        try:
+                            self._setas[v_item] = k
+                        except (IndexError, KeyError):
+                            pass
+                elif (
+                    isinstance(k, index_types) and isinstance(v, string_types) and len(v) == 1 and v in "xyzuvwdef"
+                ):  # of the form column_name:x
+                    k = self.find_col(k)
+                    self._setas[k] = v
+                else:
+                    raise IndexError(
+                        "Unable to workout what do with {}:{} when setting the setas attribute.".format(k, v)
+                    )
+        elif isIterable(value):
+            if len(value) > self._size:
+                value = value[: self._size]
+            elif len(value) < self._size:
+                value = [v for v in value]  # Ensure value is now a list
+                value.extend(list("." * (self._size - len(value))))
+            value = value[: self._size]
+            for i, v in enumerate(value):
+                if v.lower() not in "xyzedfuvw.-":
+                    raise ValueError("Set as column element is invalid: {}".format(v))
+                if v != "-":
+                    self.setas[i] = v.lower()
+        else:
+            raise ValueError("Set as column string ended with a number")
+        self.cols.update(self._get_cols())
+        if return_self is None:
+            return None
+        if return_self:
+            return self
+        return self._object
+
+    def __contains__(self, item):
+        """Use getitem to test for membership. Either column assignments or column index types are tested."""
+        try:
+            _ = self[item]
+        except (IndexError, KeyError, ValueError):
+            return False
+        return True
+
+    def __delitem__(self, name):
+        """Unset either by column index or column assignment.
+
+        Equivalent to unsetting the same object."""
+        self.unset(name)
+
+    def __eq__(self, other):
+        """Checks to see if this is the same object, or has the same headers and the same setas values."""
+        ret = False
+        if isinstance(other, string_types):  # Expand strings and convert to list
+            other = [c for c in decode_string(other)]
+        if not isinstance(other, setas):  # Ok, need to check whether items match
+            if isIterable(other) and len(other) <= self._size:
+                for m in self.setas[len(other) :]:  # Check that if other is short we don't have assignments there
+                    if m != ".":
+                        return False
+                for o, m in zip(other, self.setas):
+                    if o != m:  # Look for mis-matched assignments
+                        return False
+                return True
+            else:  # If other is longer then we can't matchj
+                return False
+        elif id(self) == id(other):
+            ret = True
+        else:
+            ret = self.column_headers == other.column_headers and self.setas == other.setas
+        return ret
+
+    def __getattr__(self, name):
+        """Try to see if attribute name is a key in self.cols and return that instead."""
+        if name != "_cols" and name in self._cols:
+            return self._cols[name]
+        return getattr(super(setas, self), name)
+
+    def __getitem__(self, name):
+        """Permit the setas attribute to be treated like either a list or a dictionary.
+
+        Args:
+            name (int, slice or string): if *name* is an integer or a slice, return the column type
+                of the corresponding column(s). If a string, should be a single letter
+                from the set x,y,z,u,v,w,d,e,f - if so returns the corresponding
+                column(s)
+
+        Returns:
+            Either a single letter x,y,z,u,v,w,d,e or f, or a list of letters if used in
+            list mode, or a single coliumn name or list of names if used in dictionary mode.
+        """
+        if isinstance(name, string_types) and len(name) == 1 and name in "xyzuvwdef.-":
+            ret = self.to_dict()[name]
+            if len(ret) == 1:
+                ret = ret[0]
+        elif isinstance(name, string_types) and len(name) == 2 and name[0] == "#" and name[1] in "xyzuvwdef.-":
+            ret = list()
+            name = name[1]
+            s = 0
+            while name in self._setas[s:]:
+                s = self._setas.index(name) + 1
+                ret.append(s - 1)
+            if len(ret) == 1:
+                ret = ret[0]
+        elif isinstance(name, index_types):
+            ret = self.setas[self.find_col(name)]
+        elif isinstance(name, slice):
+            indices = name.indices(len(self.setas))
+            name = range(*indices)
+            ret = [self[x] for x in name]
+        elif isIterable(name):
+            ret = [self[x] for x in name]
+        else:
+            raise IndexError("{} was not found in the setas attribute.".format(name))
+        return ret
+
+    def __iter__(self):
+        """Iterate over thew column assignments.
+
+        .. warn::
+
+            This class does not follow standard Mapping semantics - iterating iterates over the values and not the items.
+        """
+        _ = self.setas  # Force setas to fix size
+        for c in self._setas:
+            yield c
+
+    def __ne__(self, other):
+        """!= is the same as no ==."""
+        return not self.__eq__(other)
+
+    def __setitem__(self, name, value):
+        """Allow setting of the setas variable like a dictionary or a list.
+
+        Args:
+            name (string or int): If name is a string, it should be in the set x,y,z,u,v,w,d,e or f
+                and value should be a column index type. If name is an integer, then value should be
+                a single letter string in the set above.
+            value (integer or column index): See above.
+        """
+        if isLikeList(name):  # Sipport indexing with a list like object
+            if isLikeList(value) and len(value) == len(name):
+                for n, v in zip(name, value):
+                    self._setas[n] = v
+            else:
+                for n in name:
+                    self[n] = value
+        elif isinstance(name, string_types) and len(name) == 1 and name in "xyzuvwdef.-":  # indexing by single letter
+            for c in self.find_col(value, force_list=True):
+                self._setas[c] = name
+        elif (
+            isinstance(name, index_types)
+            and isinstance(value, string_types)
+            and len(value) == 1
+            and value in "xyzuvwdef.-"
+        ):
+            for c in self.find_col(name, force_list=True):
+                self.setas[c] = value
+        else:
+            raise IndexError(f"Failed to set setas as couldn't workout what todo with setas[{name}] = {value}")
+
+    def __len__(self):
+        """Return our own length."""
+        return self._size
+
+    def __repr__(self):
+        """Our representation is as a list of the values."""
+        return self.setas.__repr__()
+
+    def __str__(self):
+        """Our string representation is just fromed by joing the assingments together."""
+        # Quick string conversion routine
+        return "".join(self.setas)
+
+    #################################################################################################################
+    #############################   Operator Methods ################################################################
+
+    def __add_core__(self, new, other):
+        """Allow the user to add a dictionary to setas to add extra columns."""
+        if not isinstance(other, dict):
+            try:
+                tmp = self.clone
+                tmp(other)
+                other = tmp.to_dict()
+            except Exception:
+                return NotImplemented
+        for k, v in other.items():
+            if isinstance(k, string_types) and len(k) == 1 and k in "xyzuvwdef":  # of the form x:column_name
+                for v in new.find_col(v, force_list=True):
+                    new._setas[v] = k
+            elif (
+                isinstance(k, index_types) and isinstance(v, string_types) and len(v) == 1 and v in "xyzuvwdef"
+            ):  # of the form column_name:x
+                k = new.find_col(k)
+                new._setas[k] = v
+            else:
+                raise IndexError("Unable to workout what do with {}:{} when setting the setas attribute.".format(k, v))
+        return new
+
+    def __add__(self, other):
+        """Jump to the core."""
+        new = self.clone
+        return self.__add_core__(new, other)
+
+    def __iadd__(self, other):
+        """Jump to the core."""
+        new = self
+        return self.__add_core__(new, other)
+
+    def __sub_core__(self, new, other):
+        """Implement subtracting either column indices or x,y,z,d,e,f,u,v,w for the current setas."""
+        if isinstance(other, string_types) and len(other) == 1 and other in "xyzuvwdef":
+            while True:
+                try:
+                    new._setas[new._setas.index(other)] = "."
+                except ValueError:
+                    break
+            return new
+        elif isinstance(other, index_types):
+            try:
+                new._setas[new.find_col(other)] = "."
+                return new
+            except KeyError:
+                other = new.clone(other, _self=True)
+
+        if isinstance(other, Mapping):
+            me = new.to_dict()
+            other = new.clone(other, _self=True).to_dict()
+            for k, v in other.items():
+                v = [v] if not isinstance(v, list) else v
+                if k in me:
+                    for header in v:
+                        if header in me[k]:
+                            if isinstance(me[k], list):
+                                me[k].remove(header)
+                            else:
+                                me[k] = ""
+                        else:
+                            raise ValueError("{} is not set as {}".format(header, k))
+                        if len(me[k]) == 0:
+                            del me[k]
+                else:
+                    raise ValueError("No column is set as {}".format(k))
+            new.clear()
+            new(me)
+            return new
+        if isIterable(other):
+            for o in other:
+                new = self.__sub_core__(new, o)
+                if new is NotImplemented:
+                    return NotImplemented
+            return new
+        return NotImplemented
+
+    def __sub__(self, other):
+        """Jump to the core."""
+        new = self.clone
+        return self.__sub_core__(new, other)
+
+    def __isub__(self, other):
+        """Jump to the core."""
+        new = self
+        return self.__sub_core__(new, other)
+
+    def find_col(self, col, force_list=False):
+        """Indexes the column headers in order to locate a column of data.shape.
+
+        Indexing can be by supplying an integer, a string, a regular experssion, a slice or a list of any of the above.
+
+        -   Integer indices are simply checked to ensure that they are in range
+        -   String indices are first checked for an exact match against a column header
+            if that fails they are then compiled to a regular expression and the first
+            match to a column header is taken.
+        -   A regular expression index is simply matched against the column headers and the
+            first match found is taken. This allows additional regular expression options
+            such as case insensitivity.
+        -   A slice index is converted to a list of integers and processed as below
+        -   A list index returns the results of feading each item in the list at :py:meth:`find_col`
+            in turn.
+
+        Args:
+            col (int, a string, a re, a slice or a list):  Which column(s) to retuirn indices for.
+
+        Keyword Arguments:
+            force_list (bool): Force the output always to be a list. Mainly for internal use only
+
+        Returns:
+            The matching column index as an integer or a KeyError
+        """
+        if isinstance(col, int_types):  # col is an int so pass on
+            if col >= len(self.column_headers):
+                raise IndexError("Attempting to index a non - existant column {}".format(col))
+            if col < 0:
+                col = col % len(self.column_headers)
+        elif isinstance(col, string_types):  # Ok we have a string
+            col = str(col)
+            if col in self.column_headers:  # and it is an exact string match
+                col = self.column_headers.index(col)
+            else:  # ok we'll try for a regular expression
+                test = re.compile(col)
+                possible = [x for x in self.column_headers if test.search(x)]
+                if not possible:
+                    try:
+                        col = int(col)
+                    except ValueError:
+                        raise KeyError(
+                            'Unable to find any possible column matches for "{} in {}"'.format(
+                                col, self.column_headers
+                            )
+                        )
+                    if col < 0 or col >= self.data.shape[1]:
+                        raise KeyError("Column index out of range")
+                else:
+                    col = self.column_headers.index(possible[0])
+        elif isinstance(col, _pattern_type):
+            test = col
+            possible = [x for x in self.column_headers if test.search(x)]
+            if not possible:
+                raise KeyError("Unable to find any possible column matches for {}".format(col.pattern))
+            else:
+                col = self.find_col(possible)
+        elif isinstance(col, slice):
+            indices = col.indices(self.shape[1])
+            col = range(*indices)
+            col = self.find_col(col)
+        elif isIterable(col):
+            col = [self.find_col(x) for x in col]
+        else:
+            raise TypeError("Column index must be an integer, string, list or slice, not a {}".format(type(col)))
+        if force_list and not isinstance(col, list):
+            col = [col]
+        return col
+
+    def clear(self):
+        """"Clear the current setas attrbute.
+
+        Notes:
+            Equivalent to doing :py:meth:`setas.unset` with no argument.
+        """
+        self.unset()
+
+    def get(self, name, default=None):  # pylint:  disable=arguments-differ
+        """Implement a get method."""
+        try:
+            return self[name]
+        except (IndexError, KeyError):
+            if default is not None:
+                return default
+            else:
+                raise KeyError("{} is not in setas and no default was given.".format(name))
+
+    def keys(self):
+        """Mapping keys are the same as iterating over the unique headers"""
+        for c in self._unique_headers:
+            yield c
+
+    def values(self):
+        """Mapping values are the same as iterating over setas."""
+        for v in self.setas:
+            yield v
+
+    def items(self):
+        """Mapping items iterates over keys and values."""
+        for k, v in zip(self._unique_headers, self.setas):
+            yield k, v
+
+    def pop(self, name, default=None):  # pylint:  disable=arguments-differ
+        """Implement a get method."""
+        try:
+            ret = self[name]
+            self.unset(name)
+            return ret
+        except (IndexError, KeyError):
+            if default is not None:
+                return default
+            raise KeyError("{} is not in setas and no default was given.".format(name))
+
+    def popitem(self):
+        for c in "xdyezfuvw":
+            if c in self:
+                v = self[c]
+                self.unset(c)
+                return (c, v)
+        raise KeyError("No columns set in setas!")
+
+    def setdefault(self, name, default=None):  # pylint:  disable=arguments-differ
+        """Implement a setdefault method."""
+        try:
+            return self[name]
+        except (IndexError, KeyError):
+            self[name] = default
+            return default
+
+    def unset(self, what=None):
+        """Remove column settings from the setas attribute in  method call.
+
+        Parameters:
+            what (str,iterable,dict or None): What to unset.
+
+        Notes:
+            The *what* parameter determines what to unset, possible values are:
+
+            -   A single lets from *xyzuvwdef* - all column assignments of the corresponding type are unset
+            -   A column index type - all matching columns are unset
+            -   A list or other iterable of the above - all matching entries are unset
+            -   None - all setas assignments are cleared.
+        """
+        if what is None:
+            self.setas = []
+            _ = self.setas
+        else:
+            self -= what
+
+    def update(self, other=(), **kwds):  # pylint:  disable=arguments-differ
+        """Replace any assignments in self with assignments from other."""
+        if isinstance(other, setas):
+            other = other.to_dict()
+        elif isinstance(other, tuple) and len(other) == 0:
+            other = kwds
+        else:
+            try:
+                other = dict(other)
+            except (ValueError, TypeError):
+                raise TypeError("setas.update requires a dictionary not a {}".format(type(other)))
+        vals = list(other.values())
+        keys = list(other.keys())
+        for k in "xyzuvwdef":
+            if k in other:
+                try:
+                    c = self[k]
+                    self[c] = "."
+                except (KeyError, IndexError):
+                    pass
+                self[k] = other[k]
+            elif k in vals:
+                try:
+                    c = self[k]
+                    self[c] = "."
+                except IndexError:
+                    pass
+                self[k] = keys[vals.index(k)]
+        return self
+
+    def to_dict(self):
+        """Return the setas attribute as a dictionary.
+
+        If multiple columns are assigned to the same type, then the column names are
+        returned as a list. If column headers are duplicated"""
+        ret = dict()
+        for (k, ch) in zip(self._setas, self._unique_headers):
+            if k != ".":
+                if k in ret:
+                    ret[k].append(ch)
+                else:
+                    ret[k] = [ch]
+        for k in ret:
+            if len(ret[k]) == 1:
+                ret[k] = ret[k][0]
+        return ret
+
+    def to_list(self):
+        """Returns the setas attribute as a list of letter types."""
+        return list(self)
+
+    def to_string(self, encode=False):
+        """"Return the setas attribute encoded as a string, optionally replacing runs of 3 or more identical characters with a precediung digit."""
+        expanded = "".join(self)
+        if encode:
+            pat = re.compile(r"((.)\2{2,9})")
+            while True:
+                res = pat.search(expanded)
+                if not res:
+                    break
+                start, stop = res.span()
+                let = str(stop - start) + res.group(2)
+                expanded = expanded[:start] + let + expanded[stop:]
+        return expanded
+
+    def _get_cols(self, what=None, startx=0, no_guess=False):
+        """Uses the setas attribute to work out which columns to use for x,y,z etc.
+
+        Keyword Arguments:
+            what (string): Returns either xcol, ycol, zcol, ycols,xcols rather than the full dictionary
+            startx (int): Start looking for x columns at this column.
+        Returns:
+            A single integer, a list of integers or a dictionary of all columns.
+        """
+        # Do the xcolumn and xerror first. If only one x column then special case to reset startx to get any
+        # y columns
+        if self.setas.count("x") == 1:
+            xcol = self.setas.index("x")
+            maxcol = len(self.setas) + 1
+            startx = 0
+            xerr = self.setas.index("d") if "d" in self.setas else None
+        elif self.setas.count("x") > 1:
+            xcol = self.setas[startx:].index("x") + startx
+            startx = xcol
+            try:
+                maxcol = self.setas[xcol + 1 :].index("x") + xcol + 1
+            except ValueError:
+                maxcol = len(self.setas)
+            xerr = self.setas[startx:maxcol].index("d") if "d" in self.setas[startx:maxcol] else None
+        else:
+            xcol = None
+            maxcol = len(self.setas) + 1
+            startx = 0
+            xerr = None
+
+        # No longer enforce ordering of yezf - allow them to appear in any order.
+        columns = {"y": [], "e": [], "z": [], "f": [], "u": [], "v": [], "w": []}
+        for ix, lett in enumerate(self.setas[startx:maxcol]):
+            if lett in columns:
+                columns[lett].append(ix + startx)
+
+        if xcol is None:
+            axes = 0
+        elif not columns["y"]:
+            axes = 1
+        elif not columns["z"]:
+            axes = 2
+        else:
+            axes = 3
+        if axes == 2 and len(columns["u"]) * len(columns["v"]) > 0:
+            axes = 4
+        elif axes == 3:
+            if len(columns["u"]) * len(columns["v"]) * len(columns["w"]) > 0:
+                axes = 6
+            elif len(columns["u"]) * len(columns["v"]) > 0:
+                axes = 5
+
+        ret = AttributeStore()
+        ret.update({"axes": axes, "xcol": xcol, "xerr": xerr})
+
+        for ck, rk in {
+            "y": "ycol",
+            "z": "zcol",
+            "e": "yerr",
+            "f": "zerr",
+            "u": "ucol",
+            "v": "vcol",
+            "w": "wcol",
+        }.items():
+            ret[rk] = columns[ck]
+
+        if axes == 0 and len(self.shape) >= 2 and self.shape[1] in self._col_defaults and not no_guess:
+            ret = self._col_defaults[self.shape[1]]
+        for n in ["xcol", "xerr", "ycol", "yerr", "zcol", "zerr", "ucol", "vcol", "wcol", "axes"]:
+            ret[f"has_{n}"] = not (ret[n] is None or (isinstance(ret[n], list) and not ret[n]))
+
+        ret["has_uvw"] = ret["has_ucol"] & ret["has_vcol"] & ret["has_wcol"]
+
+        if what in ["xcol", "xerr"]:
+            ret = ret[what]
+        elif what in ("ycol", "zcol", "ucol", "vcol", "wcol", "yerr", "zerr"):
+            ret = ret[what][0]
+        elif what in ("ycols", "zcols", "ucols", "vcols", "wcols", "yerrs", "zerrs"):
+            ret = ret[what[0:-1]]
+        return ret