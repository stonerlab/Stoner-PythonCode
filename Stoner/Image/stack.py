# -*- coding: utf-8 -*-
"""Provide variants of :class:`Stoner.Image.ImageFolder` that store images efficiently in 3D numpy arrays."""
__all__ = ["ImageStackMixin", "ImageStack", "ImageStack"]
import warnings

import numpy as np

from ..compat import string_types, int_types
from ..core.exceptions import assertion

from ..Core import regexpDict, typeHintedDict
from ..folders import DiskBasedFolderMixin, baseFolder

from .core import ImageArray, ImageFile
from .folders import ImageFolder, ImageFolderMixin

IM_SIZE = (512, 672)  # Standard Kerr image size
AN_IM_SIZE = (554, 672)  # Kerr image with annotation not cropped


def _load_ImageArray(f, **kargs):
    """Create and image array."""
    kargs.pop("Img_num", None)  # REemove img_num if it exists
    return ImageArray(f, **kargs)


class ImageStackMixin:

    """Implement an interface for a baseFolder to store images in a 3D numpy array for faster access."""

    _defaults = {"type": ImageFile}

    def __init__(self, *args, **kargs):
        """Initialise an ImageStack's pricate data and provide a type argument."""
        self._stack = np.ma.atleast_3d(ImageArray([])).reshape((0, 0, 0)).view(ImageArray)
        self._metadata = regexpDict()
        self._public_attrs_store = regexpDict()
        self._names = list()
        self._sizes = np.array([], dtype=int).reshape(0, 2)

        if not len(args):
            super().__init__(**kargs)
            return None  # No further initialisation
        other = args[0]
        if isinstance(other, ImageStackMixin):
            super().__init__(*args[1:], **kargs)
            self._stack = other._stack
            self._metadata = other._metadata
            self._names = other._names
            self._sizes = other._sizes
        elif isinstance(other, ImageFolder):  # ImageFolder can already init from itself
            super().__init__(*args, **kargs)
        elif (
            isinstance(other, np.ndarray) and other.ndim == 3
        ):  # Initialise with 3D numpy array, first coordinate is number of images
            super().__init__(*args[1:], **kargs)
            self.imarray = other
            self._sizes = np.ones((other.shape[0], 2), dtype=int) * other.shape[1:]
            self._names = [f"Untitled-{d}" for d in range(other.shape[0])]
            for n in self._names:
                self._metadata[n] = typeHintedDict()
        elif isinstance(other, list):
            try:
                other = [ImageFile(i) for i in other]
            except (TypeError, ValueError, RuntimeError) as err:
                raise ValueError("Failed to initialise ImageStack with list input") from err
            super().__init__(*args[1:], **kargs)
            for ot in other:
                self.append(ot)

        else:
            super().__init__(*args, **kargs)

    def __lookup__(self, name):
        """Stub for other classes to implement.

        Parameters:
            name(str): Name of an object

        Returns:
            A key in whatever form the :py:meth:`baseFolder.__getter__` will accept.

        Note:
            We're in the base class here, so we don't call super() if we can't handle this, then we're stuffed!
        """
        if isinstance(name, int_types):
            try:
                self._stack[:, :, name]
            except IndexError as err:
                raise KeyError(f"{name} is out of range for accessing the ImageStack.") from err
            return name
        if name not in self.__names__():
            name = self._metadata.__lookup__(name)
        return list(self._metadata.keys()).index(name)  # return the matching index of the name

    def __names__(self):
        """Stub method to return a list of names of all objects that can be indexed for __getter__.

        Note:
            We're in the base class here, so we don't call super() if we can't handle this, then we're stuffed!
        """
        return list(self._metadata.keys())

    def __getter__(self, name, instantiate=True):
        """Stub method to do whatever is needed to transform a key to a metadataObject.

        Parameters:
            name (key type): The canonical mapping key to get the dataObject. By default
                the baseFolder class uses a :py:class:`regexpDict` to store objects in.

        Keyword Arguments:
            instantiate (bool): If True (default) then always return a metadataObject. If False,
                the __getter__ method may return a key that can be used by it later to actually get the
                metadataObject. If None, then will return whatever is helf in the object cache, either
                instance or name.

        Returns:
            (metadataObject): The metadataObject

            Note:
            We're in the base class here, so we don't call super() if we can't handle this, then we're stuffed!


        """
        try:
            idx = self.__lookup__(name)
        except KeyError:
            # If we don't seem to have the name then see if we can fall back to something else like a
            #  DiskBasedFolderMixin
            return super().__getter__(name, instantiate)
        if isinstance(instantiate, bool) and not instantiate:
            return self.__names__()[idx]
        instance = self._instantiate(idx)
        return self._update_from_object_attrs(instance)

    def __setter__(self, name, value, force_insert=False):
        """Stub to setting routine to store a metadataObject.

        Parameters:
            name (string):
                the named object to write - may be an existing or new name
            value (metadataObject):
                the value to store.

        Note:
            We're in the base class here, so we don't call super() if we can't handle this, then we're stuffed!
        """
        if isinstance(name, int_types):
            try:
                name = self.__names__()[name]
            except IndexError:
                name = self.make_name(value)
        if name is None:
            name = self.make_name(value)
        try:
            if force_insert:
                raise KeyError("Fake force insert")
            idx = self.__lookup__(name)
        except KeyError:  # Ok we're appending here
            if isinstance(value, string_types):  # Append with a filename, call __getter__
                value = self.__getter__(value, instantiate=True)  # self.__getter__ will also insert if necessary
                return None
            idx = len(self)
            return self.__inserter__(idx, name, value)
        if not isinstance(value, self.type):
            value = self.type(value)
        self._sizes[idx] = value.shape
        self._metadata[name] = value.metadata
        _public_attrs = {}
        for attr in value._public_attrs.keys():
            if attr in ["data", "image", "metadata"]:
                continue  # skip attrs I already handle
            _public_attrs[attr] = getattr(value, attr, None)
        self._public_attrs_store[name] = _public_attrs
        value = getattr(value, "image", value)
        mask = getattr(value, "mask", np.zeros_like(value, dtype=bool))
        row, col = value.shape
        pag = len(self._sizes)
        new_size = self.max_size + (pag,)
        if new_size[2] == 1:
            dtype = value.dtype
        else:
            dtype = None
        self._resize_stack(new_size, dtype=dtype)
        self._stack[:row, :col, idx] = value
        self._stack.mask = np.ma.getmaskarray(self._stack)
        self._stack.mask[:row, :col, idx] = mask

    def __inserter__(self, ix, name, value):
        """Provide an efficient insert into the stack.

        The default implementation is rather slow about inserting since it has to clear the data folder and then
        rebuild it entry by entry. This does
        a simple insert."""
        value = ImageFile(value)  # ensure we have some metadata
        self._names.insert(ix, name)
        self._metadata[name] = value.metadata
        self._sizes = np.insert(self._sizes, ix, value.shape, axis=0)  # pylint: disable=no-member
        new_size = self.max_size + (len(self._names),)
        if new_size[2] == 1:
<<<<<<< HEAD
            dtype = value.dtype  # pylint: disable=no-member
=======
            dtype = value.image.dtype
>>>>>>> 2e0b0417
        else:
            dtype = None
        self._resize_stack(new_size, dtype=dtype)
        stack_mask = np.insert(np.ma.getmaskarray(self._stack), ix, np.zeros(self.max_size, dtype=bool), axis=2)
        self._stack = np.insert(self._stack, ix, np.zeros(self.max_size), axis=2).view(ImageArray)
        self._stack.mask = stack_mask
        self._stack = self._stack[: new_size[0], : new_size[1], : new_size[2]]
        value = value.data
        row, col = value.shape
        self._stack[:row, :col, ix] = value
        self._stack.mask[:row, :col, ix] = np.ma.getmaskarray(value)
        _public_attrs = {}
        for attr in value._public_attrs.keys():
            if attr in ["data", "image", "metadata"]:
                continue  # skip attrs I already handle
            _public_attrs[attr] = getattr(value, attr, None)
        self._public_attrs_store[name] = _public_attrs

    def __deleter__(self, ix):
        """Delete an object from the baseFolder.

        Parameters:
            ix(str): Index to delete, should be within +- the lengthe length of the folder.

        Note:
            We're in the base class here, so we don't call super() if we can't handle this, then we're stuffed!

        """
        idx = self.__lookup__(ix)
        name = list(self.__names__())[idx]
        del self._metadata[name]
        self._stack = np.delete(self._stack, idx, axis=2)
        del self._names[idx]
        self._sizes = np.delete(self._sizes, ix, axis=0)

    def __clear__(self):
        """Clear all stored :py:class:`Stoner.Core.metadataObject` instances stored.

        Note:
            We're in the base class here, so we don't call super() if we can't handle this, then we're stuffed!

        """
        self._metadata = regexpDict()
        self._stack = np.ma.atleast_3d(ImageArray([])).reshape((0, 0, 0)).view(ImageArray)

    ###########################################################################
    ###################      Special methods     ##############################

    def __floordiv__(self, other):
        """Calculate and XMCD ratio on the images."""
        if not isinstance(other, ImageStackMixin):
            return NotImplemented
        if self._stack.dtype != other._stack.dtype:
            raise ValueError(
                "Only ImageFiles with the same type of underlying image data can be used to calculate an XMCD ratio."
                + "Mismatch is {self._stack.dtype} vs {other._stack.dtype}"
            )
        if self._stack.dtype.kind != "f":
            ret = self.clone.convert(float)
            other = other.clone.convert(float)
        else:
            ret = self.clone
        if other._stack.shape != ret._stack.shape:
            raise ValueError(
                "Only image stacks that are the same shape can be used to calaculate XMCD data"
                + f" - passed {ret._stack.shape} and {other._stack.shape}"
            )
        ret._stack = (ret._stack - other._stack) / (ret._stack + other._stack)

        return ret

    ###########################################################################
    ###################      Private methods     ##############################

    def _instantiate(self, idx):
        """Reconstructs the data type."""
        r, c = self._sizes[idx]
        if issubclass(
            self.type, ImageArray
        ):  # IF the underlying type is an ImageArray, then return as a view with extra metadata
            tmp = self._stack[:r, :c, idx].view(type=self.type)
        else:  # Otherwise it must be something with a data attribute
            tmp = self.type(self._stack[:r, :c, idx])
        name = self.__names__()[idx]
        tmp.metadata = self._metadata[name]
        tmp._fromstack = True
        if name in self._public_attrs_store:
            for attr, value in self._public_attrs_store[name].items():
                setattr(tmp, attr, value)
        if tmp.filename == "":
            tmp.filename = self.__names__()[idx]
        return tmp

    def _resize_stack(self, new_size, dtype=None):
        """Create a new stack with a new size."""
        old_size = self._stack.shape
        assertion(isinstance(self._stack, ImageArray), f"Trying to resize a non-image array {type(self._stack)}")
        if old_size == new_size:
            return new_size
        if dtype is None:
            dtype = self._stack.dtype
        row, col, pag = tuple([min(o, n) for o, n in zip(old_size, new_size)])

        new = np.ma.zeros(new_size, dtype=dtype).view(ImageArray)
        new[:row, :col, :pag] = self._stack[:row, :col, :pag]
        new.mask = np.ma.getmaskarray(self._stack)[:row, :col, :pag]
        self._stack = new
        return row, col, pag

    ###########################################################################
    ################### Properties of ImageStack ##############################

    @property
    def imarray(self):
        """Produce the 3D stack of images - as [image,x,y]."""
        return np.transpose(self._stack, (2, 0, 1))

    @imarray.setter
    def imarray(self, value):
        """Set the 3D stack of images - as [image,x,y]."""
        value = np.ma.atleast_3d(value)
        self._stack = np.transpose(value, (1, 2, 0)).view(ImageArray)

    @property
    def max_size(self):
        """Get the biggest image dimensions in the stack."""
        if np.prod(self._sizes.shape) == 0:
            return (0, 0)
        return (self._sizes[:, 0].max(), self._sizes[:, 1].max())

    @property
    def shape(self):
        """Return the stack shape - after re-ordering the indices."""
        x, y, z = self._stack.shape
        return (z, x, y)

    ###########################################################################
    ###################         Public  methods         #######################

    def convert(self, dtype, force_copy=False, uniform=False, normalise=True):
        """Convert an image to the requested data-type.

        Warnings are issued in case of precision loss, or when negative values
        are clipped during conversion to unsigned integer types (sign loss).

        Floating point values are expected to be normalized and will be clipped
        to the range [0.0, 1.0] or [-1.0, 1.0] when converting to unsigned or
        signed integers respectively.

        Numbers are not shifted to the negative side when converting from
        unsigned to signed integer types. Negative values will be clipped when
        converting to unsigned integers.

        Parameters:
            image (ndarray):
                    Input image.
            dtype (dtype)
                Target data-type.
            force_copy (bool):
                Force a copy of the data, irrespective of its current dtype.
            uniform (bool):
                Uniformly quantize the floating point range to the integer range.
                By default (uniform=False) floating point values are scaled and
                rounded to the nearest integers, which minimizes back and forth
                conversion errors.
            normalise (bool):
                When converting from int types to float normalise the resulting array
                by the maximum allowed value of the int type.

        References:
            1.  DirectX data conversion rules.
                http://msdn.microsoft.com/en-us/library/windows/desktop/dd607323%28v=vs.85%29.aspx
            2,  Data Conversions.
                In "OpenGL ES 2.0 Specification v2.0.25", pp 7-8. Khronos Group, 2010.
            3,  Proper treatment of pixels as integers. A.W. Path.
                In "Graphics Gems I", pp 249-256. Morgan Kaufmann, 1990.
            4,  Dirty Pixels. J. Blinn.
                In "Jim Blinn's corner: Dirty Pixels", pp 47-57. Morgan Kaufmann, 1998.
        """
        from .imagefuncs import convert

        # Actually this is just a pass through for the imagefuncs.convert routine
        mask = self._stack.mask
        self._stack = convert(self._stack, dtype, force_copy=force_copy, uniform=uniform, normalise=normalise).view(
            type(self._stack)
        )
        self._stack.mask = mask
        return self

    def asfloat(self, normalise=True, clip=False, clip_negative=False, **kargs):
        """Convert stack to floating point type.

        Keyword Arguments:
            normalise(bool):
                normalise the image to the max value of current int type
            clip(bool):
                clip resulting range to values between -1 and 1
            clip_negative(bool):
                clip range further to 0,1

        Notes:
            Analogous behaviour to ImageFile.asfloat()

            If currently an int type and normalise then floats will be normalised
            to the maximum allowed value of the int type.
            If currently a float type then no change occurs.
            If clip_negative then clip values outside the range 0,1

        """
        if self.imarray.dtype.kind == "f":
            pass
        else:
            self.convert(dtype=np.float64, normalise=normalise)
        if "clip_neg" in kargs:
            warnings.warn(
                "clip_neg argument renamed to clip_negative in ImageStack. This will cause an error in future"
                + "versions of the Stoner Package."
            )
            clip_negative = kargs.pop("clip_neg")
        if clip or clip_negative:
            self.each.clip_intensity(clip_negative=clip_negative)
        return self

    def dtype_limits(self, clip_negative=True):
        """Return intensity limits, i.e. (min, max) tuple, of imarray dtype.

        Keyword Arguments:
            clip_negative(bool):
                If True, clip the negative range (i.e. return 0 for min intensity)
                even if the image dtype allows negative values.

        Returns:
            (imin,imax) (tuple):
                Lower and upper intensity limits.
        """
        ret = self[0].dtype_limits
        if clip_negative:
            ret = [max(0, x) for x in ret]
        return ret

    ###########################################################################
    ################### Deprecated Compatibility methods #######################

    def correct_drifts(self, refindex, threshold=0.005, upsample_factor=50, box=None):
        """Align images to correct for image drift.

        Pass through to ImageArray.corret_drift.

        Arg:
            refindex: int or str
                index or name of the reference image to use for zero drift
        Keyword Arguments:
            threshold(float): see ImageArray.correct_drift
            upsample_factor(int): see ImageArray.correct_drift
            box: see ImageArray.correct_drift

        """
        warnings.warn("correct_drift is a deprecated method for an image stack - consider using align.")
        ref = self[refindex]
        self.apply_all("correct_drift", ref, threshold=threshold, upsample_factor=upsample_factor, box=box)

    def crop_stack(self, box):
        """Crop the imagestack to a box.

        Args:
            box(array or list of type int):
                [xmin,xmax,ymin,ymax]

        Returns:
            (ImageStack):
                cropped images
        """
        warnings.warn("crop_stack is deprecated - sam effect can be achieved with crop(box)")
        self.each.crop(box)

    def show(self):
        """Pass through to :py:meth:`Stoner.Image.ImageFolder.view`."""
        warnings.warn("show() is deprecated in favour of ImageFolder.view()")
        return self.view()


class StackAnalysisMixin:

    """Add some analysis capability to ImageStack.

    These functions may override :py:class:`Stoner,Image.ImageFile` functions but do them efficiently for a numpy
    stack of images.
    """

    def subtract(self, background):
        """Subtract a background image (or index) from all images in the stack.

        Arguments:
            background (int, str or 2D array):
                Background image to index

        Returns:
            (ImageStack):
                The modified image stack.

        Notes:
            Method changed for v0.10 to not normalise or clip the data.
            The background image is scaled by the ratio of the mean pixel values of the unmasked
            region in the background image.
        """
        if isinstance(background, (str, int)):
            bg = self[self.__lookup__(background)]
        else:
            bg = background
        if isinstance(bg, ImageFile):
            bg = bg.image
        bg = bg.view(ImageArray)
        bgmask = ~bg.mask
        bgmean = bg[bgmask].mean()
        for i in range(len(self)):
            im_mean = self._stack[:, :, i][bgmask].mean()
            self._stack[:, :, i] -= bg * im_mean / bgmean
        return self


class ImageStack(StackAnalysisMixin, ImageStackMixin, ImageFolderMixin, DiskBasedFolderMixin, baseFolder):

    """An alternative implementation of an image stack based on baseFolder."""
<|MERGE_RESOLUTION|>--- conflicted
+++ resolved
@@ -1,528 +1,524 @@
-# -*- coding: utf-8 -*-
-"""Provide variants of :class:`Stoner.Image.ImageFolder` that store images efficiently in 3D numpy arrays."""
-__all__ = ["ImageStackMixin", "ImageStack", "ImageStack"]
-import warnings
-
-import numpy as np
-
-from ..compat import string_types, int_types
-from ..core.exceptions import assertion
-
-from ..Core import regexpDict, typeHintedDict
-from ..folders import DiskBasedFolderMixin, baseFolder
-
-from .core import ImageArray, ImageFile
-from .folders import ImageFolder, ImageFolderMixin
-
-IM_SIZE = (512, 672)  # Standard Kerr image size
-AN_IM_SIZE = (554, 672)  # Kerr image with annotation not cropped
-
-
-def _load_ImageArray(f, **kargs):
-    """Create and image array."""
-    kargs.pop("Img_num", None)  # REemove img_num if it exists
-    return ImageArray(f, **kargs)
-
-
-class ImageStackMixin:
-
-    """Implement an interface for a baseFolder to store images in a 3D numpy array for faster access."""
-
-    _defaults = {"type": ImageFile}
-
-    def __init__(self, *args, **kargs):
-        """Initialise an ImageStack's pricate data and provide a type argument."""
-        self._stack = np.ma.atleast_3d(ImageArray([])).reshape((0, 0, 0)).view(ImageArray)
-        self._metadata = regexpDict()
-        self._public_attrs_store = regexpDict()
-        self._names = list()
-        self._sizes = np.array([], dtype=int).reshape(0, 2)
-
-        if not len(args):
-            super().__init__(**kargs)
-            return None  # No further initialisation
-        other = args[0]
-        if isinstance(other, ImageStackMixin):
-            super().__init__(*args[1:], **kargs)
-            self._stack = other._stack
-            self._metadata = other._metadata
-            self._names = other._names
-            self._sizes = other._sizes
-        elif isinstance(other, ImageFolder):  # ImageFolder can already init from itself
-            super().__init__(*args, **kargs)
-        elif (
-            isinstance(other, np.ndarray) and other.ndim == 3
-        ):  # Initialise with 3D numpy array, first coordinate is number of images
-            super().__init__(*args[1:], **kargs)
-            self.imarray = other
-            self._sizes = np.ones((other.shape[0], 2), dtype=int) * other.shape[1:]
-            self._names = [f"Untitled-{d}" for d in range(other.shape[0])]
-            for n in self._names:
-                self._metadata[n] = typeHintedDict()
-        elif isinstance(other, list):
-            try:
-                other = [ImageFile(i) for i in other]
-            except (TypeError, ValueError, RuntimeError) as err:
-                raise ValueError("Failed to initialise ImageStack with list input") from err
-            super().__init__(*args[1:], **kargs)
-            for ot in other:
-                self.append(ot)
-
-        else:
-            super().__init__(*args, **kargs)
-
-    def __lookup__(self, name):
-        """Stub for other classes to implement.
-
-        Parameters:
-            name(str): Name of an object
-
-        Returns:
-            A key in whatever form the :py:meth:`baseFolder.__getter__` will accept.
-
-        Note:
-            We're in the base class here, so we don't call super() if we can't handle this, then we're stuffed!
-        """
-        if isinstance(name, int_types):
-            try:
-                self._stack[:, :, name]
-            except IndexError as err:
-                raise KeyError(f"{name} is out of range for accessing the ImageStack.") from err
-            return name
-        if name not in self.__names__():
-            name = self._metadata.__lookup__(name)
-        return list(self._metadata.keys()).index(name)  # return the matching index of the name
-
-    def __names__(self):
-        """Stub method to return a list of names of all objects that can be indexed for __getter__.
-
-        Note:
-            We're in the base class here, so we don't call super() if we can't handle this, then we're stuffed!
-        """
-        return list(self._metadata.keys())
-
-    def __getter__(self, name, instantiate=True):
-        """Stub method to do whatever is needed to transform a key to a metadataObject.
-
-        Parameters:
-            name (key type): The canonical mapping key to get the dataObject. By default
-                the baseFolder class uses a :py:class:`regexpDict` to store objects in.
-
-        Keyword Arguments:
-            instantiate (bool): If True (default) then always return a metadataObject. If False,
-                the __getter__ method may return a key that can be used by it later to actually get the
-                metadataObject. If None, then will return whatever is helf in the object cache, either
-                instance or name.
-
-        Returns:
-            (metadataObject): The metadataObject
-
-            Note:
-            We're in the base class here, so we don't call super() if we can't handle this, then we're stuffed!
-
-
-        """
-        try:
-            idx = self.__lookup__(name)
-        except KeyError:
-            # If we don't seem to have the name then see if we can fall back to something else like a
-            #  DiskBasedFolderMixin
-            return super().__getter__(name, instantiate)
-        if isinstance(instantiate, bool) and not instantiate:
-            return self.__names__()[idx]
-        instance = self._instantiate(idx)
-        return self._update_from_object_attrs(instance)
-
-    def __setter__(self, name, value, force_insert=False):
-        """Stub to setting routine to store a metadataObject.
-
-        Parameters:
-            name (string):
-                the named object to write - may be an existing or new name
-            value (metadataObject):
-                the value to store.
-
-        Note:
-            We're in the base class here, so we don't call super() if we can't handle this, then we're stuffed!
-        """
-        if isinstance(name, int_types):
-            try:
-                name = self.__names__()[name]
-            except IndexError:
-                name = self.make_name(value)
-        if name is None:
-            name = self.make_name(value)
-        try:
-            if force_insert:
-                raise KeyError("Fake force insert")
-            idx = self.__lookup__(name)
-        except KeyError:  # Ok we're appending here
-            if isinstance(value, string_types):  # Append with a filename, call __getter__
-                value = self.__getter__(value, instantiate=True)  # self.__getter__ will also insert if necessary
-                return None
-            idx = len(self)
-            return self.__inserter__(idx, name, value)
-        if not isinstance(value, self.type):
-            value = self.type(value)
-        self._sizes[idx] = value.shape
-        self._metadata[name] = value.metadata
-        _public_attrs = {}
-        for attr in value._public_attrs.keys():
-            if attr in ["data", "image", "metadata"]:
-                continue  # skip attrs I already handle
-            _public_attrs[attr] = getattr(value, attr, None)
-        self._public_attrs_store[name] = _public_attrs
-        value = getattr(value, "image", value)
-        mask = getattr(value, "mask", np.zeros_like(value, dtype=bool))
-        row, col = value.shape
-        pag = len(self._sizes)
-        new_size = self.max_size + (pag,)
-        if new_size[2] == 1:
-            dtype = value.dtype
-        else:
-            dtype = None
-        self._resize_stack(new_size, dtype=dtype)
-        self._stack[:row, :col, idx] = value
-        self._stack.mask = np.ma.getmaskarray(self._stack)
-        self._stack.mask[:row, :col, idx] = mask
-
-    def __inserter__(self, ix, name, value):
-        """Provide an efficient insert into the stack.
-
-        The default implementation is rather slow about inserting since it has to clear the data folder and then
-        rebuild it entry by entry. This does
-        a simple insert."""
-        value = ImageFile(value)  # ensure we have some metadata
-        self._names.insert(ix, name)
-        self._metadata[name] = value.metadata
-        self._sizes = np.insert(self._sizes, ix, value.shape, axis=0)  # pylint: disable=no-member
-        new_size = self.max_size + (len(self._names),)
-        if new_size[2] == 1:
-<<<<<<< HEAD
-            dtype = value.dtype  # pylint: disable=no-member
-=======
-            dtype = value.image.dtype
->>>>>>> 2e0b0417
-        else:
-            dtype = None
-        self._resize_stack(new_size, dtype=dtype)
-        stack_mask = np.insert(np.ma.getmaskarray(self._stack), ix, np.zeros(self.max_size, dtype=bool), axis=2)
-        self._stack = np.insert(self._stack, ix, np.zeros(self.max_size), axis=2).view(ImageArray)
-        self._stack.mask = stack_mask
-        self._stack = self._stack[: new_size[0], : new_size[1], : new_size[2]]
-        value = value.data
-        row, col = value.shape
-        self._stack[:row, :col, ix] = value
-        self._stack.mask[:row, :col, ix] = np.ma.getmaskarray(value)
-        _public_attrs = {}
-        for attr in value._public_attrs.keys():
-            if attr in ["data", "image", "metadata"]:
-                continue  # skip attrs I already handle
-            _public_attrs[attr] = getattr(value, attr, None)
-        self._public_attrs_store[name] = _public_attrs
-
-    def __deleter__(self, ix):
-        """Delete an object from the baseFolder.
-
-        Parameters:
-            ix(str): Index to delete, should be within +- the lengthe length of the folder.
-
-        Note:
-            We're in the base class here, so we don't call super() if we can't handle this, then we're stuffed!
-
-        """
-        idx = self.__lookup__(ix)
-        name = list(self.__names__())[idx]
-        del self._metadata[name]
-        self._stack = np.delete(self._stack, idx, axis=2)
-        del self._names[idx]
-        self._sizes = np.delete(self._sizes, ix, axis=0)
-
-    def __clear__(self):
-        """Clear all stored :py:class:`Stoner.Core.metadataObject` instances stored.
-
-        Note:
-            We're in the base class here, so we don't call super() if we can't handle this, then we're stuffed!
-
-        """
-        self._metadata = regexpDict()
-        self._stack = np.ma.atleast_3d(ImageArray([])).reshape((0, 0, 0)).view(ImageArray)
-
-    ###########################################################################
-    ###################      Special methods     ##############################
-
-    def __floordiv__(self, other):
-        """Calculate and XMCD ratio on the images."""
-        if not isinstance(other, ImageStackMixin):
-            return NotImplemented
-        if self._stack.dtype != other._stack.dtype:
-            raise ValueError(
-                "Only ImageFiles with the same type of underlying image data can be used to calculate an XMCD ratio."
-                + "Mismatch is {self._stack.dtype} vs {other._stack.dtype}"
-            )
-        if self._stack.dtype.kind != "f":
-            ret = self.clone.convert(float)
-            other = other.clone.convert(float)
-        else:
-            ret = self.clone
-        if other._stack.shape != ret._stack.shape:
-            raise ValueError(
-                "Only image stacks that are the same shape can be used to calaculate XMCD data"
-                + f" - passed {ret._stack.shape} and {other._stack.shape}"
-            )
-        ret._stack = (ret._stack - other._stack) / (ret._stack + other._stack)
-
-        return ret
-
-    ###########################################################################
-    ###################      Private methods     ##############################
-
-    def _instantiate(self, idx):
-        """Reconstructs the data type."""
-        r, c = self._sizes[idx]
-        if issubclass(
-            self.type, ImageArray
-        ):  # IF the underlying type is an ImageArray, then return as a view with extra metadata
-            tmp = self._stack[:r, :c, idx].view(type=self.type)
-        else:  # Otherwise it must be something with a data attribute
-            tmp = self.type(self._stack[:r, :c, idx])
-        name = self.__names__()[idx]
-        tmp.metadata = self._metadata[name]
-        tmp._fromstack = True
-        if name in self._public_attrs_store:
-            for attr, value in self._public_attrs_store[name].items():
-                setattr(tmp, attr, value)
-        if tmp.filename == "":
-            tmp.filename = self.__names__()[idx]
-        return tmp
-
-    def _resize_stack(self, new_size, dtype=None):
-        """Create a new stack with a new size."""
-        old_size = self._stack.shape
-        assertion(isinstance(self._stack, ImageArray), f"Trying to resize a non-image array {type(self._stack)}")
-        if old_size == new_size:
-            return new_size
-        if dtype is None:
-            dtype = self._stack.dtype
-        row, col, pag = tuple([min(o, n) for o, n in zip(old_size, new_size)])
-
-        new = np.ma.zeros(new_size, dtype=dtype).view(ImageArray)
-        new[:row, :col, :pag] = self._stack[:row, :col, :pag]
-        new.mask = np.ma.getmaskarray(self._stack)[:row, :col, :pag]
-        self._stack = new
-        return row, col, pag
-
-    ###########################################################################
-    ################### Properties of ImageStack ##############################
-
-    @property
-    def imarray(self):
-        """Produce the 3D stack of images - as [image,x,y]."""
-        return np.transpose(self._stack, (2, 0, 1))
-
-    @imarray.setter
-    def imarray(self, value):
-        """Set the 3D stack of images - as [image,x,y]."""
-        value = np.ma.atleast_3d(value)
-        self._stack = np.transpose(value, (1, 2, 0)).view(ImageArray)
-
-    @property
-    def max_size(self):
-        """Get the biggest image dimensions in the stack."""
-        if np.prod(self._sizes.shape) == 0:
-            return (0, 0)
-        return (self._sizes[:, 0].max(), self._sizes[:, 1].max())
-
-    @property
-    def shape(self):
-        """Return the stack shape - after re-ordering the indices."""
-        x, y, z = self._stack.shape
-        return (z, x, y)
-
-    ###########################################################################
-    ###################         Public  methods         #######################
-
-    def convert(self, dtype, force_copy=False, uniform=False, normalise=True):
-        """Convert an image to the requested data-type.
-
-        Warnings are issued in case of precision loss, or when negative values
-        are clipped during conversion to unsigned integer types (sign loss).
-
-        Floating point values are expected to be normalized and will be clipped
-        to the range [0.0, 1.0] or [-1.0, 1.0] when converting to unsigned or
-        signed integers respectively.
-
-        Numbers are not shifted to the negative side when converting from
-        unsigned to signed integer types. Negative values will be clipped when
-        converting to unsigned integers.
-
-        Parameters:
-            image (ndarray):
-                    Input image.
-            dtype (dtype)
-                Target data-type.
-            force_copy (bool):
-                Force a copy of the data, irrespective of its current dtype.
-            uniform (bool):
-                Uniformly quantize the floating point range to the integer range.
-                By default (uniform=False) floating point values are scaled and
-                rounded to the nearest integers, which minimizes back and forth
-                conversion errors.
-            normalise (bool):
-                When converting from int types to float normalise the resulting array
-                by the maximum allowed value of the int type.
-
-        References:
-            1.  DirectX data conversion rules.
-                http://msdn.microsoft.com/en-us/library/windows/desktop/dd607323%28v=vs.85%29.aspx
-            2,  Data Conversions.
-                In "OpenGL ES 2.0 Specification v2.0.25", pp 7-8. Khronos Group, 2010.
-            3,  Proper treatment of pixels as integers. A.W. Path.
-                In "Graphics Gems I", pp 249-256. Morgan Kaufmann, 1990.
-            4,  Dirty Pixels. J. Blinn.
-                In "Jim Blinn's corner: Dirty Pixels", pp 47-57. Morgan Kaufmann, 1998.
-        """
-        from .imagefuncs import convert
-
-        # Actually this is just a pass through for the imagefuncs.convert routine
-        mask = self._stack.mask
-        self._stack = convert(self._stack, dtype, force_copy=force_copy, uniform=uniform, normalise=normalise).view(
-            type(self._stack)
-        )
-        self._stack.mask = mask
-        return self
-
-    def asfloat(self, normalise=True, clip=False, clip_negative=False, **kargs):
-        """Convert stack to floating point type.
-
-        Keyword Arguments:
-            normalise(bool):
-                normalise the image to the max value of current int type
-            clip(bool):
-                clip resulting range to values between -1 and 1
-            clip_negative(bool):
-                clip range further to 0,1
-
-        Notes:
-            Analogous behaviour to ImageFile.asfloat()
-
-            If currently an int type and normalise then floats will be normalised
-            to the maximum allowed value of the int type.
-            If currently a float type then no change occurs.
-            If clip_negative then clip values outside the range 0,1
-
-        """
-        if self.imarray.dtype.kind == "f":
-            pass
-        else:
-            self.convert(dtype=np.float64, normalise=normalise)
-        if "clip_neg" in kargs:
-            warnings.warn(
-                "clip_neg argument renamed to clip_negative in ImageStack. This will cause an error in future"
-                + "versions of the Stoner Package."
-            )
-            clip_negative = kargs.pop("clip_neg")
-        if clip or clip_negative:
-            self.each.clip_intensity(clip_negative=clip_negative)
-        return self
-
-    def dtype_limits(self, clip_negative=True):
-        """Return intensity limits, i.e. (min, max) tuple, of imarray dtype.
-
-        Keyword Arguments:
-            clip_negative(bool):
-                If True, clip the negative range (i.e. return 0 for min intensity)
-                even if the image dtype allows negative values.
-
-        Returns:
-            (imin,imax) (tuple):
-                Lower and upper intensity limits.
-        """
-        ret = self[0].dtype_limits
-        if clip_negative:
-            ret = [max(0, x) for x in ret]
-        return ret
-
-    ###########################################################################
-    ################### Deprecated Compatibility methods #######################
-
-    def correct_drifts(self, refindex, threshold=0.005, upsample_factor=50, box=None):
-        """Align images to correct for image drift.
-
-        Pass through to ImageArray.corret_drift.
-
-        Arg:
-            refindex: int or str
-                index or name of the reference image to use for zero drift
-        Keyword Arguments:
-            threshold(float): see ImageArray.correct_drift
-            upsample_factor(int): see ImageArray.correct_drift
-            box: see ImageArray.correct_drift
-
-        """
-        warnings.warn("correct_drift is a deprecated method for an image stack - consider using align.")
-        ref = self[refindex]
-        self.apply_all("correct_drift", ref, threshold=threshold, upsample_factor=upsample_factor, box=box)
-
-    def crop_stack(self, box):
-        """Crop the imagestack to a box.
-
-        Args:
-            box(array or list of type int):
-                [xmin,xmax,ymin,ymax]
-
-        Returns:
-            (ImageStack):
-                cropped images
-        """
-        warnings.warn("crop_stack is deprecated - sam effect can be achieved with crop(box)")
-        self.each.crop(box)
-
-    def show(self):
-        """Pass through to :py:meth:`Stoner.Image.ImageFolder.view`."""
-        warnings.warn("show() is deprecated in favour of ImageFolder.view()")
-        return self.view()
-
-
-class StackAnalysisMixin:
-
-    """Add some analysis capability to ImageStack.
-
-    These functions may override :py:class:`Stoner,Image.ImageFile` functions but do them efficiently for a numpy
-    stack of images.
-    """
-
-    def subtract(self, background):
-        """Subtract a background image (or index) from all images in the stack.
-
-        Arguments:
-            background (int, str or 2D array):
-                Background image to index
-
-        Returns:
-            (ImageStack):
-                The modified image stack.
-
-        Notes:
-            Method changed for v0.10 to not normalise or clip the data.
-            The background image is scaled by the ratio of the mean pixel values of the unmasked
-            region in the background image.
-        """
-        if isinstance(background, (str, int)):
-            bg = self[self.__lookup__(background)]
-        else:
-            bg = background
-        if isinstance(bg, ImageFile):
-            bg = bg.image
-        bg = bg.view(ImageArray)
-        bgmask = ~bg.mask
-        bgmean = bg[bgmask].mean()
-        for i in range(len(self)):
-            im_mean = self._stack[:, :, i][bgmask].mean()
-            self._stack[:, :, i] -= bg * im_mean / bgmean
-        return self
-
-
-class ImageStack(StackAnalysisMixin, ImageStackMixin, ImageFolderMixin, DiskBasedFolderMixin, baseFolder):
-
-    """An alternative implementation of an image stack based on baseFolder."""
+# -*- coding: utf-8 -*-
+"""Provide variants of :class:`Stoner.Image.ImageFolder` that store images efficiently in 3D numpy arrays."""
+__all__ = ["ImageStackMixin", "ImageStack", "ImageStack"]
+import warnings
+
+import numpy as np
+
+from ..compat import string_types, int_types
+from ..core.exceptions import assertion
+
+from ..Core import regexpDict, typeHintedDict
+from ..folders import DiskBasedFolderMixin, baseFolder
+
+from .core import ImageArray, ImageFile
+from .folders import ImageFolder, ImageFolderMixin
+
+IM_SIZE = (512, 672)  # Standard Kerr image size
+AN_IM_SIZE = (554, 672)  # Kerr image with annotation not cropped
+
+
+def _load_ImageArray(f, **kargs):
+    """Create and image array."""
+    kargs.pop("Img_num", None)  # REemove img_num if it exists
+    return ImageArray(f, **kargs)
+
+
+class ImageStackMixin:
+
+    """Implement an interface for a baseFolder to store images in a 3D numpy array for faster access."""
+
+    _defaults = {"type": ImageFile}
+
+    def __init__(self, *args, **kargs):
+        """Initialise an ImageStack's pricate data and provide a type argument."""
+        self._stack = np.ma.atleast_3d(ImageArray([])).reshape((0, 0, 0)).view(ImageArray)
+        self._metadata = regexpDict()
+        self._public_attrs_store = regexpDict()
+        self._names = list()
+        self._sizes = np.array([], dtype=int).reshape(0, 2)
+
+        if not len(args):
+            super().__init__(**kargs)
+            return None  # No further initialisation
+        other = args[0]
+        if isinstance(other, ImageStackMixin):
+            super().__init__(*args[1:], **kargs)
+            self._stack = other._stack
+            self._metadata = other._metadata
+            self._names = other._names
+            self._sizes = other._sizes
+        elif isinstance(other, ImageFolder):  # ImageFolder can already init from itself
+            super().__init__(*args, **kargs)
+        elif (
+            isinstance(other, np.ndarray) and other.ndim == 3
+        ):  # Initialise with 3D numpy array, first coordinate is number of images
+            super().__init__(*args[1:], **kargs)
+            self.imarray = other
+            self._sizes = np.ones((other.shape[0], 2), dtype=int) * other.shape[1:]
+            self._names = [f"Untitled-{d}" for d in range(other.shape[0])]
+            for n in self._names:
+                self._metadata[n] = typeHintedDict()
+        elif isinstance(other, list):
+            try:
+                other = [ImageFile(i) for i in other]
+            except (TypeError, ValueError, RuntimeError) as err:
+                raise ValueError("Failed to initialise ImageStack with list input") from err
+            super().__init__(*args[1:], **kargs)
+            for ot in other:
+                self.append(ot)
+
+        else:
+            super().__init__(*args, **kargs)
+
+    def __lookup__(self, name):
+        """Stub for other classes to implement.
+
+        Parameters:
+            name(str): Name of an object
+
+        Returns:
+            A key in whatever form the :py:meth:`baseFolder.__getter__` will accept.
+
+        Note:
+            We're in the base class here, so we don't call super() if we can't handle this, then we're stuffed!
+        """
+        if isinstance(name, int_types):
+            try:
+                self._stack[:, :, name]
+            except IndexError as err:
+                raise KeyError(f"{name} is out of range for accessing the ImageStack.") from err
+            return name
+        if name not in self.__names__():
+            name = self._metadata.__lookup__(name)
+        return list(self._metadata.keys()).index(name)  # return the matching index of the name
+
+    def __names__(self):
+        """Stub method to return a list of names of all objects that can be indexed for __getter__.
+
+        Note:
+            We're in the base class here, so we don't call super() if we can't handle this, then we're stuffed!
+        """
+        return list(self._metadata.keys())
+
+    def __getter__(self, name, instantiate=True):
+        """Stub method to do whatever is needed to transform a key to a metadataObject.
+
+        Parameters:
+            name (key type): The canonical mapping key to get the dataObject. By default
+                the baseFolder class uses a :py:class:`regexpDict` to store objects in.
+
+        Keyword Arguments:
+            instantiate (bool): If True (default) then always return a metadataObject. If False,
+                the __getter__ method may return a key that can be used by it later to actually get the
+                metadataObject. If None, then will return whatever is helf in the object cache, either
+                instance or name.
+
+        Returns:
+            (metadataObject): The metadataObject
+
+            Note:
+            We're in the base class here, so we don't call super() if we can't handle this, then we're stuffed!
+
+
+        """
+        try:
+            idx = self.__lookup__(name)
+        except KeyError:
+            # If we don't seem to have the name then see if we can fall back to something else like a
+            #  DiskBasedFolderMixin
+            return super().__getter__(name, instantiate)
+        if isinstance(instantiate, bool) and not instantiate:
+            return self.__names__()[idx]
+        instance = self._instantiate(idx)
+        return self._update_from_object_attrs(instance)
+
+    def __setter__(self, name, value, force_insert=False):
+        """Stub to setting routine to store a metadataObject.
+
+        Parameters:
+            name (string):
+                the named object to write - may be an existing or new name
+            value (metadataObject):
+                the value to store.
+
+        Note:
+            We're in the base class here, so we don't call super() if we can't handle this, then we're stuffed!
+        """
+        if isinstance(name, int_types):
+            try:
+                name = self.__names__()[name]
+            except IndexError:
+                name = self.make_name(value)
+        if name is None:
+            name = self.make_name(value)
+        try:
+            if force_insert:
+                raise KeyError("Fake force insert")
+            idx = self.__lookup__(name)
+        except KeyError:  # Ok we're appending here
+            if isinstance(value, string_types):  # Append with a filename, call __getter__
+                value = self.__getter__(value, instantiate=True)  # self.__getter__ will also insert if necessary
+                return None
+            idx = len(self)
+            return self.__inserter__(idx, name, value)
+        if not isinstance(value, self.type):
+            value = self.type(value)
+        self._sizes[idx] = value.shape
+        self._metadata[name] = value.metadata
+        _public_attrs = {}
+        for attr in value._public_attrs.keys():
+            if attr in ["data", "image", "metadata"]:
+                continue  # skip attrs I already handle
+            _public_attrs[attr] = getattr(value, attr, None)
+        self._public_attrs_store[name] = _public_attrs
+        value = getattr(value, "image", value)
+        mask = getattr(value, "mask", np.zeros_like(value, dtype=bool))
+        row, col = value.shape
+        pag = len(self._sizes)
+        new_size = self.max_size + (pag,)
+        if new_size[2] == 1:
+            dtype = value.dtype
+        else:
+            dtype = None
+        self._resize_stack(new_size, dtype=dtype)
+        self._stack[:row, :col, idx] = value
+        self._stack.mask = np.ma.getmaskarray(self._stack)
+        self._stack.mask[:row, :col, idx] = mask
+
+    def __inserter__(self, ix, name, value):
+        """Provide an efficient insert into the stack.
+
+        The default implementation is rather slow about inserting since it has to clear the data folder and then
+        rebuild it entry by entry. This does
+        a simple insert."""
+        value = ImageFile(value)  # ensure we have some metadata
+        self._names.insert(ix, name)
+        self._metadata[name] = value.metadata
+        self._sizes = np.insert(self._sizes, ix, value.shape, axis=0)  # pylint: disable=no-member
+        new_size = self.max_size + (len(self._names),)
+        if new_size[2] == 1:
+            dtype = value.image.dtype
+        else:
+            dtype = None
+        self._resize_stack(new_size, dtype=dtype)
+        stack_mask = np.insert(np.ma.getmaskarray(self._stack), ix, np.zeros(self.max_size, dtype=bool), axis=2)
+        self._stack = np.insert(self._stack, ix, np.zeros(self.max_size), axis=2).view(ImageArray)
+        self._stack.mask = stack_mask
+        self._stack = self._stack[: new_size[0], : new_size[1], : new_size[2]]
+        value = value.data
+        row, col = value.shape
+        self._stack[:row, :col, ix] = value
+        self._stack.mask[:row, :col, ix] = np.ma.getmaskarray(value)
+        _public_attrs = {}
+        for attr in value._public_attrs.keys():
+            if attr in ["data", "image", "metadata"]:
+                continue  # skip attrs I already handle
+            _public_attrs[attr] = getattr(value, attr, None)
+        self._public_attrs_store[name] = _public_attrs
+
+    def __deleter__(self, ix):
+        """Delete an object from the baseFolder.
+
+        Parameters:
+            ix(str): Index to delete, should be within +- the lengthe length of the folder.
+
+        Note:
+            We're in the base class here, so we don't call super() if we can't handle this, then we're stuffed!
+
+        """
+        idx = self.__lookup__(ix)
+        name = list(self.__names__())[idx]
+        del self._metadata[name]
+        self._stack = np.delete(self._stack, idx, axis=2)
+        del self._names[idx]
+        self._sizes = np.delete(self._sizes, ix, axis=0)
+
+    def __clear__(self):
+        """Clear all stored :py:class:`Stoner.Core.metadataObject` instances stored.
+
+        Note:
+            We're in the base class here, so we don't call super() if we can't handle this, then we're stuffed!
+
+        """
+        self._metadata = regexpDict()
+        self._stack = np.ma.atleast_3d(ImageArray([])).reshape((0, 0, 0)).view(ImageArray)
+
+    ###########################################################################
+    ###################      Special methods     ##############################
+
+    def __floordiv__(self, other):
+        """Calculate and XMCD ratio on the images."""
+        if not isinstance(other, ImageStackMixin):
+            return NotImplemented
+        if self._stack.dtype != other._stack.dtype:
+            raise ValueError(
+                "Only ImageFiles with the same type of underlying image data can be used to calculate an XMCD ratio."
+                + "Mismatch is {self._stack.dtype} vs {other._stack.dtype}"
+            )
+        if self._stack.dtype.kind != "f":
+            ret = self.clone.convert(float)
+            other = other.clone.convert(float)
+        else:
+            ret = self.clone
+        if other._stack.shape != ret._stack.shape:
+            raise ValueError(
+                "Only image stacks that are the same shape can be used to calaculate XMCD data"
+                + f" - passed {ret._stack.shape} and {other._stack.shape}"
+            )
+        ret._stack = (ret._stack - other._stack) / (ret._stack + other._stack)
+
+        return ret
+
+    ###########################################################################
+    ###################      Private methods     ##############################
+
+    def _instantiate(self, idx):
+        """Reconstructs the data type."""
+        r, c = self._sizes[idx]
+        if issubclass(
+            self.type, ImageArray
+        ):  # IF the underlying type is an ImageArray, then return as a view with extra metadata
+            tmp = self._stack[:r, :c, idx].view(type=self.type)
+        else:  # Otherwise it must be something with a data attribute
+            tmp = self.type(self._stack[:r, :c, idx])
+        name = self.__names__()[idx]
+        tmp.metadata = self._metadata[name]
+        tmp._fromstack = True
+        if name in self._public_attrs_store:
+            for attr, value in self._public_attrs_store[name].items():
+                setattr(tmp, attr, value)
+        if tmp.filename == "":
+            tmp.filename = self.__names__()[idx]
+        return tmp
+
+    def _resize_stack(self, new_size, dtype=None):
+        """Create a new stack with a new size."""
+        old_size = self._stack.shape
+        assertion(isinstance(self._stack, ImageArray), f"Trying to resize a non-image array {type(self._stack)}")
+        if old_size == new_size:
+            return new_size
+        if dtype is None:
+            dtype = self._stack.dtype
+        row, col, pag = tuple([min(o, n) for o, n in zip(old_size, new_size)])
+
+        new = np.ma.zeros(new_size, dtype=dtype).view(ImageArray)
+        new[:row, :col, :pag] = self._stack[:row, :col, :pag]
+        new.mask = np.ma.getmaskarray(self._stack)[:row, :col, :pag]
+        self._stack = new
+        return row, col, pag
+
+    ###########################################################################
+    ################### Properties of ImageStack ##############################
+
+    @property
+    def imarray(self):
+        """Produce the 3D stack of images - as [image,x,y]."""
+        return np.transpose(self._stack, (2, 0, 1))
+
+    @imarray.setter
+    def imarray(self, value):
+        """Set the 3D stack of images - as [image,x,y]."""
+        value = np.ma.atleast_3d(value)
+        self._stack = np.transpose(value, (1, 2, 0)).view(ImageArray)
+
+    @property
+    def max_size(self):
+        """Get the biggest image dimensions in the stack."""
+        if np.prod(self._sizes.shape) == 0:
+            return (0, 0)
+        return (self._sizes[:, 0].max(), self._sizes[:, 1].max())
+
+    @property
+    def shape(self):
+        """Return the stack shape - after re-ordering the indices."""
+        x, y, z = self._stack.shape
+        return (z, x, y)
+
+    ###########################################################################
+    ###################         Public  methods         #######################
+
+    def convert(self, dtype, force_copy=False, uniform=False, normalise=True):
+        """Convert an image to the requested data-type.
+
+        Warnings are issued in case of precision loss, or when negative values
+        are clipped during conversion to unsigned integer types (sign loss).
+
+        Floating point values are expected to be normalized and will be clipped
+        to the range [0.0, 1.0] or [-1.0, 1.0] when converting to unsigned or
+        signed integers respectively.
+
+        Numbers are not shifted to the negative side when converting from
+        unsigned to signed integer types. Negative values will be clipped when
+        converting to unsigned integers.
+
+        Parameters:
+            image (ndarray):
+                    Input image.
+            dtype (dtype)
+                Target data-type.
+            force_copy (bool):
+                Force a copy of the data, irrespective of its current dtype.
+            uniform (bool):
+                Uniformly quantize the floating point range to the integer range.
+                By default (uniform=False) floating point values are scaled and
+                rounded to the nearest integers, which minimizes back and forth
+                conversion errors.
+            normalise (bool):
+                When converting from int types to float normalise the resulting array
+                by the maximum allowed value of the int type.
+
+        References:
+            1.  DirectX data conversion rules.
+                http://msdn.microsoft.com/en-us/library/windows/desktop/dd607323%28v=vs.85%29.aspx
+            2,  Data Conversions.
+                In "OpenGL ES 2.0 Specification v2.0.25", pp 7-8. Khronos Group, 2010.
+            3,  Proper treatment of pixels as integers. A.W. Path.
+                In "Graphics Gems I", pp 249-256. Morgan Kaufmann, 1990.
+            4,  Dirty Pixels. J. Blinn.
+                In "Jim Blinn's corner: Dirty Pixels", pp 47-57. Morgan Kaufmann, 1998.
+        """
+        from .imagefuncs import convert
+
+        # Actually this is just a pass through for the imagefuncs.convert routine
+        mask = self._stack.mask
+        self._stack = convert(self._stack, dtype, force_copy=force_copy, uniform=uniform, normalise=normalise).view(
+            type(self._stack)
+        )
+        self._stack.mask = mask
+        return self
+
+    def asfloat(self, normalise=True, clip=False, clip_negative=False, **kargs):
+        """Convert stack to floating point type.
+
+        Keyword Arguments:
+            normalise(bool):
+                normalise the image to the max value of current int type
+            clip(bool):
+                clip resulting range to values between -1 and 1
+            clip_negative(bool):
+                clip range further to 0,1
+
+        Notes:
+            Analogous behaviour to ImageFile.asfloat()
+
+            If currently an int type and normalise then floats will be normalised
+            to the maximum allowed value of the int type.
+            If currently a float type then no change occurs.
+            If clip_negative then clip values outside the range 0,1
+
+        """
+        if self.imarray.dtype.kind == "f":
+            pass
+        else:
+            self.convert(dtype=np.float64, normalise=normalise)
+        if "clip_neg" in kargs:
+            warnings.warn(
+                "clip_neg argument renamed to clip_negative in ImageStack. This will cause an error in future"
+                + "versions of the Stoner Package."
+            )
+            clip_negative = kargs.pop("clip_neg")
+        if clip or clip_negative:
+            self.each.clip_intensity(clip_negative=clip_negative)
+        return self
+
+    def dtype_limits(self, clip_negative=True):
+        """Return intensity limits, i.e. (min, max) tuple, of imarray dtype.
+
+        Keyword Arguments:
+            clip_negative(bool):
+                If True, clip the negative range (i.e. return 0 for min intensity)
+                even if the image dtype allows negative values.
+
+        Returns:
+            (imin,imax) (tuple):
+                Lower and upper intensity limits.
+        """
+        ret = self[0].dtype_limits
+        if clip_negative:
+            ret = [max(0, x) for x in ret]
+        return ret
+
+    ###########################################################################
+    ################### Deprecated Compatibility methods #######################
+
+    def correct_drifts(self, refindex, threshold=0.005, upsample_factor=50, box=None):
+        """Align images to correct for image drift.
+
+        Pass through to ImageArray.corret_drift.
+
+        Arg:
+            refindex: int or str
+                index or name of the reference image to use for zero drift
+        Keyword Arguments:
+            threshold(float): see ImageArray.correct_drift
+            upsample_factor(int): see ImageArray.correct_drift
+            box: see ImageArray.correct_drift
+
+        """
+        warnings.warn("correct_drift is a deprecated method for an image stack - consider using align.")
+        ref = self[refindex]
+        self.apply_all("correct_drift", ref, threshold=threshold, upsample_factor=upsample_factor, box=box)
+
+    def crop_stack(self, box):
+        """Crop the imagestack to a box.
+
+        Args:
+            box(array or list of type int):
+                [xmin,xmax,ymin,ymax]
+
+        Returns:
+            (ImageStack):
+                cropped images
+        """
+        warnings.warn("crop_stack is deprecated - sam effect can be achieved with crop(box)")
+        self.each.crop(box)
+
+    def show(self):
+        """Pass through to :py:meth:`Stoner.Image.ImageFolder.view`."""
+        warnings.warn("show() is deprecated in favour of ImageFolder.view()")
+        return self.view()
+
+
+class StackAnalysisMixin:
+
+    """Add some analysis capability to ImageStack.
+
+    These functions may override :py:class:`Stoner,Image.ImageFile` functions but do them efficiently for a numpy
+    stack of images.
+    """
+
+    def subtract(self, background):
+        """Subtract a background image (or index) from all images in the stack.
+
+        Arguments:
+            background (int, str or 2D array):
+                Background image to index
+
+        Returns:
+            (ImageStack):
+                The modified image stack.
+
+        Notes:
+            Method changed for v0.10 to not normalise or clip the data.
+            The background image is scaled by the ratio of the mean pixel values of the unmasked
+            region in the background image.
+        """
+        if isinstance(background, (str, int)):
+            bg = self[self.__lookup__(background)]
+        else:
+            bg = background
+        if isinstance(bg, ImageFile):
+            bg = bg.image
+        bg = bg.view(ImageArray)
+        bgmask = ~bg.mask
+        bgmean = bg[bgmask].mean()
+        for i in range(len(self)):
+            im_mean = self._stack[:, :, i][bgmask].mean()
+            self._stack[:, :, i] -= bg * im_mean / bgmean
+        return self
+
+
+class ImageStack(StackAnalysisMixin, ImageStackMixin, ImageFolderMixin, DiskBasedFolderMixin, baseFolder):
+
+    """An alternative implementation of an image stack based on baseFolder."""