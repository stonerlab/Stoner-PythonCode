<<<<<<< HEAD
#!/usr/bin/env python3
# -*- coding: utf-8 -*-
"""Defines the magic attriobutes that :py:class:`Stoner.Image.ImageFolder` uses."""

__all__ = ["DrawProxy", "MaskProxy"]

from functools import wraps
from io import BytesIO as StreamIO

import numpy as np
from skimage import draw
import matplotlib.pyplot as plt

from ..tools import fix_signature
from ..tools.decorators import class_modifier
from .widgets import ShapeSelect
from .imagefuncs import imshow


def _draw_apaptor(func):
    """Adapt methods for DrawProxy class to bind :py:mod:`skimage.draw` functions."""

    @wraps(func)
    def _proxy(self, *args, **kargs):
        value = kargs.pop("value", np.ones(1, dtype=self._img.dtype)[0])
        coords = func(*args, **kargs)
        if len(coords) == 3:
            rr, cc, vv = coords
            if len(rr) == len(cc):
                coords = rr, cc
                value = value * vv
        if len(coords) == 2 and isinstance(coords[0], np.ndarray) and coords[0].ndim == 3:
            im = type(self._img)(np.zeros(self._img.shape, dtype="uint32"))
            im += coords[0][:, :, 0]
            im += coords[0][:, :, 1] * 256
            im += coords[0][:, :, 2] * 256 ** 2
            im[im == 16777215] = 0
            im.convert(self._img.dtype)
            self._img[im != 0] = im[im != 0]
            return self._parent

        self._img[coords] = value
        return self._parent

    return fix_signature(_proxy, func)


@class_modifier(draw, adaptor=_draw_apaptor, RTD_restrictions=False, no_long_names=True)
class DrawProxy:

    """Provides a wrapper around :py:mod:`skimage.draw` to allow easy drawing of objects onto images.

    This class allows access the user to draw simply shapes on an image (or its mask) by specifying the desired shape
    and geometry (centre, length/width etc). Mostly this implemented by pass throughs to the :py:mod:`skimage.draw`
    module, but methods are provided for an annulus, rectangle (and square) and rectangle-perimeter meothdds- the
    latter offering rotation about the centre pooint in contrast to the :py:mod:`skimage.draw` equivalents.

    No state data is stored with this class so the attribute does not need to be serialised when the parent ImageFile
    is saved.
    """

    def __init__(self, *args, **kargs):  # pylint: disable=unused-argument
        """Grab the parent image from the constructor."""
        self._img = args[0]
        self._parent = args[1]

    def annulus(self, r, c, radius1, radius2, shape=None, value=1.0):
        """Use a combination of two circles to draw and annulus.

        Args:
            r,c (float): Centre co-ordinates
            radius1,radius2 (float): Inner and outer radius.

        Keyword Arguments:
            shape (2-tuple, None): Confine the co-ordinates to staywith shape
            value (float): value to draw with
        Returns:
            A copy of the image with the annulus drawn on it.

        Notes:
            If radius2<radius1 then the sense of the whole shape is inverted
            so that the annulus is left clear and the filed is filled.
        """
        if shape is None:
            shape = self._img.shape
        invert = radius2 < radius1
        if invert:
            buf = np.ones(shape)
            fill = 0.0
            bg = 1.0
        else:
            buf = np.zeros(shape)
            fill = 1.0
            bg = 0.0
        radius1, radius2 = min(radius1, radius2), max(radius1, radius2)
        rr, cc = draw.disk((r, c), radius2, shape=shape)
        buf[rr, cc] = fill
        rr, cc = draw.disk((r, c), radius1, shape=shape)
        buf[rr, cc] = bg
        self._img[:, :] = (self._img * buf + value * (1.0 - buf)).astype(self._img.dtype)
        return self._parent

    if "circle" not in dir(draw):
        def circle(self, r,c, radius, shape=None, value=1.0):
            """"Generate coordinates of pixels within circle.

            Args:
                r,c (int): co-ordinates of the centre of the circle to be drawn.
                radius (float): Radius of the circle

            Keyword arguments:
                shape (tuple): Image shape as a tuple of size 2. Determines the maximum extent of output
                    pixel coordinates. This is useful for disks that exceed the image size. If None, the full
                    extent of the disk is used. The shape might result in negative coordinates and wraparound
                    behaviour.
                value (float): pixel value to write with.


            Notes:
                This is actually just a proxy for disk
            """
            return self.disk((r,c),radius,shape=shape, value=value)

    def rectangle(self, r, c, w, h, angle=0.0, shape=None, value=1.0):
        """Draw a rectangle on an image.

        Args:
            r,c (float): Centre co-ordinates
            w,h (float): Lengths of the two sides of the rectangle

        Keyword Arguments:
            angle (float): Angle to rotate the rectangle about
            shape (2-tuple or None): Confine the co-ordinates to this shape.
            value (float): The value to draw with.

        Returns:
            A copy of the current image with a rectangle drawn on.
        """
        if shape is None:
            shape = self._img.shape

        x1 = r - h / 2
        x2 = r + h / 2
        y1 = c - w / 2
        y2 = c + w / 2
        co_ords = np.array([[x1, y1], [x2, y1], [x2, y2], [x1, y2]])
        if angle != 0:
            centre = np.array([r, c])
            cos, sin, m = np.cos, np.sin, np.matmul
            r = np.array([[cos(angle), -sin(angle)], [sin(angle), cos(angle)]])
            co_ords = np.array([centre + m(r, xy - centre) for xy in co_ords])
        rr, cc = draw.polygon(co_ords[:, 0], co_ords[:, 1], shape=shape)
        self._img[rr, cc] = value
        return self._parent

    def rectangle_perimeter(self, r, c, w, h, angle=0.0, shape=None, value=1.0):
        """Draw the perimter of a rectangle on an image.

        Args:
            r,c (float): Centre co-ordinates
            w,h (float): Lengths of the two sides of the rectangle

        Keyword Arguments:
            angle (float): Angle to rotate the rectangle about
            shape (2-tuple or None): Confine the co-ordinates to this shape.
            value (float): The value to draw with.

        Returns:
            A copy of the current image with a rectangle drawn on.
        """
        if shape is None:
            shape = self._img.shape

        x1 = r - h / 2
        x2 = r + h / 2
        y1 = c - w / 2
        y2 = c + w / 2
        co_ords = np.array([[x1, y1], [x2, y1], [x2, y2], [x1, y2]])
        if angle != 0:
            centre = np.array([r, c])
            cos, sin, m = np.cos, np.sin, np.matmul
            r = np.array([[cos(angle), -sin(angle)], [sin(angle), cos(angle)]])
            co_ords = np.array([centre + m(r, xy - centre) for xy in co_ords])
        rr, cc = draw.polygon_perimeter(co_ords[:, 0], co_ords[:, 1], shape=shape)
        self._img[rr, cc] = value
        return self._parent

    def square(self, r, c, w, angle=0.0, shape=None, value=1.0):
        """Draw a square on an image.

        Args:
            r,c (float): Centre co-ordinates
            w (float): Length of the side of the square

        Keyword Arguments:
            angle (float): Angle to rotate the rectangle about
            shape (2-tuple or None): Confine the co-ordinates to this shape.
            value (float): The value to draw with.

        Returns:
            A copy of the current image with a rectangle drawn on.
        """
        return self.rectangle(r, c, w, w, angle=angle, shape=shape, value=value)


class MaskProxy:

    """Provides a wrapper to support manipulating the image mask easily.

    The actual mask of a :py:class:`Stonmer.ImageFile` is held by the mask attribute of the underlying
    :py:class:`numpy.ma.MaskedArray`, but this class implements an attribute for an ImageFile that not only
    provides a means to index into the mask data, but supported other operations too.

    Attributes:
        color (matplotlib colour):
            This defines the colour of the mask that is used when showing a masked image in a window. It can be a
            named colour - such as *red*, *blue* etc. or a tuple of 3 or 4 numbers between 0 and 1 - which define an
            RGB(Alpha) colour. Note that the Alpha channel is actually an opacity channel = so 1.0 is solid and 0 is
            transparent.
        data (numpy array of bool):
            This accesses the actual boolean masked array if it is necessary to get at the full array. It is equivalent
            to .mask[:]
        image (numpoy array of bool):
            This is a synonym for :py:attr:`MaskProxy.data`.
        draw (:py:class:`DrawProxy`):
            This allows the mask to drawn on like the image. This is particularly useful as it provides a convenient
            programmatic way to define regions of interest in the mask with simply geometric shapes.

    Indexing of the MaskProxy simply passes through to the underlying mask data - thus getting, setting and deleting
    element directly changes the mask data.

    The string representation of the mask is an ascii art version of the mask where . is unmasked and X is masked.

    Conversion to a boolean is equaivalent to testing whether **any** elements of the mask are True.

    The mask also supports the invert and negate operators which both return the inverse of the mask (but do not
    change the mask itself - unlike :py:meth:`MaskProxy.invert`).

    For rich displays, the class also supports a png representation which is simply a black and white version of the
    mask with black pixels being masked elements and white unmasked elements.
    """

    @property
    def _imagearray(self):
        """Get the underliying image data."""
        return self._imagefolder.image

    @property
    def _mask(self):
        """Get the mask for the underlying image."""
        self._imagearray.mask = np.ma.getmaskarray(self._imagearray)
        return self._imagearray.mask

    @property
    def colour(self):
        """Get the colour of the mask."""
        return getattr(self._imagearray, "_mask_color", None)

    @colour.setter
    def colour(self, value):
        """Set the colour of the mask."""
        self._imagearray._mask_color = value

    @property
    def data(self):
        """Get the underlying data as an array - compatibility accessor."""
        return self[:]

    @property
    def image(self):
        """Get the underlying data as an array - compatibility accessor."""
        return self[:]

    @property
    def draw(self):
        """Access the draw proxy opbject."""
        return DrawProxy(self._mask, self._imagefolder)

    def __init__(self, *args):
        """Keep track of the underlying objects."""
        self._imagefolder = args[0]

    def __getitem__(self, index):
        """Proxy through to mask index."""
        return self._mask.__getitem__(index)

    def __setitem__(self, index, value):
        """Proxy through to underlying mask."""
        self._imagearray.mask.__setitem__(index, value)

    def __delitem__(self, index):
        """Proxy through to underyling mask."""
        self._imagearray.mask.__delitem__(index)

    def __getattr__(self, name):
        """Check name against self._imagearray._funcs and constructs a method to edit the mask as an image."""
        if hasattr(self._imagearray.mask, name):
            return getattr(self._imagearray.mask, name)
        func = getattr(type(self._imagearray), name, None)
        if func is None:
            raise AttributeError(f"{name} not a callable mask method.")

        @wraps(func)
        def _proxy_call(*args, **kargs):
            retval = func(self._mask.astype(float).view(type(self._imagearray)) * 1000, *args, **kargs)
            if isinstance(retval, np.ndarray) and retval.shape == self._imagearray.shape:
                retval.normalise()
                self._imagearray.mask = retval > 0
            return retval

        _proxy_call.__doc__ = func.__doc__
        _proxy_call.__name__ = func.__name__
        return fix_signature(_proxy_call, func)

    def __repr__(self):
        """Make a textual representation of the image."""
        output = ""
        f = np.array(["."] * self._mask.shape[1])
        t = np.array(["X"] * self._mask.shape[1])
        for ix in self._mask:
            row = np.where(ix, t, f)
            output += "".join(row) + "\n"
        return output

    def __str__(self):
        """Make a textual representation of the image."""
        return repr(self._mask)

    def __bool__(self):
        """Check whether any of the mask elements are set."""
        return np.any(self._mask)

    def __invert__(self):
        """Invert the mask."""
        return np.logical_not(self._mask)

    def __neg__(self):
        """Invert the mask."""
        return np.logical_not(self._mask)

    def _repr_png_(self):
        """Provide a display function for iPython/Jupyter."""
        fig = imshow(self._mask.astype(int))
        data = StreamIO()
        fig.savefig(data, format="png")
        plt.close(fig)
        data.seek(0)
        ret = data.read()
        data.close()
        return ret

    def clear(self):
        """Clear a mask."""
        self._imagearray.mask = np.zeros_like(self._imagearray)

    def invert(self):
        """Invert the mask."""
        self._imagearray.mask = ~self._imagearray.mask

    def select(self, **kargs):
        """Interactive selection mode.

        This method allows the user to interactively choose a mask region on the image. It will require the
        Matplotlib backen to be set to Qt or other non-inline backend that suppports a user vent loop.

        The image is displayed in the window and athe user can interact with it with the mouse and keyboard.

            -   left-clicking the mouse sets a new vertex
            -   right-clicking the mouse removes the last set vertex
            -   pressing "i" inverts the mask (i.e. controls whether the shape the user is drawing is masked or clear)
            -   pressing "p" sets polygon mode (the default) - each vertex is then the corener of a polygon. The
                polygon
                vertices are defined in order going around the shape.
            -   pressing "r" sets rectangular mode. The first vertex defined is one corner. With only two vertices the
                rectangle is not-rotated and the two vertices define opposite corners. If three vertices are defined
                then the first two form one side and then third vertex controls the extent of the rectangle in the
                direction perpendicular to the side defined.
            -   pressing "c" sets circle/ellipse mode. The first vertex defines one point on the circumference of the
                circle, the next point will define a point on the opposite side of the circumference. If three
                vertices are defined then a circle that passes through all three of them is used. Defining 4
                vertices causes the mode to attempt to find the non-rotated ellipse through the points and further
                vertices allows the ellipse to be rotated.

        This method directly sets the mask and then returns a copy of the parent :py:class:`Stoner.ImageFile`.
        """
        selection = kargs.get("_selection", [])
        if len(selection) == 0:
            selector = ShapeSelect()
            self._imagearray.mask = selector(self._imagearray)
            selection.append(self._imagearray.mask)
        elif len(selection) == 1 and isinstance(selection[0], np.ndarray) and selection[0].dtype.kind == "b":
            self._imagearray.mask = selection[0]
        else:
            raise ValueError("Unknown value for private keyword _selection")
        return self._imagefolder

    def threshold(self, thresh=None):
        """Mask based on a threshold.

        Keyword Arguments:
            thresh (float):
                Threshold to apply to the current image - default is to calculate using threshold_otsu
        """
        if thresh is None:
            thresh = self._imagearray.threshold_otsu()
        self._imagearray.mask = self._imagearray > thresh
=======
#!/usr/bin/env python3
# -*- coding: utf-8 -*-
"""Defines the magic attriobutes that :py:class:`Stoner.Image.ImageFolder` uses."""

__all__ = ["DrawProxy", "MaskProxy"]

from functools import wraps
from io import BytesIO as StreamIO

import numpy as np
from skimage import draw
import matplotlib.pyplot as plt

from ..tools import fix_signature
from ..tools.decorators import class_modifier
from .widgets import ShapeSelect
from .imagefuncs import imshow


def _draw_apaptor(func):
    """Adapt methods for DrawProxy class to bind :py:mod:`skimage.draw` functions."""

    @wraps(func)
    def _proxy(self, *args, **kargs):
        value = kargs.pop("value", np.ones(1, dtype=self._img.dtype)[0])
        coords = func(*args, **kargs)
        if len(coords) == 3:
            rr, cc, vv = coords
            if len(rr) == len(cc):
                coords = rr, cc
                value = value * vv
        if len(coords) == 2 and isinstance(coords[0], np.ndarray) and coords[0].ndim == 3:
            im = type(self._img)(np.zeros(self._img.shape, dtype="uint32"))
            im += coords[0][:, :, 0]
            im += coords[0][:, :, 1] * 256
            im += coords[0][:, :, 2] * 256**2
            im[im == 16777215] = 0
            im.convert(self._img.dtype)
            self._img[im != 0] = im[im != 0]
            return self._parent

        self._img[coords] = value
        return self._parent

    return fix_signature(_proxy, func)


@class_modifier(draw, adaptor=_draw_apaptor, RTD_restrictions=False, no_long_names=True)
class DrawProxy:

    """Provides a wrapper around :py:mod:`skimage.draw` to allow easy drawing of objects onto images.

    This class allows access the user to draw simply shapes on an image (or its mask) by specifying the desired shape
    and geometry (centre, length/width etc). Mostly this implemented by pass throughs to the :py:mod:`skimage.draw`
    module, but methods are provided for an annulus, rectangle (and square) and rectangle-perimeter meothdds- the
    latter offering rotation about the centre pooint in contrast to the :py:mod:`skimage.draw` equivalents.

    No state data is stored with this class so the attribute does not need to be serialised when the parent ImageFile
    is saved.
    """

    def __init__(self, *args, **kargs):  # pylint: disable=unused-argument
        """Grab the parent image from the constructor."""
        self._img = args[0]
        self._parent = args[1]

    def annulus(self, r, c, radius1, radius2, shape=None, value=1.0):
        """Use a combination of two circles to draw and annulus.

        Args:
            r,c (float): Centre co-ordinates
            radius1,radius2 (float): Inner and outer radius.

        Keyword Arguments:
            shape (2-tuple, None): Confine the co-ordinates to staywith shape
            value (float): value to draw with
        Returns:
            A copy of the image with the annulus drawn on it.

        Notes:
            If radius2<radius1 then the sense of the whole shape is inverted
            so that the annulus is left clear and the filed is filled.
        """
        if shape is None:
            shape = self._img.shape
        invert = radius2 < radius1
        if invert:
            buf = np.ones(shape)
            fill = 0.0
            bg = 1.0
        else:
            buf = np.zeros(shape)
            fill = 1.0
            bg = 0.0
        radius1, radius2 = min(radius1, radius2), max(radius1, radius2)
        rr, cc = draw.disk((r, c), radius2, shape=shape)
        buf[rr, cc] = fill
        rr, cc = draw.disk((r, c), radius1, shape=shape)
        buf[rr, cc] = bg
        self._img[:, :] = (self._img * buf + value * (1.0 - buf)).astype(self._img.dtype)
        return self._parent

    if "circle" not in dir(draw):

        def circle(self, r, c, radius, shape=None, value=1.0):
            """ "Generate coordinates of pixels within circle.

            Args:
                r,c (int): co-ordinates of the centre of the circle to be drawn.
                radius (float): Radius of the circle

            Keyword arguments:
                shape (tuple): Image shape as a tuple of size 2. Determines the maximum extent of output
                    pixel coordinates. This is useful for disks that exceed the image size. If None, the full
                    extent of the disk is used. The shape might result in negative coordinates and wraparound
                    behaviour.
                value (float): pixel value to write with.


            Notes:
                This is actually just a proxy for disk
            """
            return self.disk((r, c), radius, shape=shape, value=value)

    def rectangle(self, r, c, w, h, angle=0.0, shape=None, value=1.0):
        """Draw a rectangle on an image.

        Args:
            r,c (float): Centre co-ordinates
            w,h (float): Lengths of the two sides of the rectangle

        Keyword Arguments:
            angle (float): Angle to rotate the rectangle about
            shape (2-tuple or None): Confine the co-ordinates to this shape.
            value (float): The value to draw with.

        Returns:
            A copy of the current image with a rectangle drawn on.
        """
        if shape is None:
            shape = self._img.shape

        x1 = r - h / 2
        x2 = r + h / 2
        y1 = c - w / 2
        y2 = c + w / 2
        co_ords = np.array([[x1, y1], [x2, y1], [x2, y2], [x1, y2]])
        if angle != 0:
            centre = np.array([r, c])
            cos, sin, m = np.cos, np.sin, np.matmul
            r = np.array([[cos(angle), -sin(angle)], [sin(angle), cos(angle)]])
            co_ords = np.array([centre + m(r, xy - centre) for xy in co_ords])
        rr, cc = draw.polygon(co_ords[:, 0], co_ords[:, 1], shape=shape)
        self._img[rr, cc] = value
        return self._parent

    def rectangle_perimeter(self, r, c, w, h, angle=0.0, shape=None, value=1.0):
        """Draw the perimter of a rectangle on an image.

        Args:
            r,c (float): Centre co-ordinates
            w,h (float): Lengths of the two sides of the rectangle

        Keyword Arguments:
            angle (float): Angle to rotate the rectangle about
            shape (2-tuple or None): Confine the co-ordinates to this shape.
            value (float): The value to draw with.

        Returns:
            A copy of the current image with a rectangle drawn on.
        """
        if shape is None:
            shape = self._img.shape

        x1 = r - h / 2
        x2 = r + h / 2
        y1 = c - w / 2
        y2 = c + w / 2
        co_ords = np.array([[x1, y1], [x2, y1], [x2, y2], [x1, y2]])
        if angle != 0:
            centre = np.array([r, c])
            cos, sin, m = np.cos, np.sin, np.matmul
            r = np.array([[cos(angle), -sin(angle)], [sin(angle), cos(angle)]])
            co_ords = np.array([centre + m(r, xy - centre) for xy in co_ords])
        rr, cc = draw.polygon_perimeter(co_ords[:, 0], co_ords[:, 1], shape=shape)
        self._img[rr, cc] = value
        return self._parent

    def square(self, r, c, w, angle=0.0, shape=None, value=1.0):
        """Draw a square on an image.

        Args:
            r,c (float): Centre co-ordinates
            w (float): Length of the side of the square

        Keyword Arguments:
            angle (float): Angle to rotate the rectangle about
            shape (2-tuple or None): Confine the co-ordinates to this shape.
            value (float): The value to draw with.

        Returns:
            A copy of the current image with a rectangle drawn on.
        """
        return self.rectangle(r, c, w, w, angle=angle, shape=shape, value=value)


class MaskProxy:

    """Provides a wrapper to support manipulating the image mask easily.

    The actual mask of a :py:class:`Stonmer.ImageFile` is held by the mask attribute of the underlying
    :py:class:`numpy.ma.MaskedArray`, but this class implements an attribute for an ImageFile that not only
    provides a means to index into the mask data, but supported other operations too.

    Attributes:
        color (matplotlib colour):
            This defines the colour of the mask that is used when showing a masked image in a window. It can be a
            named colour - such as *red*, *blue* etc. or a tuple of 3 or 4 numbers between 0 and 1 - which define an
            RGB(Alpha) colour. Note that the Alpha channel is actually an opacity channel = so 1.0 is solid and 0 is
            transparent.
        data (numpy array of bool):
            This accesses the actual boolean masked array if it is necessary to get at the full array. It is equivalent
            to .mask[:]
        image (numpoy array of bool):
            This is a synonym for :py:attr:`MaskProxy.data`.
        draw (:py:class:`DrawProxy`):
            This allows the mask to drawn on like the image. This is particularly useful as it provides a convenient
            programmatic way to define regions of interest in the mask with simply geometric shapes.

    Indexing of the MaskProxy simply passes through to the underlying mask data - thus getting, setting and deleting
    element directly changes the mask data.

    The string representation of the mask is an ascii art version of the mask where . is unmasked and X is masked.

    Conversion to a boolean is equaivalent to testing whether **any** elements of the mask are True.

    The mask also supports the invert and negate operators which both return the inverse of the mask (but do not
    change the mask itself - unlike :py:meth:`MaskProxy.invert`).

    For rich displays, the class also supports a png representation which is simply a black and white version of the
    mask with black pixels being masked elements and white unmasked elements.
    """

    @property
    def _imagearray(self):
        """Get the underliying image data."""
        return self._imagefolder.image

    @property
    def _mask(self):
        """Get the mask for the underlying image."""
        self._imagearray.mask = np.ma.getmaskarray(self._imagearray)
        return self._imagearray.mask

    @property
    def colour(self):
        """Get the colour of the mask."""
        return getattr(self._imagearray, "_mask_color", None)

    @colour.setter
    def colour(self, value):
        """Set the colour of the mask."""
        self._imagearray._mask_color = value

    @property
    def data(self):
        """Get the underlying data as an array - compatibility accessor."""
        return self[:]

    @property
    def image(self):
        """Get the underlying data as an array - compatibility accessor."""
        return self[:]

    @property
    def draw(self):
        """Access the draw proxy opbject."""
        return DrawProxy(self._mask, self._imagefolder)

    def __init__(self, *args):
        """Keep track of the underlying objects."""
        self._imagefolder = args[0]

    def __getitem__(self, index):
        """Proxy through to mask index."""
        return self._mask.__getitem__(index)

    def __setitem__(self, index, value):
        """Proxy through to underlying mask."""
        self._imagearray.mask.__setitem__(index, value)

    def __delitem__(self, index):
        """Proxy through to underyling mask."""
        self._imagearray.mask.__delitem__(index)

    def __getattr__(self, name):
        """Check name against self._imagearray._funcs and constructs a method to edit the mask as an image."""
        if hasattr(self._imagearray.mask, name):
            return getattr(self._imagearray.mask, name)
        func = getattr(type(self._imagearray), name, None)
        if func is None:
            raise AttributeError(f"{name} not a callable mask method.")

        @wraps(func)
        def _proxy_call(*args, **kargs):
            retval = func(self._mask.astype(float).view(type(self._imagearray)) * 1000, *args, **kargs)
            if isinstance(retval, np.ndarray) and retval.shape == self._imagearray.shape:
                retval.normalise()
                self._imagearray.mask = retval > 0
            return retval

        _proxy_call.__doc__ = func.__doc__
        _proxy_call.__name__ = func.__name__
        return fix_signature(_proxy_call, func)

    def __repr__(self):
        """Make a textual representation of the image."""
        output = ""
        f = np.array(["."] * self._mask.shape[1])
        t = np.array(["X"] * self._mask.shape[1])
        for ix in self._mask:
            row = np.where(ix, t, f)
            output += "".join(row) + "\n"
        return output

    def __str__(self):
        """Make a textual representation of the image."""
        return repr(self._mask)

    def __bool__(self):
        """Check whether any of the mask elements are set."""
        return np.any(self._mask)

    def __invert__(self):
        """Invert the mask."""
        return np.logical_not(self._mask)

    def __neg__(self):
        """Invert the mask."""
        return np.logical_not(self._mask)

    def _repr_png_(self):
        """Provide a display function for iPython/Jupyter."""
        fig = imshow(self._mask.astype(int))
        data = StreamIO()
        fig.savefig(data, format="png")
        plt.close(fig)
        data.seek(0)
        ret = data.read()
        data.close()
        return ret

    def clear(self):
        """Clear a mask."""
        self._imagearray.mask = np.zeros_like(self._imagearray)

    def invert(self):
        """Invert the mask."""
        self._imagearray.mask = ~self._imagearray.mask

    def select(self, **kargs):
        """Interactive selection mode.

        This method allows the user to interactively choose a mask region on the image. It will require the
        Matplotlib backen to be set to Qt or other non-inline backend that suppports a user vent loop.

        The image is displayed in the window and athe user can interact with it with the mouse and keyboard.

            -   left-clicking the mouse sets a new vertex
            -   right-clicking the mouse removes the last set vertex
            -   pressing "i" inverts the mask (i.e. controls whether the shape the user is drawing is masked or clear)
            -   pressing "p" sets polygon mode (the default) - each vertex is then the corener of a polygon. The
                polygon
                vertices are defined in order going around the shape.
            -   pressing "r" sets rectangular mode. The first vertex defined is one corner. With only two vertices the
                rectangle is not-rotated and the two vertices define opposite corners. If three vertices are defined
                then the first two form one side and then third vertex controls the extent of the rectangle in the
                direction perpendicular to the side defined.
            -   pressing "c" sets circle/ellipse mode. The first vertex defines one point on the circumference of the
                circle, the next point will define a point on the opposite side of the circumference. If three
                vertices are defined then a circle that passes through all three of them is used. Defining 4
                vertices causes the mode to attempt to find the non-rotated ellipse through the points and further
                vertices allows the ellipse to be rotated.

        This method directly sets the mask and then returns a copy of the parent :py:class:`Stoner.ImageFile`.
        """
        selection = kargs.get("_selection", [])
        if len(selection) == 0:
            selector = ShapeSelect()
            self._imagearray.mask = selector(self._imagearray)
            selection.append(self._imagearray.mask)
        elif len(selection) == 1 and isinstance(selection[0], np.ndarray) and selection[0].dtype.kind == "b":
            self._imagearray.mask = selection[0]
        else:
            raise ValueError("Unknown value for private keyword _selection")
        return self._imagefolder

    def threshold(self, thresh=None):
        """Mask based on a threshold.

        Keyword Arguments:
            thresh (float):
                Threshold to apply to the current image - default is to calculate using threshold_otsu
        """
        if thresh is None:
            thresh = self._imagearray.threshold_otsu()
        self._imagearray.mask = self._imagearray > thresh
>>>>>>> 8896e5d9
<|MERGE_RESOLUTION|>--- conflicted
+++ resolved
@@ -1,816 +1,407 @@
-<<<<<<< HEAD
-#!/usr/bin/env python3
-# -*- coding: utf-8 -*-
-"""Defines the magic attriobutes that :py:class:`Stoner.Image.ImageFolder` uses."""
-
-__all__ = ["DrawProxy", "MaskProxy"]
-
-from functools import wraps
-from io import BytesIO as StreamIO
-
-import numpy as np
-from skimage import draw
-import matplotlib.pyplot as plt
-
-from ..tools import fix_signature
-from ..tools.decorators import class_modifier
-from .widgets import ShapeSelect
-from .imagefuncs import imshow
-
-
-def _draw_apaptor(func):
-    """Adapt methods for DrawProxy class to bind :py:mod:`skimage.draw` functions."""
-
-    @wraps(func)
-    def _proxy(self, *args, **kargs):
-        value = kargs.pop("value", np.ones(1, dtype=self._img.dtype)[0])
-        coords = func(*args, **kargs)
-        if len(coords) == 3:
-            rr, cc, vv = coords
-            if len(rr) == len(cc):
-                coords = rr, cc
-                value = value * vv
-        if len(coords) == 2 and isinstance(coords[0], np.ndarray) and coords[0].ndim == 3:
-            im = type(self._img)(np.zeros(self._img.shape, dtype="uint32"))
-            im += coords[0][:, :, 0]
-            im += coords[0][:, :, 1] * 256
-            im += coords[0][:, :, 2] * 256 ** 2
-            im[im == 16777215] = 0
-            im.convert(self._img.dtype)
-            self._img[im != 0] = im[im != 0]
-            return self._parent
-
-        self._img[coords] = value
-        return self._parent
-
-    return fix_signature(_proxy, func)
-
-
-@class_modifier(draw, adaptor=_draw_apaptor, RTD_restrictions=False, no_long_names=True)
-class DrawProxy:
-
-    """Provides a wrapper around :py:mod:`skimage.draw` to allow easy drawing of objects onto images.
-
-    This class allows access the user to draw simply shapes on an image (or its mask) by specifying the desired shape
-    and geometry (centre, length/width etc). Mostly this implemented by pass throughs to the :py:mod:`skimage.draw`
-    module, but methods are provided for an annulus, rectangle (and square) and rectangle-perimeter meothdds- the
-    latter offering rotation about the centre pooint in contrast to the :py:mod:`skimage.draw` equivalents.
-
-    No state data is stored with this class so the attribute does not need to be serialised when the parent ImageFile
-    is saved.
-    """
-
-    def __init__(self, *args, **kargs):  # pylint: disable=unused-argument
-        """Grab the parent image from the constructor."""
-        self._img = args[0]
-        self._parent = args[1]
-
-    def annulus(self, r, c, radius1, radius2, shape=None, value=1.0):
-        """Use a combination of two circles to draw and annulus.
-
-        Args:
-            r,c (float): Centre co-ordinates
-            radius1,radius2 (float): Inner and outer radius.
-
-        Keyword Arguments:
-            shape (2-tuple, None): Confine the co-ordinates to staywith shape
-            value (float): value to draw with
-        Returns:
-            A copy of the image with the annulus drawn on it.
-
-        Notes:
-            If radius2<radius1 then the sense of the whole shape is inverted
-            so that the annulus is left clear and the filed is filled.
-        """
-        if shape is None:
-            shape = self._img.shape
-        invert = radius2 < radius1
-        if invert:
-            buf = np.ones(shape)
-            fill = 0.0
-            bg = 1.0
-        else:
-            buf = np.zeros(shape)
-            fill = 1.0
-            bg = 0.0
-        radius1, radius2 = min(radius1, radius2), max(radius1, radius2)
-        rr, cc = draw.disk((r, c), radius2, shape=shape)
-        buf[rr, cc] = fill
-        rr, cc = draw.disk((r, c), radius1, shape=shape)
-        buf[rr, cc] = bg
-        self._img[:, :] = (self._img * buf + value * (1.0 - buf)).astype(self._img.dtype)
-        return self._parent
-
-    if "circle" not in dir(draw):
-        def circle(self, r,c, radius, shape=None, value=1.0):
-            """"Generate coordinates of pixels within circle.
-
-            Args:
-                r,c (int): co-ordinates of the centre of the circle to be drawn.
-                radius (float): Radius of the circle
-
-            Keyword arguments:
-                shape (tuple): Image shape as a tuple of size 2. Determines the maximum extent of output
-                    pixel coordinates. This is useful for disks that exceed the image size. If None, the full
-                    extent of the disk is used. The shape might result in negative coordinates and wraparound
-                    behaviour.
-                value (float): pixel value to write with.
-
-
-            Notes:
-                This is actually just a proxy for disk
-            """
-            return self.disk((r,c),radius,shape=shape, value=value)
-
-    def rectangle(self, r, c, w, h, angle=0.0, shape=None, value=1.0):
-        """Draw a rectangle on an image.
-
-        Args:
-            r,c (float): Centre co-ordinates
-            w,h (float): Lengths of the two sides of the rectangle
-
-        Keyword Arguments:
-            angle (float): Angle to rotate the rectangle about
-            shape (2-tuple or None): Confine the co-ordinates to this shape.
-            value (float): The value to draw with.
-
-        Returns:
-            A copy of the current image with a rectangle drawn on.
-        """
-        if shape is None:
-            shape = self._img.shape
-
-        x1 = r - h / 2
-        x2 = r + h / 2
-        y1 = c - w / 2
-        y2 = c + w / 2
-        co_ords = np.array([[x1, y1], [x2, y1], [x2, y2], [x1, y2]])
-        if angle != 0:
-            centre = np.array([r, c])
-            cos, sin, m = np.cos, np.sin, np.matmul
-            r = np.array([[cos(angle), -sin(angle)], [sin(angle), cos(angle)]])
-            co_ords = np.array([centre + m(r, xy - centre) for xy in co_ords])
-        rr, cc = draw.polygon(co_ords[:, 0], co_ords[:, 1], shape=shape)
-        self._img[rr, cc] = value
-        return self._parent
-
-    def rectangle_perimeter(self, r, c, w, h, angle=0.0, shape=None, value=1.0):
-        """Draw the perimter of a rectangle on an image.
-
-        Args:
-            r,c (float): Centre co-ordinates
-            w,h (float): Lengths of the two sides of the rectangle
-
-        Keyword Arguments:
-            angle (float): Angle to rotate the rectangle about
-            shape (2-tuple or None): Confine the co-ordinates to this shape.
-            value (float): The value to draw with.
-
-        Returns:
-            A copy of the current image with a rectangle drawn on.
-        """
-        if shape is None:
-            shape = self._img.shape
-
-        x1 = r - h / 2
-        x2 = r + h / 2
-        y1 = c - w / 2
-        y2 = c + w / 2
-        co_ords = np.array([[x1, y1], [x2, y1], [x2, y2], [x1, y2]])
-        if angle != 0:
-            centre = np.array([r, c])
-            cos, sin, m = np.cos, np.sin, np.matmul
-            r = np.array([[cos(angle), -sin(angle)], [sin(angle), cos(angle)]])
-            co_ords = np.array([centre + m(r, xy - centre) for xy in co_ords])
-        rr, cc = draw.polygon_perimeter(co_ords[:, 0], co_ords[:, 1], shape=shape)
-        self._img[rr, cc] = value
-        return self._parent
-
-    def square(self, r, c, w, angle=0.0, shape=None, value=1.0):
-        """Draw a square on an image.
-
-        Args:
-            r,c (float): Centre co-ordinates
-            w (float): Length of the side of the square
-
-        Keyword Arguments:
-            angle (float): Angle to rotate the rectangle about
-            shape (2-tuple or None): Confine the co-ordinates to this shape.
-            value (float): The value to draw with.
-
-        Returns:
-            A copy of the current image with a rectangle drawn on.
-        """
-        return self.rectangle(r, c, w, w, angle=angle, shape=shape, value=value)
-
-
-class MaskProxy:
-
-    """Provides a wrapper to support manipulating the image mask easily.
-
-    The actual mask of a :py:class:`Stonmer.ImageFile` is held by the mask attribute of the underlying
-    :py:class:`numpy.ma.MaskedArray`, but this class implements an attribute for an ImageFile that not only
-    provides a means to index into the mask data, but supported other operations too.
-
-    Attributes:
-        color (matplotlib colour):
-            This defines the colour of the mask that is used when showing a masked image in a window. It can be a
-            named colour - such as *red*, *blue* etc. or a tuple of 3 or 4 numbers between 0 and 1 - which define an
-            RGB(Alpha) colour. Note that the Alpha channel is actually an opacity channel = so 1.0 is solid and 0 is
-            transparent.
-        data (numpy array of bool):
-            This accesses the actual boolean masked array if it is necessary to get at the full array. It is equivalent
-            to .mask[:]
-        image (numpoy array of bool):
-            This is a synonym for :py:attr:`MaskProxy.data`.
-        draw (:py:class:`DrawProxy`):
-            This allows the mask to drawn on like the image. This is particularly useful as it provides a convenient
-            programmatic way to define regions of interest in the mask with simply geometric shapes.
-
-    Indexing of the MaskProxy simply passes through to the underlying mask data - thus getting, setting and deleting
-    element directly changes the mask data.
-
-    The string representation of the mask is an ascii art version of the mask where . is unmasked and X is masked.
-
-    Conversion to a boolean is equaivalent to testing whether **any** elements of the mask are True.
-
-    The mask also supports the invert and negate operators which both return the inverse of the mask (but do not
-    change the mask itself - unlike :py:meth:`MaskProxy.invert`).
-
-    For rich displays, the class also supports a png representation which is simply a black and white version of the
-    mask with black pixels being masked elements and white unmasked elements.
-    """
-
-    @property
-    def _imagearray(self):
-        """Get the underliying image data."""
-        return self._imagefolder.image
-
-    @property
-    def _mask(self):
-        """Get the mask for the underlying image."""
-        self._imagearray.mask = np.ma.getmaskarray(self._imagearray)
-        return self._imagearray.mask
-
-    @property
-    def colour(self):
-        """Get the colour of the mask."""
-        return getattr(self._imagearray, "_mask_color", None)
-
-    @colour.setter
-    def colour(self, value):
-        """Set the colour of the mask."""
-        self._imagearray._mask_color = value
-
-    @property
-    def data(self):
-        """Get the underlying data as an array - compatibility accessor."""
-        return self[:]
-
-    @property
-    def image(self):
-        """Get the underlying data as an array - compatibility accessor."""
-        return self[:]
-
-    @property
-    def draw(self):
-        """Access the draw proxy opbject."""
-        return DrawProxy(self._mask, self._imagefolder)
-
-    def __init__(self, *args):
-        """Keep track of the underlying objects."""
-        self._imagefolder = args[0]
-
-    def __getitem__(self, index):
-        """Proxy through to mask index."""
-        return self._mask.__getitem__(index)
-
-    def __setitem__(self, index, value):
-        """Proxy through to underlying mask."""
-        self._imagearray.mask.__setitem__(index, value)
-
-    def __delitem__(self, index):
-        """Proxy through to underyling mask."""
-        self._imagearray.mask.__delitem__(index)
-
-    def __getattr__(self, name):
-        """Check name against self._imagearray._funcs and constructs a method to edit the mask as an image."""
-        if hasattr(self._imagearray.mask, name):
-            return getattr(self._imagearray.mask, name)
-        func = getattr(type(self._imagearray), name, None)
-        if func is None:
-            raise AttributeError(f"{name} not a callable mask method.")
-
-        @wraps(func)
-        def _proxy_call(*args, **kargs):
-            retval = func(self._mask.astype(float).view(type(self._imagearray)) * 1000, *args, **kargs)
-            if isinstance(retval, np.ndarray) and retval.shape == self._imagearray.shape:
-                retval.normalise()
-                self._imagearray.mask = retval > 0
-            return retval
-
-        _proxy_call.__doc__ = func.__doc__
-        _proxy_call.__name__ = func.__name__
-        return fix_signature(_proxy_call, func)
-
-    def __repr__(self):
-        """Make a textual representation of the image."""
-        output = ""
-        f = np.array(["."] * self._mask.shape[1])
-        t = np.array(["X"] * self._mask.shape[1])
-        for ix in self._mask:
-            row = np.where(ix, t, f)
-            output += "".join(row) + "\n"
-        return output
-
-    def __str__(self):
-        """Make a textual representation of the image."""
-        return repr(self._mask)
-
-    def __bool__(self):
-        """Check whether any of the mask elements are set."""
-        return np.any(self._mask)
-
-    def __invert__(self):
-        """Invert the mask."""
-        return np.logical_not(self._mask)
-
-    def __neg__(self):
-        """Invert the mask."""
-        return np.logical_not(self._mask)
-
-    def _repr_png_(self):
-        """Provide a display function for iPython/Jupyter."""
-        fig = imshow(self._mask.astype(int))
-        data = StreamIO()
-        fig.savefig(data, format="png")
-        plt.close(fig)
-        data.seek(0)
-        ret = data.read()
-        data.close()
-        return ret
-
-    def clear(self):
-        """Clear a mask."""
-        self._imagearray.mask = np.zeros_like(self._imagearray)
-
-    def invert(self):
-        """Invert the mask."""
-        self._imagearray.mask = ~self._imagearray.mask
-
-    def select(self, **kargs):
-        """Interactive selection mode.
-
-        This method allows the user to interactively choose a mask region on the image. It will require the
-        Matplotlib backen to be set to Qt or other non-inline backend that suppports a user vent loop.
-
-        The image is displayed in the window and athe user can interact with it with the mouse and keyboard.
-
-            -   left-clicking the mouse sets a new vertex
-            -   right-clicking the mouse removes the last set vertex
-            -   pressing "i" inverts the mask (i.e. controls whether the shape the user is drawing is masked or clear)
-            -   pressing "p" sets polygon mode (the default) - each vertex is then the corener of a polygon. The
-                polygon
-                vertices are defined in order going around the shape.
-            -   pressing "r" sets rectangular mode. The first vertex defined is one corner. With only two vertices the
-                rectangle is not-rotated and the two vertices define opposite corners. If three vertices are defined
-                then the first two form one side and then third vertex controls the extent of the rectangle in the
-                direction perpendicular to the side defined.
-            -   pressing "c" sets circle/ellipse mode. The first vertex defines one point on the circumference of the
-                circle, the next point will define a point on the opposite side of the circumference. If three
-                vertices are defined then a circle that passes through all three of them is used. Defining 4
-                vertices causes the mode to attempt to find the non-rotated ellipse through the points and further
-                vertices allows the ellipse to be rotated.
-
-        This method directly sets the mask and then returns a copy of the parent :py:class:`Stoner.ImageFile`.
-        """
-        selection = kargs.get("_selection", [])
-        if len(selection) == 0:
-            selector = ShapeSelect()
-            self._imagearray.mask = selector(self._imagearray)
-            selection.append(self._imagearray.mask)
-        elif len(selection) == 1 and isinstance(selection[0], np.ndarray) and selection[0].dtype.kind == "b":
-            self._imagearray.mask = selection[0]
-        else:
-            raise ValueError("Unknown value for private keyword _selection")
-        return self._imagefolder
-
-    def threshold(self, thresh=None):
-        """Mask based on a threshold.
-
-        Keyword Arguments:
-            thresh (float):
-                Threshold to apply to the current image - default is to calculate using threshold_otsu
-        """
-        if thresh is None:
-            thresh = self._imagearray.threshold_otsu()
-        self._imagearray.mask = self._imagearray > thresh
-=======
-#!/usr/bin/env python3
-# -*- coding: utf-8 -*-
-"""Defines the magic attriobutes that :py:class:`Stoner.Image.ImageFolder` uses."""
-
-__all__ = ["DrawProxy", "MaskProxy"]
-
-from functools import wraps
-from io import BytesIO as StreamIO
-
-import numpy as np
-from skimage import draw
-import matplotlib.pyplot as plt
-
-from ..tools import fix_signature
-from ..tools.decorators import class_modifier
-from .widgets import ShapeSelect
-from .imagefuncs import imshow
-
-
-def _draw_apaptor(func):
-    """Adapt methods for DrawProxy class to bind :py:mod:`skimage.draw` functions."""
-
-    @wraps(func)
-    def _proxy(self, *args, **kargs):
-        value = kargs.pop("value", np.ones(1, dtype=self._img.dtype)[0])
-        coords = func(*args, **kargs)
-        if len(coords) == 3:
-            rr, cc, vv = coords
-            if len(rr) == len(cc):
-                coords = rr, cc
-                value = value * vv
-        if len(coords) == 2 and isinstance(coords[0], np.ndarray) and coords[0].ndim == 3:
-            im = type(self._img)(np.zeros(self._img.shape, dtype="uint32"))
-            im += coords[0][:, :, 0]
-            im += coords[0][:, :, 1] * 256
-            im += coords[0][:, :, 2] * 256**2
-            im[im == 16777215] = 0
-            im.convert(self._img.dtype)
-            self._img[im != 0] = im[im != 0]
-            return self._parent
-
-        self._img[coords] = value
-        return self._parent
-
-    return fix_signature(_proxy, func)
-
-
-@class_modifier(draw, adaptor=_draw_apaptor, RTD_restrictions=False, no_long_names=True)
-class DrawProxy:
-
-    """Provides a wrapper around :py:mod:`skimage.draw` to allow easy drawing of objects onto images.
-
-    This class allows access the user to draw simply shapes on an image (or its mask) by specifying the desired shape
-    and geometry (centre, length/width etc). Mostly this implemented by pass throughs to the :py:mod:`skimage.draw`
-    module, but methods are provided for an annulus, rectangle (and square) and rectangle-perimeter meothdds- the
-    latter offering rotation about the centre pooint in contrast to the :py:mod:`skimage.draw` equivalents.
-
-    No state data is stored with this class so the attribute does not need to be serialised when the parent ImageFile
-    is saved.
-    """
-
-    def __init__(self, *args, **kargs):  # pylint: disable=unused-argument
-        """Grab the parent image from the constructor."""
-        self._img = args[0]
-        self._parent = args[1]
-
-    def annulus(self, r, c, radius1, radius2, shape=None, value=1.0):
-        """Use a combination of two circles to draw and annulus.
-
-        Args:
-            r,c (float): Centre co-ordinates
-            radius1,radius2 (float): Inner and outer radius.
-
-        Keyword Arguments:
-            shape (2-tuple, None): Confine the co-ordinates to staywith shape
-            value (float): value to draw with
-        Returns:
-            A copy of the image with the annulus drawn on it.
-
-        Notes:
-            If radius2<radius1 then the sense of the whole shape is inverted
-            so that the annulus is left clear and the filed is filled.
-        """
-        if shape is None:
-            shape = self._img.shape
-        invert = radius2 < radius1
-        if invert:
-            buf = np.ones(shape)
-            fill = 0.0
-            bg = 1.0
-        else:
-            buf = np.zeros(shape)
-            fill = 1.0
-            bg = 0.0
-        radius1, radius2 = min(radius1, radius2), max(radius1, radius2)
-        rr, cc = draw.disk((r, c), radius2, shape=shape)
-        buf[rr, cc] = fill
-        rr, cc = draw.disk((r, c), radius1, shape=shape)
-        buf[rr, cc] = bg
-        self._img[:, :] = (self._img * buf + value * (1.0 - buf)).astype(self._img.dtype)
-        return self._parent
-
-    if "circle" not in dir(draw):
-
-        def circle(self, r, c, radius, shape=None, value=1.0):
-            """ "Generate coordinates of pixels within circle.
-
-            Args:
-                r,c (int): co-ordinates of the centre of the circle to be drawn.
-                radius (float): Radius of the circle
-
-            Keyword arguments:
-                shape (tuple): Image shape as a tuple of size 2. Determines the maximum extent of output
-                    pixel coordinates. This is useful for disks that exceed the image size. If None, the full
-                    extent of the disk is used. The shape might result in negative coordinates and wraparound
-                    behaviour.
-                value (float): pixel value to write with.
-
-
-            Notes:
-                This is actually just a proxy for disk
-            """
-            return self.disk((r, c), radius, shape=shape, value=value)
-
-    def rectangle(self, r, c, w, h, angle=0.0, shape=None, value=1.0):
-        """Draw a rectangle on an image.
-
-        Args:
-            r,c (float): Centre co-ordinates
-            w,h (float): Lengths of the two sides of the rectangle
-
-        Keyword Arguments:
-            angle (float): Angle to rotate the rectangle about
-            shape (2-tuple or None): Confine the co-ordinates to this shape.
-            value (float): The value to draw with.
-
-        Returns:
-            A copy of the current image with a rectangle drawn on.
-        """
-        if shape is None:
-            shape = self._img.shape
-
-        x1 = r - h / 2
-        x2 = r + h / 2
-        y1 = c - w / 2
-        y2 = c + w / 2
-        co_ords = np.array([[x1, y1], [x2, y1], [x2, y2], [x1, y2]])
-        if angle != 0:
-            centre = np.array([r, c])
-            cos, sin, m = np.cos, np.sin, np.matmul
-            r = np.array([[cos(angle), -sin(angle)], [sin(angle), cos(angle)]])
-            co_ords = np.array([centre + m(r, xy - centre) for xy in co_ords])
-        rr, cc = draw.polygon(co_ords[:, 0], co_ords[:, 1], shape=shape)
-        self._img[rr, cc] = value
-        return self._parent
-
-    def rectangle_perimeter(self, r, c, w, h, angle=0.0, shape=None, value=1.0):
-        """Draw the perimter of a rectangle on an image.
-
-        Args:
-            r,c (float): Centre co-ordinates
-            w,h (float): Lengths of the two sides of the rectangle
-
-        Keyword Arguments:
-            angle (float): Angle to rotate the rectangle about
-            shape (2-tuple or None): Confine the co-ordinates to this shape.
-            value (float): The value to draw with.
-
-        Returns:
-            A copy of the current image with a rectangle drawn on.
-        """
-        if shape is None:
-            shape = self._img.shape
-
-        x1 = r - h / 2
-        x2 = r + h / 2
-        y1 = c - w / 2
-        y2 = c + w / 2
-        co_ords = np.array([[x1, y1], [x2, y1], [x2, y2], [x1, y2]])
-        if angle != 0:
-            centre = np.array([r, c])
-            cos, sin, m = np.cos, np.sin, np.matmul
-            r = np.array([[cos(angle), -sin(angle)], [sin(angle), cos(angle)]])
-            co_ords = np.array([centre + m(r, xy - centre) for xy in co_ords])
-        rr, cc = draw.polygon_perimeter(co_ords[:, 0], co_ords[:, 1], shape=shape)
-        self._img[rr, cc] = value
-        return self._parent
-
-    def square(self, r, c, w, angle=0.0, shape=None, value=1.0):
-        """Draw a square on an image.
-
-        Args:
-            r,c (float): Centre co-ordinates
-            w (float): Length of the side of the square
-
-        Keyword Arguments:
-            angle (float): Angle to rotate the rectangle about
-            shape (2-tuple or None): Confine the co-ordinates to this shape.
-            value (float): The value to draw with.
-
-        Returns:
-            A copy of the current image with a rectangle drawn on.
-        """
-        return self.rectangle(r, c, w, w, angle=angle, shape=shape, value=value)
-
-
-class MaskProxy:
-
-    """Provides a wrapper to support manipulating the image mask easily.
-
-    The actual mask of a :py:class:`Stonmer.ImageFile` is held by the mask attribute of the underlying
-    :py:class:`numpy.ma.MaskedArray`, but this class implements an attribute for an ImageFile that not only
-    provides a means to index into the mask data, but supported other operations too.
-
-    Attributes:
-        color (matplotlib colour):
-            This defines the colour of the mask that is used when showing a masked image in a window. It can be a
-            named colour - such as *red*, *blue* etc. or a tuple of 3 or 4 numbers between 0 and 1 - which define an
-            RGB(Alpha) colour. Note that the Alpha channel is actually an opacity channel = so 1.0 is solid and 0 is
-            transparent.
-        data (numpy array of bool):
-            This accesses the actual boolean masked array if it is necessary to get at the full array. It is equivalent
-            to .mask[:]
-        image (numpoy array of bool):
-            This is a synonym for :py:attr:`MaskProxy.data`.
-        draw (:py:class:`DrawProxy`):
-            This allows the mask to drawn on like the image. This is particularly useful as it provides a convenient
-            programmatic way to define regions of interest in the mask with simply geometric shapes.
-
-    Indexing of the MaskProxy simply passes through to the underlying mask data - thus getting, setting and deleting
-    element directly changes the mask data.
-
-    The string representation of the mask is an ascii art version of the mask where . is unmasked and X is masked.
-
-    Conversion to a boolean is equaivalent to testing whether **any** elements of the mask are True.
-
-    The mask also supports the invert and negate operators which both return the inverse of the mask (but do not
-    change the mask itself - unlike :py:meth:`MaskProxy.invert`).
-
-    For rich displays, the class also supports a png representation which is simply a black and white version of the
-    mask with black pixels being masked elements and white unmasked elements.
-    """
-
-    @property
-    def _imagearray(self):
-        """Get the underliying image data."""
-        return self._imagefolder.image
-
-    @property
-    def _mask(self):
-        """Get the mask for the underlying image."""
-        self._imagearray.mask = np.ma.getmaskarray(self._imagearray)
-        return self._imagearray.mask
-
-    @property
-    def colour(self):
-        """Get the colour of the mask."""
-        return getattr(self._imagearray, "_mask_color", None)
-
-    @colour.setter
-    def colour(self, value):
-        """Set the colour of the mask."""
-        self._imagearray._mask_color = value
-
-    @property
-    def data(self):
-        """Get the underlying data as an array - compatibility accessor."""
-        return self[:]
-
-    @property
-    def image(self):
-        """Get the underlying data as an array - compatibility accessor."""
-        return self[:]
-
-    @property
-    def draw(self):
-        """Access the draw proxy opbject."""
-        return DrawProxy(self._mask, self._imagefolder)
-
-    def __init__(self, *args):
-        """Keep track of the underlying objects."""
-        self._imagefolder = args[0]
-
-    def __getitem__(self, index):
-        """Proxy through to mask index."""
-        return self._mask.__getitem__(index)
-
-    def __setitem__(self, index, value):
-        """Proxy through to underlying mask."""
-        self._imagearray.mask.__setitem__(index, value)
-
-    def __delitem__(self, index):
-        """Proxy through to underyling mask."""
-        self._imagearray.mask.__delitem__(index)
-
-    def __getattr__(self, name):
-        """Check name against self._imagearray._funcs and constructs a method to edit the mask as an image."""
-        if hasattr(self._imagearray.mask, name):
-            return getattr(self._imagearray.mask, name)
-        func = getattr(type(self._imagearray), name, None)
-        if func is None:
-            raise AttributeError(f"{name} not a callable mask method.")
-
-        @wraps(func)
-        def _proxy_call(*args, **kargs):
-            retval = func(self._mask.astype(float).view(type(self._imagearray)) * 1000, *args, **kargs)
-            if isinstance(retval, np.ndarray) and retval.shape == self._imagearray.shape:
-                retval.normalise()
-                self._imagearray.mask = retval > 0
-            return retval
-
-        _proxy_call.__doc__ = func.__doc__
-        _proxy_call.__name__ = func.__name__
-        return fix_signature(_proxy_call, func)
-
-    def __repr__(self):
-        """Make a textual representation of the image."""
-        output = ""
-        f = np.array(["."] * self._mask.shape[1])
-        t = np.array(["X"] * self._mask.shape[1])
-        for ix in self._mask:
-            row = np.where(ix, t, f)
-            output += "".join(row) + "\n"
-        return output
-
-    def __str__(self):
-        """Make a textual representation of the image."""
-        return repr(self._mask)
-
-    def __bool__(self):
-        """Check whether any of the mask elements are set."""
-        return np.any(self._mask)
-
-    def __invert__(self):
-        """Invert the mask."""
-        return np.logical_not(self._mask)
-
-    def __neg__(self):
-        """Invert the mask."""
-        return np.logical_not(self._mask)
-
-    def _repr_png_(self):
-        """Provide a display function for iPython/Jupyter."""
-        fig = imshow(self._mask.astype(int))
-        data = StreamIO()
-        fig.savefig(data, format="png")
-        plt.close(fig)
-        data.seek(0)
-        ret = data.read()
-        data.close()
-        return ret
-
-    def clear(self):
-        """Clear a mask."""
-        self._imagearray.mask = np.zeros_like(self._imagearray)
-
-    def invert(self):
-        """Invert the mask."""
-        self._imagearray.mask = ~self._imagearray.mask
-
-    def select(self, **kargs):
-        """Interactive selection mode.
-
-        This method allows the user to interactively choose a mask region on the image. It will require the
-        Matplotlib backen to be set to Qt or other non-inline backend that suppports a user vent loop.
-
-        The image is displayed in the window and athe user can interact with it with the mouse and keyboard.
-
-            -   left-clicking the mouse sets a new vertex
-            -   right-clicking the mouse removes the last set vertex
-            -   pressing "i" inverts the mask (i.e. controls whether the shape the user is drawing is masked or clear)
-            -   pressing "p" sets polygon mode (the default) - each vertex is then the corener of a polygon. The
-                polygon
-                vertices are defined in order going around the shape.
-            -   pressing "r" sets rectangular mode. The first vertex defined is one corner. With only two vertices the
-                rectangle is not-rotated and the two vertices define opposite corners. If three vertices are defined
-                then the first two form one side and then third vertex controls the extent of the rectangle in the
-                direction perpendicular to the side defined.
-            -   pressing "c" sets circle/ellipse mode. The first vertex defines one point on the circumference of the
-                circle, the next point will define a point on the opposite side of the circumference. If three
-                vertices are defined then a circle that passes through all three of them is used. Defining 4
-                vertices causes the mode to attempt to find the non-rotated ellipse through the points and further
-                vertices allows the ellipse to be rotated.
-
-        This method directly sets the mask and then returns a copy of the parent :py:class:`Stoner.ImageFile`.
-        """
-        selection = kargs.get("_selection", [])
-        if len(selection) == 0:
-            selector = ShapeSelect()
-            self._imagearray.mask = selector(self._imagearray)
-            selection.append(self._imagearray.mask)
-        elif len(selection) == 1 and isinstance(selection[0], np.ndarray) and selection[0].dtype.kind == "b":
-            self._imagearray.mask = selection[0]
-        else:
-            raise ValueError("Unknown value for private keyword _selection")
-        return self._imagefolder
-
-    def threshold(self, thresh=None):
-        """Mask based on a threshold.
-
-        Keyword Arguments:
-            thresh (float):
-                Threshold to apply to the current image - default is to calculate using threshold_otsu
-        """
-        if thresh is None:
-            thresh = self._imagearray.threshold_otsu()
-        self._imagearray.mask = self._imagearray > thresh
->>>>>>> 8896e5d9
+#!/usr/bin/env python3
+# -*- coding: utf-8 -*-
+"""Defines the magic attriobutes that :py:class:`Stoner.Image.ImageFolder` uses."""
+
+__all__ = ["DrawProxy", "MaskProxy"]
+
+from functools import wraps
+from io import BytesIO as StreamIO
+
+import numpy as np
+from skimage import draw
+import matplotlib.pyplot as plt
+
+from ..tools import fix_signature
+from ..tools.decorators import class_modifier
+from .widgets import ShapeSelect
+from .imagefuncs import imshow
+
+
+def _draw_apaptor(func):
+    """Adapt methods for DrawProxy class to bind :py:mod:`skimage.draw` functions."""
+
+    @wraps(func)
+    def _proxy(self, *args, **kargs):
+        value = kargs.pop("value", np.ones(1, dtype=self._img.dtype)[0])
+        coords = func(*args, **kargs)
+        if len(coords) == 3:
+            rr, cc, vv = coords
+            if len(rr) == len(cc):
+                coords = rr, cc
+                value = value * vv
+        if len(coords) == 2 and isinstance(coords[0], np.ndarray) and coords[0].ndim == 3:
+            im = type(self._img)(np.zeros(self._img.shape, dtype="uint32"))
+            im += coords[0][:, :, 0]
+            im += coords[0][:, :, 1] * 256
+            im += coords[0][:, :, 2] * 256**2
+            im[im == 16777215] = 0
+            im.convert(self._img.dtype)
+            self._img[im != 0] = im[im != 0]
+            return self._parent
+
+        self._img[coords] = value
+        return self._parent
+
+    return fix_signature(_proxy, func)
+
+
+@class_modifier(draw, adaptor=_draw_apaptor, RTD_restrictions=False, no_long_names=True)
+class DrawProxy:
+
+    """Provides a wrapper around :py:mod:`skimage.draw` to allow easy drawing of objects onto images.
+
+    This class allows access the user to draw simply shapes on an image (or its mask) by specifying the desired shape
+    and geometry (centre, length/width etc). Mostly this implemented by pass throughs to the :py:mod:`skimage.draw`
+    module, but methods are provided for an annulus, rectangle (and square) and rectangle-perimeter meothdds- the
+    latter offering rotation about the centre pooint in contrast to the :py:mod:`skimage.draw` equivalents.
+
+    No state data is stored with this class so the attribute does not need to be serialised when the parent ImageFile
+    is saved.
+    """
+
+    def __init__(self, *args, **kargs):  # pylint: disable=unused-argument
+        """Grab the parent image from the constructor."""
+        self._img = args[0]
+        self._parent = args[1]
+
+    def annulus(self, r, c, radius1, radius2, shape=None, value=1.0):
+        """Use a combination of two circles to draw and annulus.
+
+        Args:
+            r,c (float): Centre co-ordinates
+            radius1,radius2 (float): Inner and outer radius.
+
+        Keyword Arguments:
+            shape (2-tuple, None): Confine the co-ordinates to staywith shape
+            value (float): value to draw with
+        Returns:
+            A copy of the image with the annulus drawn on it.
+
+        Notes:
+            If radius2<radius1 then the sense of the whole shape is inverted
+            so that the annulus is left clear and the filed is filled.
+        """
+        if shape is None:
+            shape = self._img.shape
+        invert = radius2 < radius1
+        if invert:
+            buf = np.ones(shape)
+            fill = 0.0
+            bg = 1.0
+        else:
+            buf = np.zeros(shape)
+            fill = 1.0
+            bg = 0.0
+        radius1, radius2 = min(radius1, radius2), max(radius1, radius2)
+        rr, cc = draw.disk((r, c), radius2, shape=shape)
+        buf[rr, cc] = fill
+        rr, cc = draw.disk((r, c), radius1, shape=shape)
+        buf[rr, cc] = bg
+        self._img[:, :] = (self._img * buf + value * (1.0 - buf)).astype(self._img.dtype)
+        return self._parent
+
+    if "circle" not in dir(draw):
+
+        def circle(self, r, c, radius, shape=None, value=1.0):
+            """ "Generate coordinates of pixels within circle.
+
+            Args:
+                r,c (int): co-ordinates of the centre of the circle to be drawn.
+                radius (float): Radius of the circle
+
+            Keyword arguments:
+                shape (tuple): Image shape as a tuple of size 2. Determines the maximum extent of output
+                    pixel coordinates. This is useful for disks that exceed the image size. If None, the full
+                    extent of the disk is used. The shape might result in negative coordinates and wraparound
+                    behaviour.
+                value (float): pixel value to write with.
+
+
+            Notes:
+                This is actually just a proxy for disk
+            """
+            return self.disk((r, c), radius, shape=shape, value=value)
+
+    def rectangle(self, r, c, w, h, angle=0.0, shape=None, value=1.0):
+        """Draw a rectangle on an image.
+
+        Args:
+            r,c (float): Centre co-ordinates
+            w,h (float): Lengths of the two sides of the rectangle
+
+        Keyword Arguments:
+            angle (float): Angle to rotate the rectangle about
+            shape (2-tuple or None): Confine the co-ordinates to this shape.
+            value (float): The value to draw with.
+
+        Returns:
+            A copy of the current image with a rectangle drawn on.
+        """
+        if shape is None:
+            shape = self._img.shape
+
+        x1 = r - h / 2
+        x2 = r + h / 2
+        y1 = c - w / 2
+        y2 = c + w / 2
+        co_ords = np.array([[x1, y1], [x2, y1], [x2, y2], [x1, y2]])
+        if angle != 0:
+            centre = np.array([r, c])
+            cos, sin, m = np.cos, np.sin, np.matmul
+            r = np.array([[cos(angle), -sin(angle)], [sin(angle), cos(angle)]])
+            co_ords = np.array([centre + m(r, xy - centre) for xy in co_ords])
+        rr, cc = draw.polygon(co_ords[:, 0], co_ords[:, 1], shape=shape)
+        self._img[rr, cc] = value
+        return self._parent
+
+    def rectangle_perimeter(self, r, c, w, h, angle=0.0, shape=None, value=1.0):
+        """Draw the perimter of a rectangle on an image.
+
+        Args:
+            r,c (float): Centre co-ordinates
+            w,h (float): Lengths of the two sides of the rectangle
+
+        Keyword Arguments:
+            angle (float): Angle to rotate the rectangle about
+            shape (2-tuple or None): Confine the co-ordinates to this shape.
+            value (float): The value to draw with.
+
+        Returns:
+            A copy of the current image with a rectangle drawn on.
+        """
+        if shape is None:
+            shape = self._img.shape
+
+        x1 = r - h / 2
+        x2 = r + h / 2
+        y1 = c - w / 2
+        y2 = c + w / 2
+        co_ords = np.array([[x1, y1], [x2, y1], [x2, y2], [x1, y2]])
+        if angle != 0:
+            centre = np.array([r, c])
+            cos, sin, m = np.cos, np.sin, np.matmul
+            r = np.array([[cos(angle), -sin(angle)], [sin(angle), cos(angle)]])
+            co_ords = np.array([centre + m(r, xy - centre) for xy in co_ords])
+        rr, cc = draw.polygon_perimeter(co_ords[:, 0], co_ords[:, 1], shape=shape)
+        self._img[rr, cc] = value
+        return self._parent
+
+    def square(self, r, c, w, angle=0.0, shape=None, value=1.0):
+        """Draw a square on an image.
+
+        Args:
+            r,c (float): Centre co-ordinates
+            w (float): Length of the side of the square
+
+        Keyword Arguments:
+            angle (float): Angle to rotate the rectangle about
+            shape (2-tuple or None): Confine the co-ordinates to this shape.
+            value (float): The value to draw with.
+
+        Returns:
+            A copy of the current image with a rectangle drawn on.
+        """
+        return self.rectangle(r, c, w, w, angle=angle, shape=shape, value=value)
+
+
+class MaskProxy:
+
+    """Provides a wrapper to support manipulating the image mask easily.
+
+    The actual mask of a :py:class:`Stonmer.ImageFile` is held by the mask attribute of the underlying
+    :py:class:`numpy.ma.MaskedArray`, but this class implements an attribute for an ImageFile that not only
+    provides a means to index into the mask data, but supported other operations too.
+
+    Attributes:
+        color (matplotlib colour):
+            This defines the colour of the mask that is used when showing a masked image in a window. It can be a
+            named colour - such as *red*, *blue* etc. or a tuple of 3 or 4 numbers between 0 and 1 - which define an
+            RGB(Alpha) colour. Note that the Alpha channel is actually an opacity channel = so 1.0 is solid and 0 is
+            transparent.
+        data (numpy array of bool):
+            This accesses the actual boolean masked array if it is necessary to get at the full array. It is equivalent
+            to .mask[:]
+        image (numpoy array of bool):
+            This is a synonym for :py:attr:`MaskProxy.data`.
+        draw (:py:class:`DrawProxy`):
+            This allows the mask to drawn on like the image. This is particularly useful as it provides a convenient
+            programmatic way to define regions of interest in the mask with simply geometric shapes.
+
+    Indexing of the MaskProxy simply passes through to the underlying mask data - thus getting, setting and deleting
+    element directly changes the mask data.
+
+    The string representation of the mask is an ascii art version of the mask where . is unmasked and X is masked.
+
+    Conversion to a boolean is equaivalent to testing whether **any** elements of the mask are True.
+
+    The mask also supports the invert and negate operators which both return the inverse of the mask (but do not
+    change the mask itself - unlike :py:meth:`MaskProxy.invert`).
+
+    For rich displays, the class also supports a png representation which is simply a black and white version of the
+    mask with black pixels being masked elements and white unmasked elements.
+    """
+
+    @property
+    def _imagearray(self):
+        """Get the underliying image data."""
+        return self._imagefolder.image
+
+    @property
+    def _mask(self):
+        """Get the mask for the underlying image."""
+        self._imagearray.mask = np.ma.getmaskarray(self._imagearray)
+        return self._imagearray.mask
+
+    @property
+    def colour(self):
+        """Get the colour of the mask."""
+        return getattr(self._imagearray, "_mask_color", None)
+
+    @colour.setter
+    def colour(self, value):
+        """Set the colour of the mask."""
+        self._imagearray._mask_color = value
+
+    @property
+    def data(self):
+        """Get the underlying data as an array - compatibility accessor."""
+        return self[:]
+
+    @property
+    def image(self):
+        """Get the underlying data as an array - compatibility accessor."""
+        return self[:]
+
+    @property
+    def draw(self):
+        """Access the draw proxy opbject."""
+        return DrawProxy(self._mask, self._imagefolder)
+
+    def __init__(self, *args):
+        """Keep track of the underlying objects."""
+        self._imagefolder = args[0]
+
+    def __getitem__(self, index):
+        """Proxy through to mask index."""
+        return self._mask.__getitem__(index)
+
+    def __setitem__(self, index, value):
+        """Proxy through to underlying mask."""
+        self._imagearray.mask.__setitem__(index, value)
+
+    def __delitem__(self, index):
+        """Proxy through to underyling mask."""
+        self._imagearray.mask.__delitem__(index)
+
+    def __getattr__(self, name):
+        """Check name against self._imagearray._funcs and constructs a method to edit the mask as an image."""
+        if hasattr(self._imagearray.mask, name):
+            return getattr(self._imagearray.mask, name)
+        func = getattr(type(self._imagearray), name, None)
+        if func is None:
+            raise AttributeError(f"{name} not a callable mask method.")
+
+        @wraps(func)
+        def _proxy_call(*args, **kargs):
+            retval = func(self._mask.astype(float).view(type(self._imagearray)) * 1000, *args, **kargs)
+            if isinstance(retval, np.ndarray) and retval.shape == self._imagearray.shape:
+                retval.normalise()
+                self._imagearray.mask = retval > 0
+            return retval
+
+        _proxy_call.__doc__ = func.__doc__
+        _proxy_call.__name__ = func.__name__
+        return fix_signature(_proxy_call, func)
+
+    def __repr__(self):
+        """Make a textual representation of the image."""
+        output = ""
+        f = np.array(["."] * self._mask.shape[1])
+        t = np.array(["X"] * self._mask.shape[1])
+        for ix in self._mask:
+            row = np.where(ix, t, f)
+            output += "".join(row) + "\n"
+        return output
+
+    def __str__(self):
+        """Make a textual representation of the image."""
+        return repr(self._mask)
+
+    def __bool__(self):
+        """Check whether any of the mask elements are set."""
+        return np.any(self._mask)
+
+    def __invert__(self):
+        """Invert the mask."""
+        return np.logical_not(self._mask)
+
+    def __neg__(self):
+        """Invert the mask."""
+        return np.logical_not(self._mask)
+
+    def _repr_png_(self):
+        """Provide a display function for iPython/Jupyter."""
+        fig = imshow(self._mask.astype(int))
+        data = StreamIO()
+        fig.savefig(data, format="png")
+        plt.close(fig)
+        data.seek(0)
+        ret = data.read()
+        data.close()
+        return ret
+
+    def clear(self):
+        """Clear a mask."""
+        self._imagearray.mask = np.zeros_like(self._imagearray)
+
+    def invert(self):
+        """Invert the mask."""
+        self._imagearray.mask = ~self._imagearray.mask
+
+    def select(self, **kargs):
+        """Interactive selection mode.
+
+        This method allows the user to interactively choose a mask region on the image. It will require the
+        Matplotlib backen to be set to Qt or other non-inline backend that suppports a user vent loop.
+
+        The image is displayed in the window and athe user can interact with it with the mouse and keyboard.
+
+            -   left-clicking the mouse sets a new vertex
+            -   right-clicking the mouse removes the last set vertex
+            -   pressing "i" inverts the mask (i.e. controls whether the shape the user is drawing is masked or clear)
+            -   pressing "p" sets polygon mode (the default) - each vertex is then the corener of a polygon. The
+                polygon
+                vertices are defined in order going around the shape.
+            -   pressing "r" sets rectangular mode. The first vertex defined is one corner. With only two vertices the
+                rectangle is not-rotated and the two vertices define opposite corners. If three vertices are defined
+                then the first two form one side and then third vertex controls the extent of the rectangle in the
+                direction perpendicular to the side defined.
+            -   pressing "c" sets circle/ellipse mode. The first vertex defines one point on the circumference of the
+                circle, the next point will define a point on the opposite side of the circumference. If three
+                vertices are defined then a circle that passes through all three of them is used. Defining 4
+                vertices causes the mode to attempt to find the non-rotated ellipse through the points and further
+                vertices allows the ellipse to be rotated.
+
+        This method directly sets the mask and then returns a copy of the parent :py:class:`Stoner.ImageFile`.
+        """
+        selection = kargs.get("_selection", [])
+        if len(selection) == 0:
+            selector = ShapeSelect()
+            self._imagearray.mask = selector(self._imagearray)
+            selection.append(self._imagearray.mask)
+        elif len(selection) == 1 and isinstance(selection[0], np.ndarray) and selection[0].dtype.kind == "b":
+            self._imagearray.mask = selection[0]
+        else:
+            raise ValueError("Unknown value for private keyword _selection")
+        return self._imagefolder
+
+    def threshold(self, thresh=None):
+        """Mask based on a threshold.
+
+        Keyword Arguments:
+            thresh (float):
+                Threshold to apply to the current image - default is to calculate using threshold_otsu
+        """
+        if thresh is None:
+            thresh = self._imagearray.threshold_otsu()
+        self._imagearray.mask = self._imagearray > thresh