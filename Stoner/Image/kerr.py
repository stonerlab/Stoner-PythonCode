--- conflicted
+++ resolved
@@ -1,411 +1,407 @@
-# -*- coding: utf-8 -*-
-"""Kerr Image Processing Module.
-
-Created on Fri Apr 21 17:29:08 2017
-Derivatives of ImageArray and ImageStack specific to processing Kerr images.
-
-@author: phyrct
-"""
-__all__ = ["KerrArray", "KerrStack", "MaskStack"]
-
-import os
-
-import numpy as np
-
-from ..Image import ImageArray, ImageStack, ImageFile
-from ..tools import make_Data
-from ..tools.decorators import class_modifier, image_file_adaptor
-from . import kerrfuncs
-
-try:
-    import pytesseract  # pylint: disable=unused-import
-
-    _tesseractable = True
-except ImportError:
-    pytesseract = None
-    _tesseractable = False
-
-GRAY_RANGE = (0, 65535)  # 2^16
-IM_SIZE = (512, 672)  # Standard Kerr image size
-AN_IM_SIZE = (554, 672)  # Kerr image with annotation not cropped
-pattern_file = os.path.join(os.path.dirname(__file__), "kerr_patterns.txt")
-
-
-@class_modifier(kerrfuncs)
-class KerrArray(ImageArray):
-
-    """A subclass for Kerr microscopy specific image functions."""
-
-    # useful_keys are metadata keys that we'd usually like to keep from a
-    # standard kerr output.
-
-    def __init__(self, *args, **kargs):
-        """Initialise KerrArray as a subclasses ImageArray.
-
-        Extra keyword arguments accepted are given below.
-
-        Keyword Arguments:
-            reduce_metadata(bool):
-                if True reduce the metadata to useful bits and do some processing on it
-            asfloat(bool)
-                if True convert the image to float values between 0 and 1 (necessary
-                for some forms of processing)
-            crop_text(bool):
-                whether to crop the bottom text area from the image
-            ocr_metadata(bool):
-                whether to try to use optical character recognition to get the
-                metadata from the image (necessary for images taken pre 06/2016
-                and so far field from hysteresis images)
-            field_only(bool):
-                if ocr_metadata is true, get field only (bit faster)
-        """
-        kerrdefaults = {
-            "ocr_metadata": False,
-            "field_only": False,
-            "reduce_metadata": True,
-            "asfloat": True,
-            "crop_text": True,
-        }
-        kerrdefaults.update(kargs)
-        super().__init__(*args, **kargs)
-        self._tesseractable = None
-        if kerrdefaults["reduce_metadata"]:
-            self.reduce_metadata()
-        if kerrdefaults["ocr_metadata"]:
-            self.ocr_metadata(field_only=kerrdefaults["field_only"])
-        if kerrdefaults["asfloat"]:
-            self.asfloat()
-        if kerrdefaults["crop_text"]:
-            self.crop_text()
-
-    @property
-    def tesseractable(self):
-        """Do a test call to tesseract to see if it is there and cache the result."""
-        return _tesseractable
-
-    def save(self, filename=None, **kargs):
-        """Stub method for a save function."""
-        raise NotImplementedError(f"Save is not implemented in {self.__class__}")
-
-
-@class_modifier(kerrfuncs, adaptor=image_file_adaptor)
-class KerrImageFile(ImageFile):
-
-    """Subclass of ImageFile that keeps the data as a KerrArray so that extra functions are available."""
-
-    priority = 16
-    mime_type = ["image/png"]
-    pattern = ["*.png"]
-
-    def __init__(self, *args, **kargs):
-        """Ensure that the image is a KerrImage."""
-        super().__init__(*args, **kargs)
-        self._image = self.image.view(KerrArray)
-
-    @ImageFile.image.getter
-<<<<<<< HEAD
-    def image(self):  # pylint: disable=invalid-overridden-method
-=======
-    def image(self):  # pylint disable=invalid-overridden-method
->>>>>>> 2e0b0417
-        """Access the image data."""
-        return self._image.view(KerrArray)
-
-    @ImageFile.image.setter
-    def image(self, v):  # pylint: disable=function-redefined
-        """Ensure stored image is always an ImageArray."""
-        filename = self.filename
-        v = KerrArray(v)
-        # ensure setting image goes into the same memory block if from stack
-        if (
-            hasattr(self, "_fromstack")
-            and self._fromstack
-            and self._image.shape == v.shape
-            and self._image.dtype == v.dtype
-        ):
-            self._image[:] = v
-            self._image = self._image.view(KerrArray)
-        else:
-            self._image = KerrArray(v)
-        self.filename = filename
-
-
-class KerrStackMixin:
-
-    """A mixin for :py:class:`ImageStack` that adds some functionality particular to Kerr images.
-
-    Attributes:
-        fields(list):
-            list of applied fields in stack. This is the most important metadata
-            for things like hysteresis.
-    """
-
-    _defaults = {"type": KerrImageFile}
-
-    @property
-    def fields(self):
-        """Produce an array of field values from the metadata."""
-        if not hasattr(self, "_field"):
-            if "field" not in self.metadata:
-                self._field = np.arange(len(self))
-            else:
-                self._field = np.array(self.metadata["field"])
-        return self._field
-
-    def crop_text(self):
-        """Crop the bottom text area from a standard Kermit image across the complete stack.
-
-        Returns:
-        (ImageArray):
-            cropped image
-        """
-        images = self.shape[0]
-        if self.shape[1:3] == IM_SIZE:
-            return self
-        if self.shape[1:3] != AN_IM_SIZE:
-            raise ValueError(
-                f"Need a full sized Kerr image to crop. Current size is {self.shape}"
-            )  # check it's a normal image
-        self._sizes = np.column_stack(
-            (np.ones(images, dtype=int) * IM_SIZE[0], np.ones(images, dtype=int) * IM_SIZE[1])
-        )
-        new_size = self.max_size + (images,)
-        self._resize_stack(new_size)
-        return self
-
-    def hysteresis(self, mask=None):
-        """Make a hysteresis loop of the average intensity in the given images.
-
-        Keyword Argument:
-            mask(ndarray or list):
-                boolean array of same size as an image or imarray or list of
-                masks for each image. If True then don't include that area in
-                the intensity averaging.
-
-        Returns
-        -------
-        hyst(Data):
-            'Field', 'Intensity', 2 column array
-        """
-        hyst = np.column_stack((self.fields, np.zeros(len(self))))
-        for i, im in enumerate(self):
-            if isinstance(im, ImageFile):
-                im = im.image
-            if isinstance(mask, np.ndarray) and mask.ndim == 2:
-                hyst[i, 1] = np.average(im[np.invert(mask.astype(bool))])
-            elif isinstance(mask, np.ndarray) and mask.ndim == 3:
-                hyst[i, 1] = np.average(im[np.invert(mask[i, :, :].astype(bool))])
-            elif isinstance(mask, (tuple, list)):
-                hyst[i, 1] = np.average(im[np.invert(mask[i])])
-            else:
-                hyst[i, 1] = np.average(im)
-        d = make_Data(hyst, setas="xy")
-        d.column_headers = ["Field", "Intensity"]
-        return d
-
-    def index_to_field(self, index_map):
-        """Convert an image of index values into an image of field values."""
-        fieldvals = np.take(self.fields, index_map)
-        return ImageArray(fieldvals)
-
-    def denoise_thresh(self, denoise_weight=0.1, thresh=0.5, invert=False):
-        """Apply denoise then threshold images.
-
-        Return:
-            (ndarray) MaskStack:
-                True for values greater than thresh, False otherwise
-                else return True for values between thresh and 1
-        """
-        masks = self.clone
-        masks.each.denoise(weight=denoise_weight)
-        masks.each.threshold_minmax(threshmin=thresh, threshmax=np.max(masks.imarray))
-        masks = MaskStack(masks)
-        if invert:
-            masks.stack = ~masks.stack  # pylint: disable=attribute-defined-outside-init
-        return masks
-
-    def find_threshold(self, testim=None, mask=None):
-        """Try to find the threshold value at which the image switches.
-
-        Takes it as the median value of the testim. Masks values
-        where the difference is less than tolerance in case part of the image is
-        irrelevant.
-        """
-        if testim is None:
-            testim = self[len(self) // 2]
-        elif isinstance(testim, (int, str)):
-            testim = self[testim]
-        elif isinstance(testim, np.ndarray) and testim.shape == self[len(self) // 2].shape:
-            pass
-        else:
-            raise ValueError("Cannot find testimage for thresholding.")
-        if mask is None:
-            med = testim.median()
-        else:
-            med = testim[~testim.mask]
-        return med
-
-    def stable_mask(self, tolerance=1e-2, comparison=(0, -1)):
-        """Produce a mask of areas of the image that are changing little over the stack.
-
-        comparison is an optional tuple that gives the index of two images
-        to compare, otherwise first and last used. tolerance is the difference
-        tolerance
-        """
-        first, last = comparison
-        mask = np.zeros(self[0].shape, dtype=bool)
-        mask[abs(self[last] - self[first]) < tolerance] = True
-        return mask
-
-    def HcMap(
-        self,
-        threshold=0.5,
-        correct_drift=False,
-        baseimage=0,
-        quiet=True,
-        saturation_end=True,
-        saturation_white=True,
-        extra_info=False,
-    ):
-        """Produce a map of the switching field at every pixel in the stack.
-
-        It needs the stack to start saturated one way and end saturated the other way.
-
-        Keyword Arguments:
-            threshold(float):
-                the threshold value for the intensity switching. This will need to
-                be tuned for each stack
-            correct_drift(bol):
-                whether to correct drift on the image stack before proceding
-            baseimage(int or ImageArray):
-                we use drift correction from the baseimage.
-            saturation_end(bool):
-                last image in stack is closest to saturation
-            saturation_white(bool):
-                bright pixels are saturated dark pixels are not yet switched
-            quiet: bool
-                choose wether to output status updates as print messages
-            extra_info(bool):
-                choose whether to return intermediate calculation steps as an extra dictionary
-        Returns:
-            (ImageArray): The map of field values for switching of each pixel in the stack
-        """
-        ks = self.clone
-        if isinstance(baseimage, int):
-            baseimage = self[baseimage].clone
-        elif isinstance(baseimage, np.ndarray):
-            baseimage = baseimage.view(ImageArray)
-        if correct_drift:
-            ks.apply_all("correct_drift", ref=baseimage, quiet=quiet)
-            if not quiet:
-                print("drift correct done")
-        masks = self.denoise_thresh(denoise_weight=0.1, thresh=threshold, invert=not (saturation_white))
-        if not quiet:
-            print("thresholding done")
-        si, sp = masks.switch_index(saturation_end=saturation_end)
-        Hcmap = ks.index_to_field(si)
-        Hcmap[Hcmap == ks.fields[0]] = 0  # not switching does not give us a Hc value
-        if extra_info:
-            ei = {"switch_index": si, "switch_array": sp, "masks": masks}
-            return Hcmap, ei
-        return Hcmap
-
-    def average_Hcmap(self, weights=None, ignore_zeros=False):
-        """Get an array of average pixel values for the stack.
-
-        Return average of pixel values in the stack.
-
-        Keyword Arguments:
-            ignore zeros(bool):
-                Weight zero values in an image as 0 in the averaging.
-
-        Returns:
-            average(ImageArray):
-                average values
-        """
-        if ignore_zeros:
-            weights = self.clone
-            weights.imarray = weights.imarray.astype(bool).astype(int)  # 1 if Hc isn't zero, zero otherwise
-            condition = np.sum(weights, axis=0) == 0  # stop zero division error
-            for m in range(self.shape[0]):
-                weights[m] = np.select([condition, np.logical_not(condition)], [np.ones_like(weights[m]), weights[m]])
-            # weights means we only account for non-zero values in average
-        average = np.average(self.imarray, axis=0, weights=weights)
-        return average.view(ImageArray)
-
-
-class MaskStackMixin:
-
-    """A Mixin for :py:class:`Stoner.Image.ImageStack` but made for stacks of boolean or binary images."""
-
-    def __init__(self, *args, **kargs):
-        """Ensure the data is boolean."""
-        super().__init__(*args, **kargs)
-        self._stack = self._stack.astype(bool)
-
-    def switch_index(self, saturation_end=True, saturation_value=True):
-        """Construct a map of switching points in a hysteresis stack.
-
-        Given a stack of boolean masks representing a hystersis loop find the stack index of the saturation
-        field for each pixel.
-
-        Take the final mask as all switched (or the first mask if saturation_end
-        is False). Work back through the masks taking the first time a pixel
-        switches as its coercive field (ie the last time it switches before
-        reaching saturation).
-        Elements that start switched at the lowest measured field or never
-        switch are given a zero index.
-
-        At the moment it's set up to expect masks to be false when the sample is saturated
-        at a high field
-
-        Keyword Arguments:
-            saturation_end(bool):
-                True if the last image is closest to the fully saturated state.
-                False if you want the first image
-            saturation_value(bool):
-                if True then a pixel value True means that switching has occurred
-                (ie magnetic saturation would be all True)
-
-        Returns:
-            switch_ind: MxN ndarray of int
-                index that each pixel switches at
-            switch_progession: MxNx(P-1) ndarray of bool
-                stack of masks showing when each pixel saturates
-
-        """
-        ms = self.clone
-        if not saturation_end:
-            ms = ms.reverse()
-        # arr1 = ms[0].astype(float) #find out whether True is at begin or end
-        # arr2 = ms[-1].astype(float)
-        # if np.average(arr1)>np.average(arr2): #OK so it's bright at the start
-        if not saturation_value:
-            self.imarray = np.invert(ms.imarray)  # Now it's bright (True) at end
-        switch_ind = np.zeros(ms[0].shape, dtype=int)
-        switch_prog = self.clone
-        switch_prog.imarray = np.zeros(self.shape, dtype=bool)
-        del switch_prog[-1]
-        for m in reversed(range(len(ms) - 1)):  # go from saturation backwards
-            already_done = np.copy(switch_ind).astype(dtype=bool)  # only change switch_ind if it hasn't already
-            condition = np.logical_and(not ms[m], ms[m + 1])
-            condition = np.logical_and(condition, np.invert(already_done))
-            condition = [condition, np.logical_not(condition)]
-            choice = [np.ones(switch_ind.shape) * m, switch_ind]  # index or leave as is
-            switch_ind = np.select(condition, choice)
-            switch_prog[m] = already_done
-        if not saturation_end:
-            switch_ind = -switch_ind + len(self) - 1  # should check this!
-            switch_prog.reverse()
-        switch_ind = ImageArray(switch_ind.astype(int))
-        return switch_ind, switch_prog
-
-
-class KerrStack(KerrStackMixin, ImageStack):
-
-    """Represent a stack of Kerr images."""
-
-
-class MaskStack(MaskStackMixin, KerrStackMixin, ImageStack):
-
-    """Represent a set of masks for Kerr images."""
+# -*- coding: utf-8 -*-
+"""Kerr Image Processing Module.
+
+Created on Fri Apr 21 17:29:08 2017
+Derivatives of ImageArray and ImageStack specific to processing Kerr images.
+
+@author: phyrct
+"""
+__all__ = ["KerrArray", "KerrStack", "MaskStack"]
+
+import os
+
+import numpy as np
+
+from ..Image import ImageArray, ImageStack, ImageFile
+from ..tools import make_Data
+from ..tools.decorators import class_modifier, image_file_adaptor
+from . import kerrfuncs
+
+try:
+    import pytesseract  # pylint: disable=unused-import
+
+    _tesseractable = True
+except ImportError:
+    pytesseract = None
+    _tesseractable = False
+
+GRAY_RANGE = (0, 65535)  # 2^16
+IM_SIZE = (512, 672)  # Standard Kerr image size
+AN_IM_SIZE = (554, 672)  # Kerr image with annotation not cropped
+pattern_file = os.path.join(os.path.dirname(__file__), "kerr_patterns.txt")
+
+
+@class_modifier(kerrfuncs)
+class KerrArray(ImageArray):
+
+    """A subclass for Kerr microscopy specific image functions."""
+
+    # useful_keys are metadata keys that we'd usually like to keep from a
+    # standard kerr output.
+
+    def __init__(self, *args, **kargs):
+        """Initialise KerrArray as a subclasses ImageArray.
+
+        Extra keyword arguments accepted are given below.
+
+        Keyword Arguments:
+            reduce_metadata(bool):
+                if True reduce the metadata to useful bits and do some processing on it
+            asfloat(bool)
+                if True convert the image to float values between 0 and 1 (necessary
+                for some forms of processing)
+            crop_text(bool):
+                whether to crop the bottom text area from the image
+            ocr_metadata(bool):
+                whether to try to use optical character recognition to get the
+                metadata from the image (necessary for images taken pre 06/2016
+                and so far field from hysteresis images)
+            field_only(bool):
+                if ocr_metadata is true, get field only (bit faster)
+        """
+        kerrdefaults = {
+            "ocr_metadata": False,
+            "field_only": False,
+            "reduce_metadata": True,
+            "asfloat": True,
+            "crop_text": True,
+        }
+        kerrdefaults.update(kargs)
+        super().__init__(*args, **kargs)
+        self._tesseractable = None
+        if kerrdefaults["reduce_metadata"]:
+            self.reduce_metadata()
+        if kerrdefaults["ocr_metadata"]:
+            self.ocr_metadata(field_only=kerrdefaults["field_only"])
+        if kerrdefaults["asfloat"]:
+            self.asfloat()
+        if kerrdefaults["crop_text"]:
+            self.crop_text()
+
+    @property
+    def tesseractable(self):
+        """Do a test call to tesseract to see if it is there and cache the result."""
+        return _tesseractable
+
+    def save(self, filename=None, **kargs):
+        """Stub method for a save function."""
+        raise NotImplementedError(f"Save is not implemented in {self.__class__}")
+
+
+@class_modifier(kerrfuncs, adaptor=image_file_adaptor)
+class KerrImageFile(ImageFile):
+
+    """Subclass of ImageFile that keeps the data as a KerrArray so that extra functions are available."""
+
+    priority = 16
+    mime_type = ["image/png"]
+    pattern = ["*.png"]
+
+    def __init__(self, *args, **kargs):
+        """Ensure that the image is a KerrImage."""
+        super().__init__(*args, **kargs)
+        self._image = self.image.view(KerrArray)
+
+    @ImageFile.image.getter
+    def image(self):  # pylint disable=invalid-overridden-method
+        """Access the image data."""
+        return self._image.view(KerrArray)
+
+    @ImageFile.image.setter
+    def image(self, v):  # pylint: disable=function-redefined
+        """Ensure stored image is always an ImageArray."""
+        filename = self.filename
+        v = KerrArray(v)
+        # ensure setting image goes into the same memory block if from stack
+        if (
+            hasattr(self, "_fromstack")
+            and self._fromstack
+            and self._image.shape == v.shape
+            and self._image.dtype == v.dtype
+        ):
+            self._image[:] = v
+            self._image = self._image.view(KerrArray)
+        else:
+            self._image = KerrArray(v)
+        self.filename = filename
+
+
+class KerrStackMixin:
+
+    """A mixin for :py:class:`ImageStack` that adds some functionality particular to Kerr images.
+
+    Attributes:
+        fields(list):
+            list of applied fields in stack. This is the most important metadata
+            for things like hysteresis.
+    """
+
+    _defaults = {"type": KerrImageFile}
+
+    @property
+    def fields(self):
+        """Produce an array of field values from the metadata."""
+        if not hasattr(self, "_field"):
+            if "field" not in self.metadata:
+                self._field = np.arange(len(self))
+            else:
+                self._field = np.array(self.metadata["field"])
+        return self._field
+
+    def crop_text(self):
+        """Crop the bottom text area from a standard Kermit image across the complete stack.
+
+        Returns:
+        (ImageArray):
+            cropped image
+        """
+        images = self.shape[0]
+        if self.shape[1:3] == IM_SIZE:
+            return self
+        if self.shape[1:3] != AN_IM_SIZE:
+            raise ValueError(
+                f"Need a full sized Kerr image to crop. Current size is {self.shape}"
+            )  # check it's a normal image
+        self._sizes = np.column_stack(
+            (np.ones(images, dtype=int) * IM_SIZE[0], np.ones(images, dtype=int) * IM_SIZE[1])
+        )
+        new_size = self.max_size + (images,)
+        self._resize_stack(new_size)
+        return self
+
+    def hysteresis(self, mask=None):
+        """Make a hysteresis loop of the average intensity in the given images.
+
+        Keyword Argument:
+            mask(ndarray or list):
+                boolean array of same size as an image or imarray or list of
+                masks for each image. If True then don't include that area in
+                the intensity averaging.
+
+        Returns
+        -------
+        hyst(Data):
+            'Field', 'Intensity', 2 column array
+        """
+        hyst = np.column_stack((self.fields, np.zeros(len(self))))
+        for i, im in enumerate(self):
+            if isinstance(im, ImageFile):
+                im = im.image
+            if isinstance(mask, np.ndarray) and mask.ndim == 2:
+                hyst[i, 1] = np.average(im[np.invert(mask.astype(bool))])
+            elif isinstance(mask, np.ndarray) and mask.ndim == 3:
+                hyst[i, 1] = np.average(im[np.invert(mask[i, :, :].astype(bool))])
+            elif isinstance(mask, (tuple, list)):
+                hyst[i, 1] = np.average(im[np.invert(mask[i])])
+            else:
+                hyst[i, 1] = np.average(im)
+        d = make_Data(hyst, setas="xy")
+        d.column_headers = ["Field", "Intensity"]
+        return d
+
+    def index_to_field(self, index_map):
+        """Convert an image of index values into an image of field values."""
+        fieldvals = np.take(self.fields, index_map)
+        return ImageArray(fieldvals)
+
+    def denoise_thresh(self, denoise_weight=0.1, thresh=0.5, invert=False):
+        """Apply denoise then threshold images.
+
+        Return:
+            (ndarray) MaskStack:
+                True for values greater than thresh, False otherwise
+                else return True for values between thresh and 1
+        """
+        masks = self.clone
+        masks.each.denoise(weight=denoise_weight)
+        masks.each.threshold_minmax(threshmin=thresh, threshmax=np.max(masks.imarray))
+        masks = MaskStack(masks)
+        if invert:
+            masks.stack = ~masks.stack  # pylint: disable=attribute-defined-outside-init
+        return masks
+
+    def find_threshold(self, testim=None, mask=None):
+        """Try to find the threshold value at which the image switches.
+
+        Takes it as the median value of the testim. Masks values
+        where the difference is less than tolerance in case part of the image is
+        irrelevant.
+        """
+        if testim is None:
+            testim = self[len(self) // 2]
+        elif isinstance(testim, (int, str)):
+            testim = self[testim]
+        elif isinstance(testim, np.ndarray) and testim.shape == self[len(self) // 2].shape:
+            pass
+        else:
+            raise ValueError("Cannot find testimage for thresholding.")
+        if mask is None:
+            med = testim.median()
+        else:
+            med = testim[~testim.mask]
+        return med
+
+    def stable_mask(self, tolerance=1e-2, comparison=(0, -1)):
+        """Produce a mask of areas of the image that are changing little over the stack.
+
+        comparison is an optional tuple that gives the index of two images
+        to compare, otherwise first and last used. tolerance is the difference
+        tolerance
+        """
+        first, last = comparison
+        mask = np.zeros(self[0].shape, dtype=bool)
+        mask[abs(self[last] - self[first]) < tolerance] = True
+        return mask
+
+    def HcMap(
+        self,
+        threshold=0.5,
+        correct_drift=False,
+        baseimage=0,
+        quiet=True,
+        saturation_end=True,
+        saturation_white=True,
+        extra_info=False,
+    ):
+        """Produce a map of the switching field at every pixel in the stack.
+
+        It needs the stack to start saturated one way and end saturated the other way.
+
+        Keyword Arguments:
+            threshold(float):
+                the threshold value for the intensity switching. This will need to
+                be tuned for each stack
+            correct_drift(bol):
+                whether to correct drift on the image stack before proceding
+            baseimage(int or ImageArray):
+                we use drift correction from the baseimage.
+            saturation_end(bool):
+                last image in stack is closest to saturation
+            saturation_white(bool):
+                bright pixels are saturated dark pixels are not yet switched
+            quiet: bool
+                choose wether to output status updates as print messages
+            extra_info(bool):
+                choose whether to return intermediate calculation steps as an extra dictionary
+        Returns:
+            (ImageArray): The map of field values for switching of each pixel in the stack
+        """
+        ks = self.clone
+        if isinstance(baseimage, int):
+            baseimage = self[baseimage].clone
+        elif isinstance(baseimage, np.ndarray):
+            baseimage = baseimage.view(ImageArray)
+        if correct_drift:
+            ks.apply_all("correct_drift", ref=baseimage, quiet=quiet)
+            if not quiet:
+                print("drift correct done")
+        masks = self.denoise_thresh(denoise_weight=0.1, thresh=threshold, invert=not (saturation_white))
+        if not quiet:
+            print("thresholding done")
+        si, sp = masks.switch_index(saturation_end=saturation_end)
+        Hcmap = ks.index_to_field(si)
+        Hcmap[Hcmap == ks.fields[0]] = 0  # not switching does not give us a Hc value
+        if extra_info:
+            ei = {"switch_index": si, "switch_array": sp, "masks": masks}
+            return Hcmap, ei
+        return Hcmap
+
+    def average_Hcmap(self, weights=None, ignore_zeros=False):
+        """Get an array of average pixel values for the stack.
+
+        Return average of pixel values in the stack.
+
+        Keyword Arguments:
+            ignore zeros(bool):
+                Weight zero values in an image as 0 in the averaging.
+
+        Returns:
+            average(ImageArray):
+                average values
+        """
+        if ignore_zeros:
+            weights = self.clone
+            weights.imarray = weights.imarray.astype(bool).astype(int)  # 1 if Hc isn't zero, zero otherwise
+            condition = np.sum(weights, axis=0) == 0  # stop zero division error
+            for m in range(self.shape[0]):
+                weights[m] = np.select([condition, np.logical_not(condition)], [np.ones_like(weights[m]), weights[m]])
+            # weights means we only account for non-zero values in average
+        average = np.average(self.imarray, axis=0, weights=weights)
+        return average.view(ImageArray)
+
+
+class MaskStackMixin:
+
+    """A Mixin for :py:class:`Stoner.Image.ImageStack` but made for stacks of boolean or binary images."""
+
+    def __init__(self, *args, **kargs):
+        """Ensure the data is boolean."""
+        super().__init__(*args, **kargs)
+        self._stack = self._stack.astype(bool)
+
+    def switch_index(self, saturation_end=True, saturation_value=True):
+        """Construct a map of switching points in a hysteresis stack.
+
+        Given a stack of boolean masks representing a hystersis loop find the stack index of the saturation
+        field for each pixel.
+
+        Take the final mask as all switched (or the first mask if saturation_end
+        is False). Work back through the masks taking the first time a pixel
+        switches as its coercive field (ie the last time it switches before
+        reaching saturation).
+        Elements that start switched at the lowest measured field or never
+        switch are given a zero index.
+
+        At the moment it's set up to expect masks to be false when the sample is saturated
+        at a high field
+
+        Keyword Arguments:
+            saturation_end(bool):
+                True if the last image is closest to the fully saturated state.
+                False if you want the first image
+            saturation_value(bool):
+                if True then a pixel value True means that switching has occurred
+                (ie magnetic saturation would be all True)
+
+        Returns:
+            switch_ind: MxN ndarray of int
+                index that each pixel switches at
+            switch_progession: MxNx(P-1) ndarray of bool
+                stack of masks showing when each pixel saturates
+
+        """
+        ms = self.clone
+        if not saturation_end:
+            ms = ms.reverse()
+        # arr1 = ms[0].astype(float) #find out whether True is at begin or end
+        # arr2 = ms[-1].astype(float)
+        # if np.average(arr1)>np.average(arr2): #OK so it's bright at the start
+        if not saturation_value:
+            self.imarray = np.invert(ms.imarray)  # Now it's bright (True) at end
+        switch_ind = np.zeros(ms[0].shape, dtype=int)
+        switch_prog = self.clone
+        switch_prog.imarray = np.zeros(self.shape, dtype=bool)
+        del switch_prog[-1]
+        for m in reversed(range(len(ms) - 1)):  # go from saturation backwards
+            already_done = np.copy(switch_ind).astype(dtype=bool)  # only change switch_ind if it hasn't already
+            condition = np.logical_and(not ms[m], ms[m + 1])
+            condition = np.logical_and(condition, np.invert(already_done))
+            condition = [condition, np.logical_not(condition)]
+            choice = [np.ones(switch_ind.shape) * m, switch_ind]  # index or leave as is
+            switch_ind = np.select(condition, choice)
+            switch_prog[m] = already_done
+        if not saturation_end:
+            switch_ind = -switch_ind + len(self) - 1  # should check this!
+            switch_prog.reverse()
+        switch_ind = ImageArray(switch_ind.astype(int))
+        return switch_ind, switch_prog
+
+
+class KerrStack(KerrStackMixin, ImageStack):
+
+    """Represent a stack of Kerr images."""
+
+
+class MaskStack(MaskStackMixin, KerrStackMixin, ImageStack):
+
+    """Represent a set of masks for Kerr images."""