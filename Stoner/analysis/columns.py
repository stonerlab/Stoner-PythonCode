<<<<<<< HEAD
#!/usr/bin/env python3
# -*- coding: utf-8 -*-
"""Channel column operations functions for analysis code."""

__all__ = ["ColumnOpsMixin"]

import numpy as np

from Stoner.tools import isiterable, all_type
from Stoner.compat import index_types


class ColumnOpsMixin:

    """A mixin calss designed to work with :py:class:`Stoner.Core.DataFile` to provide additional stats methods."""

    def _do_error_calc(self, col_a, col_b, error_type="relative"):
        """Do an error calculation."""
        col_a = self.find_col(col_a)
        error_calc = None
        if (
            isinstance(col_a, (list, tuple))
            and isinstance(col_b, (list, tuple))
            and len(col_a) == 2
            and len(col_b) == 2
        ):  # Error columns on
            (col_a, e1) = col_a
            (col_b, e2) = col_b
            e1data = self.__get_math_val(e1)[0]
            e2data = self.__get_math_val(e2)[0]
            if error_type == "relative":

                def error_calc(adata, bdata):  # pylint: disable=function-redefined
                    """Relative error summation."""
                    return np.sqrt((e1data / adata) ** 2 + (e2data / bdata) ** 2)

            elif error_type == "absolute":

                def error_calc(adata, bdata):  # pylint: disable=function-redefined, unused-argument
                    """Sum absolute errors."""
                    return np.sqrt(e1data ** 2 + e2data ** 2)

            elif error_type == "diffsum":

                def error_calc(adata, bdata):  # pylint: disable=function-redefined
                    """Calculate error for difference over sum."""
                    return np.sqrt(
                        (1.0 / (adata + bdata) - (adata - bdata) / (adata + bdata) ** 2) ** 2 * e1data ** 2
                        + (-1.0 / (adata + bdata) - (adata - bdata) / (adata + bdata) ** 2) ** 2 * e2data ** 2
                    )

            else:
                raise ValueError(f"Unknown error caclulation mode {error_type}")

        adata, aname = self.__get_math_val(col_a)
        bdata, bname = self.__get_math_val(col_b)
        return adata, bdata, error_calc, aname, bname

    def __get_math_val(self, col):
        """Interpret col as either col_a column index or value or an array of values.

        Args:
            col (various):
                If col can be interpreted as col_a column index then return the first matching column.
                If col is col_a 1D array of the same length as the data then just return the data. If col is col_a
                float then just return it as col_a float.

        Returns:
            (tuple of (:py:class:`Stoner.cpre.DataArray`,str)):
                The matching data.
        """
        if isinstance(col, index_types):
            col = self.find_col(col)
            if isinstance(col, list):
                col = col[0]
            data = self.column(col)
            name = self.column_headers[col]
        elif isinstance(col, np.ndarray) and col.ndim == 1 and len(col) == len(self):
            data = col
            name = "data"
        elif isinstance(col, float):
            data = col * np.ones(len(self))
            name = str(col)
        else:
            raise RuntimeError(f"Bad column index: {col}")
        return data, name

    def add(self, col_a, col_b, replace=False, header=None, index=None):
        """Add one column, number or array (col_b) to another column (col_a).

        Args:
            col_a (index):
                First column to work with
            col_b (index, float or 1D array):
                Second column to work with.

        Keyword Arguments:
            header (string or None):
                new column header  (defaults to a-b
            replace (bool):
                Replace the col_a column with the new data
            index (column index or None):
                Column to insert new data at.

        Returns:
            (:py:class:`Stoner.Data`):
                The newly modified Data object.

        If col_a and col_b are tuples of length two, then the firstelement is assumed to be the value and
        the second element an uncertainty in the value. The uncertainties will then be propagated and an
        additional column with the uncertainites will be added to the data.
        """
        adata, bdata, err_calc, aname, bname = self._do_error_calc(col_a, col_b, error_type="absolute")
        err_header = None
        if isinstance(header, tuple) and len(header) == 2:
            header, err_header = header
        if header is None:
            header = f"{aname}+{bname}"
        if err_calc is not None and err_header is None:
            err_header = "Error in " + header
        index = self.shape[1] if index is None else self.find_col(index)
        if err_calc is not None:
            err_data = err_calc(adata, bdata)
        self.add_column((adata + bdata), header=header, index=index, replace=replace)
        if err_calc is not None:
            self.add_column(err_data, header=err_header, index=index + 1, replace=False)
        return self

    def diffsum(self, col_a, col_b, replace=False, header=None, index=None):
        r"""Calculate :math:`\frac{a-b}{a+b}` for the two columns *a* and *b*.

        Args:
            col_a (index):
                First column to work with
            col_b (index, float or 1D array):
                Second column to work with.

        Keyword Arguments:
            header (string or None):
                new column header  (defaults to a-b
            replace (bool):
                Replace the col_a column with the new data
            index (column index or None):
                Column to insert new data at.

        Returns:
            (:py:class:`Stoner.Data`):
                The newly modified Data object.

        If col_a and col_b are tuples of length two, then the firstelement is assumed to be the value and
        the second element an uncertainty in the value. The uncertainties will then be propagated and an
        additional column with the uncertainites will be added to the data.
        """
        adata, bdata, err_calc, aname, bname = self._do_error_calc(col_a, col_b, error_type="diffsum")
        err_header = None
        if isinstance(header, tuple) and len(header) == 2:
            header, err_header = header
        if header is None:
            header = f"({aname}-{bname})/({aname}+{bname})"
        if err_calc is not None and err_header is None:
            err_header = "Error in " + header
        if err_calc is not None:
            err_data = err_calc(adata, bdata)
        index = self.shape[1] if index is None else self.find_col(index)
        self.add_column((adata - bdata) / (adata + bdata), header=header, index=index, replace=replace)
        if err_calc is not None:
            self.add_column(err_data, header=err_header, index=index + 1, replace=False)
        return self

    def divide(self, col_a, col_b, replace=False, header=None, index=None):
        """Divide one column (col_a) by  another column, number or array (col_b).

        Args:
            col_a (index):
                First column to work with
            col_b (index, float or 1D array):
                Second column to work with.

        Keyword Arguments:
            header (string or None):
                new column header  (defaults to a-b
            replace (bool):
                Replace the col_a column with the new data
            index (column index or None):
                Column to insert new data at.

        Returns:
            (:py:class:`Stoner.Data`):
                The newly modified Data object.

        If col_a and col_b are tuples of length two, then the firstelement is assumed to be the value and
        the second element an uncertainty in the value. The uncertainties will then be propagated and an
        additional column with the uncertainites will be added to the data.
        """
        adata, bdata, err_calc, aname, bname = self._do_error_calc(col_a, col_b, error_type="relative")
        err_header = None
        if isinstance(header, tuple) and len(header) == 2:
            header, err_header = header
        if header is None:
            header = f"{aname}/{bname}"
        if err_calc is not None and err_header is None:
            err_header = "Error in " + header
        index = self.shape[1] if index is None else self.find_col(index)
        self.add_column((adata / bdata), header=header, index=index, replace=replace)
        if err_calc is not None:
            err_data = err_calc(adata, bdata) * np.abs(adata / bdata)
            self.add_column(err_data, header=err_header, index=index + 1, replace=False)
        return self

    def max(self, column=None, bounds=None):
        """Find maximum value and index in col_a column of data.

        Args:
            column (index):
                Column to look for the maximum in

        Keyword Arguments:
            bounds (callable):
                col_a callable function that takes col_a single argument list of
                numbers representing one row, and returns True for all rows to search in.

        Returns:
            (float,int):
                (maximum value,row index of max value)

        Note:
            If column is not defined (or is None) the :py:attr:`DataFile.setas` column
            assignments are used.
        """
        if column is None:
            col = self.setas._get_cols("ycol")
        else:
            col = self.find_col(column)
        if bounds is not None:
            self._push_mask()
            self._set_mask(bounds, True, col)
        result = self.data[:, col].max(), self.data[:, col].argmax()
        if bounds is not None:
            self._pop_mask()
        return result

    def mean(self, column=None, sigma=None, bounds=None):
        """Find mean value of col_a data column.

        Args:
            column (index):
                Column to look for the maximum in

        Keyword Arguments:
            sigma (column index or array):
                The uncertainity noted for each value in the mean
            bounds (callable):
                col_a callable function that takes col_a single argument list of
                numbers representing one row, and returns True for all rows to search in.

        Returns:
            (float):
                The mean of the data.

        Note:
            If column is not defined (or is None) the :py:attr:`DataFile.setas` column
            assignments are used.

        .. todo::
            Fix the row index when the bounds function is used - see note of :py:meth:`AnalysisMixin.max`
        """
        _ = self._col_args(scalar=True, ycol=column, yerr=sigma)

        if bounds is not None:
            self._push_mask()
            self._set_mask(bounds, True, _.ycol)

        if isiterable(sigma) and len(sigma) == len(self) and all_type(sigma, float):
            sigma = np.array(sigma)
            _["has_yerr"] = True
        elif _.has_yerr:
            sigma = self.data[:, _.yerr]

        if not _.has_yerr:
            result = self.data[:, _.ycol].mean()
        else:
            ydata = self.data[:, _.ycol]
            w = 1 / (sigma ** 2 + 1e-8)
            norm = w.sum(axis=0)
            error = np.sqrt((sigma ** 2).sum(axis=0)) / len(sigma)
            result = (ydata * w).mean(axis=0) / norm, error
        if bounds is not None:
            self._pop_mask()
        return result

    def min(self, column=None, bounds=None):
        """Find minimum value and index in col_a column of data.

        Args:
            column (index):
                Column to look for the maximum in

        Keyword Arguments:
            bounds (callable):
                col_a callable function that takes col_a single argument list of
                numbers representing one row, and returns True for all rows to search in.

        Returns:
            (float,int):
                (minimum value,row index of min value)

        Note:
            If column is not defined (or is None) the :py:attr:`DataFile.setas` column
            assignments are used.
        """
        if column is None:
            col = self.setas._get_cols("ycol")
        else:
            col = self.find_col(column)
        if bounds is not None:
            self._push_mask()
            self._set_mask(bounds, True, col)
        result = self.data[:, col].min(), self.data[:, col].argmin()
        if bounds is not None:
            self._pop_mask()
        return result

    def multiply(self, col_a, col_b, replace=False, header=None, index=None):
        """Multiply one column (col_a) by  another column, number or array (col_b).

        Args:
            col_a (index):
                First column to work with
            col_b (index, float or 1D array):
                Second column to work with.

        Keyword Arguments:
            header (string or None):
                new column header  (defaults to a-b
            replace (bool):
                Replace the col_a column with the new data
            index (column index or None):
                Column to insert new data at.

        Returns:
            (:py:class:`Stoner.Data`):
                The newly modified Data object.

        If col_a and col_b are tuples of length two, then the firstelement is assumed to be the value and
        the second element an uncertainty in the value. The uncertainties will then be propagated and an
        additional column with the uncertainites will be added to the data.
        """
        adata, bdata, err_calc, aname, bname = self._do_error_calc(col_a, col_b, error_type="relative")
        err_header = None
        if isinstance(header, tuple) and len(header) == 2:
            header, err_header = header
        if header is None:
            header = f"{aname}*{bname}"
        if err_calc is not None and err_header is None:
            err_header = "Error in " + header
        index = self.shape[1] if index is None else self.find_col(index)
        if err_calc is not None:
            err_data = err_calc(adata, bdata) * np.abs(adata * bdata)
        self.add_column((adata * bdata), header=header, index=index, replace=replace)
        if err_calc is not None:
            self.add_column(err_data, header=err_header, index=index + 1, replace=False)
        return self

    def span(self, column=None, bounds=None):
        """Return a tuple of the maximum and minumum values within the given column and bounds.

        Args:
            column (index):
                Column to look for the maximum in

        Keyword Arguments:
            bounds (callable):
                col_a callable function that takes col_a single argument list of
                numbers representing one row, and returns True for all rows to search in.

        Returns:
            (float,float):
                col_a tuple of (min value, max value)

        Note:
            This works by calling into :py:meth:`Data.max` and :py:meth:`Data.min`.

            If column is not defined (or is None) the :py:attr:`DataFile.setas` column
            assignments are used.

        """
        return (self.min(column, bounds)[0], self.max(column, bounds)[0])

    def std(self, column=None, sigma=None, bounds=None):
        """Find standard deviation value of col_a data column.

        Args:
            column (index):
                Column to look for the maximum in

        Keyword Arguments:
            sigma (column index or array):
                The uncertainity noted for each value in the mean
            bounds (callable):
                col_a callable function that takes col_a single argument list of
                numbers representing one row, and returns True for all rows to search in.

        Returns:
            (float):
                The standard deviation of the data.

        Note:
            If column is not defined (or is None) the :py:attr:`DataFile.setas` column
            assignments are used.

        .. todo::
            Fix the row index when the bounds function is used - see note of :py:meth:`AnalysisMixin.max`
        """
        _ = self._col_args(scalar=True, ycol=column, yerr=sigma)

        if bounds is not None:
            self._push_mask()
            self._set_mask(bounds, True, _.ycol)

        if isiterable(sigma) and len(sigma) == len(self) and all_type(sigma, float):
            sigma = np.array(sigma)
        elif _.yerr:
            sigma = self.data[:, _.yerr]
        else:
            sigma = np.ones(len(self))

        ydata = self.data[:, _.ycol]

        sigma = np.abs(sigma) / np.nanmax(np.abs(sigma))
        sigma = np.where(sigma < 1e-8, 1e-8, sigma)
        weights = 1 / sigma ** 2
        weights[np.isnan(weights)] = 0.0

        result = np.sqrt(np.cov(ydata, aweights=weights))

        if bounds is not None:
            self._pop_mask()
        return result

    def subtract(self, col_a, col_b, replace=False, header=None, index=None):
        """Subtract one column, number or array (col_b) from another column (col_a).

        Args:
            col_a (index):
                First column to work with
            col_b (index, float or 1D array):
                Second column to work with.

        Keyword Arguments:
            header (string or None):
                new column header  (defaults to a-b
            replace (bool):
                Replace the col_a column with the new data
            index (column index or None):
                Column to insert new data at.

        Returns:
            (:py:class:`Stoner.Data`):
                The newly modified Data object.

        If col_a and col_b are tuples of length two, then the firstelement is assumed to be the value and
        the second element an uncertainty in the value. The uncertainties will then be propagated and an
        additional column with the uncertainites will be added to the data.
        """
        adata, bdata, err_calc, aname, bname = self._do_error_calc(col_a, col_b, error_type="absolute")
        err_header = None
        if isinstance(header, tuple) and len(header) == 2:
            header, err_header = header
        if header is None:
            header = f"{aname}-{bname}"
        if err_calc is not None and err_header is None:
            err_header = "Error in " + header
        index = self.shape[1] if index is None else self.find_col(index)
        if err_calc is not None:
            err_data = err_calc(adata, bdata)
        self.add_column((adata - bdata), header=header, index=index, replace=replace)
        if err_calc is not None:
            col_a = self.find_col(col_a)
            self.add_column(err_data, header=err_header, index=index + 1, replace=False)
        return self
=======
#!/usr/bin/env python3
# -*- coding: utf-8 -*-
"""Channel column operations functions for analysis code."""

__all__ = ["ColumnOpsMixin"]

import numpy as np

from Stoner.tools import isiterable, all_type
from Stoner.compat import index_types


class ColumnOpsMixin:

    """A mixin calss designed to work with :py:class:`Stoner.Core.DataFile` to provide additional stats methods."""

    def _do_error_calc(self, col_a, col_b, error_type="relative"):
        """Do an error calculation."""
        col_a = self.find_col(col_a)
        error_calc = None
        if (
            isinstance(col_a, (list, tuple))
            and isinstance(col_b, (list, tuple))
            and len(col_a) == 2
            and len(col_b) == 2
        ):  # Error columns on
            (col_a, e1) = col_a
            (col_b, e2) = col_b
            e1data = self.__get_math_val(e1)[0]
            e2data = self.__get_math_val(e2)[0]
            if error_type == "relative":

                def error_calc(adata, bdata):  # pylint: disable=function-redefined
                    """Relative error summation."""
                    return np.sqrt((e1data / adata) ** 2 + (e2data / bdata) ** 2)

            elif error_type == "absolute":

                def error_calc(adata, bdata):  # pylint: disable=function-redefined, unused-argument
                    """Sum absolute errors."""
                    return np.sqrt(e1data**2 + e2data**2)

            elif error_type == "diffsum":

                def error_calc(adata, bdata):  # pylint: disable=function-redefined
                    """Calculate error for difference over sum."""
                    return np.sqrt(
                        (1.0 / (adata + bdata) - (adata - bdata) / (adata + bdata) ** 2) ** 2 * e1data**2
                        + (-1.0 / (adata + bdata) - (adata - bdata) / (adata + bdata) ** 2) ** 2 * e2data**2
                    )

            else:
                raise ValueError(f"Unknown error caclulation mode {error_type}")

        adata, aname = self.__get_math_val(col_a)
        bdata, bname = self.__get_math_val(col_b)
        return adata, bdata, error_calc, aname, bname

    def __get_math_val(self, col):
        """Interpret col as either col_a column index or value or an array of values.

        Args:
            col (various):
                If col can be interpreted as col_a column index then return the first matching column.
                If col is col_a 1D array of the same length as the data then just return the data. If col is col_a
                float then just return it as col_a float.

        Returns:
            (tuple of (:py:class:`Stoner.cpre.DataArray`,str)):
                The matching data.
        """
        if isinstance(col, index_types):
            col = self.find_col(col)
            if isinstance(col, list):
                col = col[0]
            data = self.column(col)
            name = self.column_headers[col]
        elif isinstance(col, np.ndarray) and col.ndim == 1 and len(col) == len(self):
            data = col
            name = "data"
        elif isinstance(col, float):
            data = col * np.ones(len(self))
            name = str(col)
        else:
            raise RuntimeError(f"Bad column index: {col}")
        return data, name

    def add(self, col_a, col_b, replace=False, header=None, index=None):
        """Add one column, number or array (col_b) to another column (col_a).

        Args:
            col_a (index):
                First column to work with
            col_b (index, float or 1D array):
                Second column to work with.

        Keyword Arguments:
            header (string or None):
                new column header  (defaults to a-b
            replace (bool):
                Replace the col_a column with the new data
            index (column index or None):
                Column to insert new data at.

        Returns:
            (:py:class:`Stoner.Data`):
                The newly modified Data object.

        If col_a and col_b are tuples of length two, then the firstelement is assumed to be the value and
        the second element an uncertainty in the value. The uncertainties will then be propagated and an
        additional column with the uncertainites will be added to the data.
        """
        adata, bdata, err_calc, aname, bname = self._do_error_calc(col_a, col_b, error_type="absolute")
        err_header = None
        if isinstance(header, tuple) and len(header) == 2:
            header, err_header = header
        if header is None:
            header = f"{aname}+{bname}"
        if err_calc is not None and err_header is None:
            err_header = "Error in " + header
        index = self.shape[1] if index is None else self.find_col(index)
        if err_calc is not None:
            err_data = err_calc(adata, bdata)
        self.add_column((adata + bdata), header=header, index=index, replace=replace)
        if err_calc is not None:
            self.add_column(err_data, header=err_header, index=index + 1, replace=False)
        return self

    def diffsum(self, col_a, col_b, replace=False, header=None, index=None):
        r"""Calculate :math:`\frac{a-b}{a+b}` for the two columns *a* and *b*.

        Args:
            col_a (index):
                First column to work with
            col_b (index, float or 1D array):
                Second column to work with.

        Keyword Arguments:
            header (string or None):
                new column header  (defaults to a-b
            replace (bool):
                Replace the col_a column with the new data
            index (column index or None):
                Column to insert new data at.

        Returns:
            (:py:class:`Stoner.Data`):
                The newly modified Data object.

        If col_a and col_b are tuples of length two, then the firstelement is assumed to be the value and
        the second element an uncertainty in the value. The uncertainties will then be propagated and an
        additional column with the uncertainites will be added to the data.
        """
        adata, bdata, err_calc, aname, bname = self._do_error_calc(col_a, col_b, error_type="diffsum")
        err_header = None
        if isinstance(header, tuple) and len(header) == 2:
            header, err_header = header
        if header is None:
            header = f"({aname}-{bname})/({aname}+{bname})"
        if err_calc is not None and err_header is None:
            err_header = "Error in " + header
        if err_calc is not None:
            err_data = err_calc(adata, bdata)
        index = self.shape[1] if index is None else self.find_col(index)
        self.add_column((adata - bdata) / (adata + bdata), header=header, index=index, replace=replace)
        if err_calc is not None:
            self.add_column(err_data, header=err_header, index=index + 1, replace=False)
        return self

    def divide(self, col_a, col_b, replace=False, header=None, index=None):
        """Divide one column (col_a) by  another column, number or array (col_b).

        Args:
            col_a (index):
                First column to work with
            col_b (index, float or 1D array):
                Second column to work with.

        Keyword Arguments:
            header (string or None):
                new column header  (defaults to a-b
            replace (bool):
                Replace the col_a column with the new data
            index (column index or None):
                Column to insert new data at.

        Returns:
            (:py:class:`Stoner.Data`):
                The newly modified Data object.

        If col_a and col_b are tuples of length two, then the firstelement is assumed to be the value and
        the second element an uncertainty in the value. The uncertainties will then be propagated and an
        additional column with the uncertainites will be added to the data.
        """
        adata, bdata, err_calc, aname, bname = self._do_error_calc(col_a, col_b, error_type="relative")
        err_header = None
        if isinstance(header, tuple) and len(header) == 2:
            header, err_header = header
        if header is None:
            header = f"{aname}/{bname}"
        if err_calc is not None and err_header is None:
            err_header = "Error in " + header
        index = self.shape[1] if index is None else self.find_col(index)
        self.add_column((adata / bdata), header=header, index=index, replace=replace)
        if err_calc is not None:
            err_data = err_calc(adata, bdata) * np.abs(adata / bdata)
            self.add_column(err_data, header=err_header, index=index + 1, replace=False)
        return self

    def max(self, column=None, bounds=None):
        """Find maximum value and index in col_a column of data.

        Args:
            column (index):
                Column to look for the maximum in

        Keyword Arguments:
            bounds (callable):
                col_a callable function that takes col_a single argument list of
                numbers representing one row, and returns True for all rows to search in.

        Returns:
            (float,int):
                (maximum value,row index of max value)

        Note:
            If column is not defined (or is None) the :py:attr:`DataFile.setas` column
            assignments are used.
        """
        if column is None:
            col = self.setas._get_cols("ycol")
        else:
            col = self.find_col(column)
        if bounds is not None:
            self._push_mask()
            self._set_mask(bounds, True, col)
        result = self.data[:, col].max(), self.data[:, col].argmax()
        if bounds is not None:
            self._pop_mask()
        return result

    def mean(self, column=None, sigma=None, bounds=None):
        """Find mean value of col_a data column.

        Args:
            column (index):
                Column to look for the maximum in

        Keyword Arguments:
            sigma (column index or array):
                The uncertainity noted for each value in the mean
            bounds (callable):
                col_a callable function that takes col_a single argument list of
                numbers representing one row, and returns True for all rows to search in.

        Returns:
            (float):
                The mean of the data.

        Note:
            If column is not defined (or is None) the :py:attr:`DataFile.setas` column
            assignments are used.

        .. todo::
            Fix the row index when the bounds function is used - see note of :py:meth:`AnalysisMixin.max`
        """
        _ = self._col_args(scalar=True, ycol=column, yerr=sigma)

        if bounds is not None:
            self._push_mask()
            self._set_mask(bounds, True, _.ycol)

        if isiterable(sigma) and len(sigma) == len(self) and all_type(sigma, float):
            sigma = np.array(sigma)
            _["has_yerr"] = True
        elif _.has_yerr:
            sigma = self.data[:, _.yerr]

        if not _.has_yerr:
            result = self.data[:, _.ycol].mean()
        else:
            ydata = self.data[:, _.ycol]
            w = 1 / (sigma**2 + 1e-8)
            norm = w.sum(axis=0)
            error = np.sqrt((sigma**2).sum(axis=0)) / len(sigma)
            result = (ydata * w).mean(axis=0) / norm, error
        if bounds is not None:
            self._pop_mask()
        return result

    def min(self, column=None, bounds=None):
        """Find minimum value and index in col_a column of data.

        Args:
            column (index):
                Column to look for the maximum in

        Keyword Arguments:
            bounds (callable):
                col_a callable function that takes col_a single argument list of
                numbers representing one row, and returns True for all rows to search in.

        Returns:
            (float,int):
                (minimum value,row index of min value)

        Note:
            If column is not defined (or is None) the :py:attr:`DataFile.setas` column
            assignments are used.
        """
        if column is None:
            col = self.setas._get_cols("ycol")
        else:
            col = self.find_col(column)
        if bounds is not None:
            self._push_mask()
            self._set_mask(bounds, True, col)
        result = self.data[:, col].min(), self.data[:, col].argmin()
        if bounds is not None:
            self._pop_mask()
        return result

    def multiply(self, col_a, col_b, replace=False, header=None, index=None):
        """Multiply one column (col_a) by  another column, number or array (col_b).

        Args:
            col_a (index):
                First column to work with
            col_b (index, float or 1D array):
                Second column to work with.

        Keyword Arguments:
            header (string or None):
                new column header  (defaults to a-b
            replace (bool):
                Replace the col_a column with the new data
            index (column index or None):
                Column to insert new data at.

        Returns:
            (:py:class:`Stoner.Data`):
                The newly modified Data object.

        If col_a and col_b are tuples of length two, then the firstelement is assumed to be the value and
        the second element an uncertainty in the value. The uncertainties will then be propagated and an
        additional column with the uncertainites will be added to the data.
        """
        adata, bdata, err_calc, aname, bname = self._do_error_calc(col_a, col_b, error_type="relative")
        err_header = None
        if isinstance(header, tuple) and len(header) == 2:
            header, err_header = header
        if header is None:
            header = f"{aname}*{bname}"
        if err_calc is not None and err_header is None:
            err_header = "Error in " + header
        index = self.shape[1] if index is None else self.find_col(index)
        if err_calc is not None:
            err_data = err_calc(adata, bdata) * np.abs(adata * bdata)
        self.add_column((adata * bdata), header=header, index=index, replace=replace)
        if err_calc is not None:
            self.add_column(err_data, header=err_header, index=index + 1, replace=False)
        return self

    def span(self, column=None, bounds=None):
        """Return a tuple of the maximum and minumum values within the given column and bounds.

        Args:
            column (index):
                Column to look for the maximum in

        Keyword Arguments:
            bounds (callable):
                col_a callable function that takes col_a single argument list of
                numbers representing one row, and returns True for all rows to search in.

        Returns:
            (float,float):
                col_a tuple of (min value, max value)

        Note:
            This works by calling into :py:meth:`Data.max` and :py:meth:`Data.min`.

            If column is not defined (or is None) the :py:attr:`DataFile.setas` column
            assignments are used.

        """
        return (self.min(column, bounds)[0], self.max(column, bounds)[0])

    def std(self, column=None, sigma=None, bounds=None):
        """Find standard deviation value of col_a data column.

        Args:
            column (index):
                Column to look for the maximum in

        Keyword Arguments:
            sigma (column index or array):
                The uncertainity noted for each value in the mean
            bounds (callable):
                col_a callable function that takes col_a single argument list of
                numbers representing one row, and returns True for all rows to search in.

        Returns:
            (float):
                The standard deviation of the data.

        Note:
            If column is not defined (or is None) the :py:attr:`DataFile.setas` column
            assignments are used.

        .. todo::
            Fix the row index when the bounds function is used - see note of :py:meth:`AnalysisMixin.max`
        """
        _ = self._col_args(scalar=True, ycol=column, yerr=sigma)

        if bounds is not None:
            self._push_mask()
            self._set_mask(bounds, True, _.ycol)

        if isiterable(sigma) and len(sigma) == len(self) and all_type(sigma, float):
            sigma = np.array(sigma)
        elif _.yerr:
            sigma = self.data[:, _.yerr]
        else:
            sigma = np.ones(len(self))

        ydata = self.data[:, _.ycol]

        sigma = np.abs(sigma) / np.nanmax(np.abs(sigma))
        sigma = np.where(sigma < 1e-8, 1e-8, sigma)
        weights = 1 / sigma**2
        weights[np.isnan(weights)] = 0.0

        result = np.sqrt(np.cov(ydata, aweights=weights))

        if bounds is not None:
            self._pop_mask()
        return result

    def subtract(self, col_a, col_b, replace=False, header=None, index=None):
        """Subtract one column, number or array (col_b) from another column (col_a).

        Args:
            col_a (index):
                First column to work with
            col_b (index, float or 1D array):
                Second column to work with.

        Keyword Arguments:
            header (string or None):
                new column header  (defaults to a-b
            replace (bool):
                Replace the col_a column with the new data
            index (column index or None):
                Column to insert new data at.

        Returns:
            (:py:class:`Stoner.Data`):
                The newly modified Data object.

        If col_a and col_b are tuples of length two, then the firstelement is assumed to be the value and
        the second element an uncertainty in the value. The uncertainties will then be propagated and an
        additional column with the uncertainites will be added to the data.
        """
        adata, bdata, err_calc, aname, bname = self._do_error_calc(col_a, col_b, error_type="absolute")
        err_header = None
        if isinstance(header, tuple) and len(header) == 2:
            header, err_header = header
        if header is None:
            header = f"{aname}-{bname}"
        if err_calc is not None and err_header is None:
            err_header = "Error in " + header
        index = self.shape[1] if index is None else self.find_col(index)
        if err_calc is not None:
            err_data = err_calc(adata, bdata)
        self.add_column((adata - bdata), header=header, index=index, replace=replace)
        if err_calc is not None:
            col_a = self.find_col(col_a)
            self.add_column(err_data, header=err_header, index=index + 1, replace=False)
        return self
>>>>>>> 8896e5d9
<|MERGE_RESOLUTION|>--- conflicted
+++ resolved
@@ -1,963 +1,480 @@
-<<<<<<< HEAD
-#!/usr/bin/env python3
-# -*- coding: utf-8 -*-
-"""Channel column operations functions for analysis code."""
-
-__all__ = ["ColumnOpsMixin"]
-
-import numpy as np
-
-from Stoner.tools import isiterable, all_type
-from Stoner.compat import index_types
-
-
-class ColumnOpsMixin:
-
-    """A mixin calss designed to work with :py:class:`Stoner.Core.DataFile` to provide additional stats methods."""
-
-    def _do_error_calc(self, col_a, col_b, error_type="relative"):
-        """Do an error calculation."""
-        col_a = self.find_col(col_a)
-        error_calc = None
-        if (
-            isinstance(col_a, (list, tuple))
-            and isinstance(col_b, (list, tuple))
-            and len(col_a) == 2
-            and len(col_b) == 2
-        ):  # Error columns on
-            (col_a, e1) = col_a
-            (col_b, e2) = col_b
-            e1data = self.__get_math_val(e1)[0]
-            e2data = self.__get_math_val(e2)[0]
-            if error_type == "relative":
-
-                def error_calc(adata, bdata):  # pylint: disable=function-redefined
-                    """Relative error summation."""
-                    return np.sqrt((e1data / adata) ** 2 + (e2data / bdata) ** 2)
-
-            elif error_type == "absolute":
-
-                def error_calc(adata, bdata):  # pylint: disable=function-redefined, unused-argument
-                    """Sum absolute errors."""
-                    return np.sqrt(e1data ** 2 + e2data ** 2)
-
-            elif error_type == "diffsum":
-
-                def error_calc(adata, bdata):  # pylint: disable=function-redefined
-                    """Calculate error for difference over sum."""
-                    return np.sqrt(
-                        (1.0 / (adata + bdata) - (adata - bdata) / (adata + bdata) ** 2) ** 2 * e1data ** 2
-                        + (-1.0 / (adata + bdata) - (adata - bdata) / (adata + bdata) ** 2) ** 2 * e2data ** 2
-                    )
-
-            else:
-                raise ValueError(f"Unknown error caclulation mode {error_type}")
-
-        adata, aname = self.__get_math_val(col_a)
-        bdata, bname = self.__get_math_val(col_b)
-        return adata, bdata, error_calc, aname, bname
-
-    def __get_math_val(self, col):
-        """Interpret col as either col_a column index or value or an array of values.
-
-        Args:
-            col (various):
-                If col can be interpreted as col_a column index then return the first matching column.
-                If col is col_a 1D array of the same length as the data then just return the data. If col is col_a
-                float then just return it as col_a float.
-
-        Returns:
-            (tuple of (:py:class:`Stoner.cpre.DataArray`,str)):
-                The matching data.
-        """
-        if isinstance(col, index_types):
-            col = self.find_col(col)
-            if isinstance(col, list):
-                col = col[0]
-            data = self.column(col)
-            name = self.column_headers[col]
-        elif isinstance(col, np.ndarray) and col.ndim == 1 and len(col) == len(self):
-            data = col
-            name = "data"
-        elif isinstance(col, float):
-            data = col * np.ones(len(self))
-            name = str(col)
-        else:
-            raise RuntimeError(f"Bad column index: {col}")
-        return data, name
-
-    def add(self, col_a, col_b, replace=False, header=None, index=None):
-        """Add one column, number or array (col_b) to another column (col_a).
-
-        Args:
-            col_a (index):
-                First column to work with
-            col_b (index, float or 1D array):
-                Second column to work with.
-
-        Keyword Arguments:
-            header (string or None):
-                new column header  (defaults to a-b
-            replace (bool):
-                Replace the col_a column with the new data
-            index (column index or None):
-                Column to insert new data at.
-
-        Returns:
-            (:py:class:`Stoner.Data`):
-                The newly modified Data object.
-
-        If col_a and col_b are tuples of length two, then the firstelement is assumed to be the value and
-        the second element an uncertainty in the value. The uncertainties will then be propagated and an
-        additional column with the uncertainites will be added to the data.
-        """
-        adata, bdata, err_calc, aname, bname = self._do_error_calc(col_a, col_b, error_type="absolute")
-        err_header = None
-        if isinstance(header, tuple) and len(header) == 2:
-            header, err_header = header
-        if header is None:
-            header = f"{aname}+{bname}"
-        if err_calc is not None and err_header is None:
-            err_header = "Error in " + header
-        index = self.shape[1] if index is None else self.find_col(index)
-        if err_calc is not None:
-            err_data = err_calc(adata, bdata)
-        self.add_column((adata + bdata), header=header, index=index, replace=replace)
-        if err_calc is not None:
-            self.add_column(err_data, header=err_header, index=index + 1, replace=False)
-        return self
-
-    def diffsum(self, col_a, col_b, replace=False, header=None, index=None):
-        r"""Calculate :math:`\frac{a-b}{a+b}` for the two columns *a* and *b*.
-
-        Args:
-            col_a (index):
-                First column to work with
-            col_b (index, float or 1D array):
-                Second column to work with.
-
-        Keyword Arguments:
-            header (string or None):
-                new column header  (defaults to a-b
-            replace (bool):
-                Replace the col_a column with the new data
-            index (column index or None):
-                Column to insert new data at.
-
-        Returns:
-            (:py:class:`Stoner.Data`):
-                The newly modified Data object.
-
-        If col_a and col_b are tuples of length two, then the firstelement is assumed to be the value and
-        the second element an uncertainty in the value. The uncertainties will then be propagated and an
-        additional column with the uncertainites will be added to the data.
-        """
-        adata, bdata, err_calc, aname, bname = self._do_error_calc(col_a, col_b, error_type="diffsum")
-        err_header = None
-        if isinstance(header, tuple) and len(header) == 2:
-            header, err_header = header
-        if header is None:
-            header = f"({aname}-{bname})/({aname}+{bname})"
-        if err_calc is not None and err_header is None:
-            err_header = "Error in " + header
-        if err_calc is not None:
-            err_data = err_calc(adata, bdata)
-        index = self.shape[1] if index is None else self.find_col(index)
-        self.add_column((adata - bdata) / (adata + bdata), header=header, index=index, replace=replace)
-        if err_calc is not None:
-            self.add_column(err_data, header=err_header, index=index + 1, replace=False)
-        return self
-
-    def divide(self, col_a, col_b, replace=False, header=None, index=None):
-        """Divide one column (col_a) by  another column, number or array (col_b).
-
-        Args:
-            col_a (index):
-                First column to work with
-            col_b (index, float or 1D array):
-                Second column to work with.
-
-        Keyword Arguments:
-            header (string or None):
-                new column header  (defaults to a-b
-            replace (bool):
-                Replace the col_a column with the new data
-            index (column index or None):
-                Column to insert new data at.
-
-        Returns:
-            (:py:class:`Stoner.Data`):
-                The newly modified Data object.
-
-        If col_a and col_b are tuples of length two, then the firstelement is assumed to be the value and
-        the second element an uncertainty in the value. The uncertainties will then be propagated and an
-        additional column with the uncertainites will be added to the data.
-        """
-        adata, bdata, err_calc, aname, bname = self._do_error_calc(col_a, col_b, error_type="relative")
-        err_header = None
-        if isinstance(header, tuple) and len(header) == 2:
-            header, err_header = header
-        if header is None:
-            header = f"{aname}/{bname}"
-        if err_calc is not None and err_header is None:
-            err_header = "Error in " + header
-        index = self.shape[1] if index is None else self.find_col(index)
-        self.add_column((adata / bdata), header=header, index=index, replace=replace)
-        if err_calc is not None:
-            err_data = err_calc(adata, bdata) * np.abs(adata / bdata)
-            self.add_column(err_data, header=err_header, index=index + 1, replace=False)
-        return self
-
-    def max(self, column=None, bounds=None):
-        """Find maximum value and index in col_a column of data.
-
-        Args:
-            column (index):
-                Column to look for the maximum in
-
-        Keyword Arguments:
-            bounds (callable):
-                col_a callable function that takes col_a single argument list of
-                numbers representing one row, and returns True for all rows to search in.
-
-        Returns:
-            (float,int):
-                (maximum value,row index of max value)
-
-        Note:
-            If column is not defined (or is None) the :py:attr:`DataFile.setas` column
-            assignments are used.
-        """
-        if column is None:
-            col = self.setas._get_cols("ycol")
-        else:
-            col = self.find_col(column)
-        if bounds is not None:
-            self._push_mask()
-            self._set_mask(bounds, True, col)
-        result = self.data[:, col].max(), self.data[:, col].argmax()
-        if bounds is not None:
-            self._pop_mask()
-        return result
-
-    def mean(self, column=None, sigma=None, bounds=None):
-        """Find mean value of col_a data column.
-
-        Args:
-            column (index):
-                Column to look for the maximum in
-
-        Keyword Arguments:
-            sigma (column index or array):
-                The uncertainity noted for each value in the mean
-            bounds (callable):
-                col_a callable function that takes col_a single argument list of
-                numbers representing one row, and returns True for all rows to search in.
-
-        Returns:
-            (float):
-                The mean of the data.
-
-        Note:
-            If column is not defined (or is None) the :py:attr:`DataFile.setas` column
-            assignments are used.
-
-        .. todo::
-            Fix the row index when the bounds function is used - see note of :py:meth:`AnalysisMixin.max`
-        """
-        _ = self._col_args(scalar=True, ycol=column, yerr=sigma)
-
-        if bounds is not None:
-            self._push_mask()
-            self._set_mask(bounds, True, _.ycol)
-
-        if isiterable(sigma) and len(sigma) == len(self) and all_type(sigma, float):
-            sigma = np.array(sigma)
-            _["has_yerr"] = True
-        elif _.has_yerr:
-            sigma = self.data[:, _.yerr]
-
-        if not _.has_yerr:
-            result = self.data[:, _.ycol].mean()
-        else:
-            ydata = self.data[:, _.ycol]
-            w = 1 / (sigma ** 2 + 1e-8)
-            norm = w.sum(axis=0)
-            error = np.sqrt((sigma ** 2).sum(axis=0)) / len(sigma)
-            result = (ydata * w).mean(axis=0) / norm, error
-        if bounds is not None:
-            self._pop_mask()
-        return result
-
-    def min(self, column=None, bounds=None):
-        """Find minimum value and index in col_a column of data.
-
-        Args:
-            column (index):
-                Column to look for the maximum in
-
-        Keyword Arguments:
-            bounds (callable):
-                col_a callable function that takes col_a single argument list of
-                numbers representing one row, and returns True for all rows to search in.
-
-        Returns:
-            (float,int):
-                (minimum value,row index of min value)
-
-        Note:
-            If column is not defined (or is None) the :py:attr:`DataFile.setas` column
-            assignments are used.
-        """
-        if column is None:
-            col = self.setas._get_cols("ycol")
-        else:
-            col = self.find_col(column)
-        if bounds is not None:
-            self._push_mask()
-            self._set_mask(bounds, True, col)
-        result = self.data[:, col].min(), self.data[:, col].argmin()
-        if bounds is not None:
-            self._pop_mask()
-        return result
-
-    def multiply(self, col_a, col_b, replace=False, header=None, index=None):
-        """Multiply one column (col_a) by  another column, number or array (col_b).
-
-        Args:
-            col_a (index):
-                First column to work with
-            col_b (index, float or 1D array):
-                Second column to work with.
-
-        Keyword Arguments:
-            header (string or None):
-                new column header  (defaults to a-b
-            replace (bool):
-                Replace the col_a column with the new data
-            index (column index or None):
-                Column to insert new data at.
-
-        Returns:
-            (:py:class:`Stoner.Data`):
-                The newly modified Data object.
-
-        If col_a and col_b are tuples of length two, then the firstelement is assumed to be the value and
-        the second element an uncertainty in the value. The uncertainties will then be propagated and an
-        additional column with the uncertainites will be added to the data.
-        """
-        adata, bdata, err_calc, aname, bname = self._do_error_calc(col_a, col_b, error_type="relative")
-        err_header = None
-        if isinstance(header, tuple) and len(header) == 2:
-            header, err_header = header
-        if header is None:
-            header = f"{aname}*{bname}"
-        if err_calc is not None and err_header is None:
-            err_header = "Error in " + header
-        index = self.shape[1] if index is None else self.find_col(index)
-        if err_calc is not None:
-            err_data = err_calc(adata, bdata) * np.abs(adata * bdata)
-        self.add_column((adata * bdata), header=header, index=index, replace=replace)
-        if err_calc is not None:
-            self.add_column(err_data, header=err_header, index=index + 1, replace=False)
-        return self
-
-    def span(self, column=None, bounds=None):
-        """Return a tuple of the maximum and minumum values within the given column and bounds.
-
-        Args:
-            column (index):
-                Column to look for the maximum in
-
-        Keyword Arguments:
-            bounds (callable):
-                col_a callable function that takes col_a single argument list of
-                numbers representing one row, and returns True for all rows to search in.
-
-        Returns:
-            (float,float):
-                col_a tuple of (min value, max value)
-
-        Note:
-            This works by calling into :py:meth:`Data.max` and :py:meth:`Data.min`.
-
-            If column is not defined (or is None) the :py:attr:`DataFile.setas` column
-            assignments are used.
-
-        """
-        return (self.min(column, bounds)[0], self.max(column, bounds)[0])
-
-    def std(self, column=None, sigma=None, bounds=None):
-        """Find standard deviation value of col_a data column.
-
-        Args:
-            column (index):
-                Column to look for the maximum in
-
-        Keyword Arguments:
-            sigma (column index or array):
-                The uncertainity noted for each value in the mean
-            bounds (callable):
-                col_a callable function that takes col_a single argument list of
-                numbers representing one row, and returns True for all rows to search in.
-
-        Returns:
-            (float):
-                The standard deviation of the data.
-
-        Note:
-            If column is not defined (or is None) the :py:attr:`DataFile.setas` column
-            assignments are used.
-
-        .. todo::
-            Fix the row index when the bounds function is used - see note of :py:meth:`AnalysisMixin.max`
-        """
-        _ = self._col_args(scalar=True, ycol=column, yerr=sigma)
-
-        if bounds is not None:
-            self._push_mask()
-            self._set_mask(bounds, True, _.ycol)
-
-        if isiterable(sigma) and len(sigma) == len(self) and all_type(sigma, float):
-            sigma = np.array(sigma)
-        elif _.yerr:
-            sigma = self.data[:, _.yerr]
-        else:
-            sigma = np.ones(len(self))
-
-        ydata = self.data[:, _.ycol]
-
-        sigma = np.abs(sigma) / np.nanmax(np.abs(sigma))
-        sigma = np.where(sigma < 1e-8, 1e-8, sigma)
-        weights = 1 / sigma ** 2
-        weights[np.isnan(weights)] = 0.0
-
-        result = np.sqrt(np.cov(ydata, aweights=weights))
-
-        if bounds is not None:
-            self._pop_mask()
-        return result
-
-    def subtract(self, col_a, col_b, replace=False, header=None, index=None):
-        """Subtract one column, number or array (col_b) from another column (col_a).
-
-        Args:
-            col_a (index):
-                First column to work with
-            col_b (index, float or 1D array):
-                Second column to work with.
-
-        Keyword Arguments:
-            header (string or None):
-                new column header  (defaults to a-b
-            replace (bool):
-                Replace the col_a column with the new data
-            index (column index or None):
-                Column to insert new data at.
-
-        Returns:
-            (:py:class:`Stoner.Data`):
-                The newly modified Data object.
-
-        If col_a and col_b are tuples of length two, then the firstelement is assumed to be the value and
-        the second element an uncertainty in the value. The uncertainties will then be propagated and an
-        additional column with the uncertainites will be added to the data.
-        """
-        adata, bdata, err_calc, aname, bname = self._do_error_calc(col_a, col_b, error_type="absolute")
-        err_header = None
-        if isinstance(header, tuple) and len(header) == 2:
-            header, err_header = header
-        if header is None:
-            header = f"{aname}-{bname}"
-        if err_calc is not None and err_header is None:
-            err_header = "Error in " + header
-        index = self.shape[1] if index is None else self.find_col(index)
-        if err_calc is not None:
-            err_data = err_calc(adata, bdata)
-        self.add_column((adata - bdata), header=header, index=index, replace=replace)
-        if err_calc is not None:
-            col_a = self.find_col(col_a)
-            self.add_column(err_data, header=err_header, index=index + 1, replace=False)
-        return self
-=======
-#!/usr/bin/env python3
-# -*- coding: utf-8 -*-
-"""Channel column operations functions for analysis code."""
-
-__all__ = ["ColumnOpsMixin"]
-
-import numpy as np
-
-from Stoner.tools import isiterable, all_type
-from Stoner.compat import index_types
-
-
-class ColumnOpsMixin:
-
-    """A mixin calss designed to work with :py:class:`Stoner.Core.DataFile` to provide additional stats methods."""
-
-    def _do_error_calc(self, col_a, col_b, error_type="relative"):
-        """Do an error calculation."""
-        col_a = self.find_col(col_a)
-        error_calc = None
-        if (
-            isinstance(col_a, (list, tuple))
-            and isinstance(col_b, (list, tuple))
-            and len(col_a) == 2
-            and len(col_b) == 2
-        ):  # Error columns on
-            (col_a, e1) = col_a
-            (col_b, e2) = col_b
-            e1data = self.__get_math_val(e1)[0]
-            e2data = self.__get_math_val(e2)[0]
-            if error_type == "relative":
-
-                def error_calc(adata, bdata):  # pylint: disable=function-redefined
-                    """Relative error summation."""
-                    return np.sqrt((e1data / adata) ** 2 + (e2data / bdata) ** 2)
-
-            elif error_type == "absolute":
-
-                def error_calc(adata, bdata):  # pylint: disable=function-redefined, unused-argument
-                    """Sum absolute errors."""
-                    return np.sqrt(e1data**2 + e2data**2)
-
-            elif error_type == "diffsum":
-
-                def error_calc(adata, bdata):  # pylint: disable=function-redefined
-                    """Calculate error for difference over sum."""
-                    return np.sqrt(
-                        (1.0 / (adata + bdata) - (adata - bdata) / (adata + bdata) ** 2) ** 2 * e1data**2
-                        + (-1.0 / (adata + bdata) - (adata - bdata) / (adata + bdata) ** 2) ** 2 * e2data**2
-                    )
-
-            else:
-                raise ValueError(f"Unknown error caclulation mode {error_type}")
-
-        adata, aname = self.__get_math_val(col_a)
-        bdata, bname = self.__get_math_val(col_b)
-        return adata, bdata, error_calc, aname, bname
-
-    def __get_math_val(self, col):
-        """Interpret col as either col_a column index or value or an array of values.
-
-        Args:
-            col (various):
-                If col can be interpreted as col_a column index then return the first matching column.
-                If col is col_a 1D array of the same length as the data then just return the data. If col is col_a
-                float then just return it as col_a float.
-
-        Returns:
-            (tuple of (:py:class:`Stoner.cpre.DataArray`,str)):
-                The matching data.
-        """
-        if isinstance(col, index_types):
-            col = self.find_col(col)
-            if isinstance(col, list):
-                col = col[0]
-            data = self.column(col)
-            name = self.column_headers[col]
-        elif isinstance(col, np.ndarray) and col.ndim == 1 and len(col) == len(self):
-            data = col
-            name = "data"
-        elif isinstance(col, float):
-            data = col * np.ones(len(self))
-            name = str(col)
-        else:
-            raise RuntimeError(f"Bad column index: {col}")
-        return data, name
-
-    def add(self, col_a, col_b, replace=False, header=None, index=None):
-        """Add one column, number or array (col_b) to another column (col_a).
-
-        Args:
-            col_a (index):
-                First column to work with
-            col_b (index, float or 1D array):
-                Second column to work with.
-
-        Keyword Arguments:
-            header (string or None):
-                new column header  (defaults to a-b
-            replace (bool):
-                Replace the col_a column with the new data
-            index (column index or None):
-                Column to insert new data at.
-
-        Returns:
-            (:py:class:`Stoner.Data`):
-                The newly modified Data object.
-
-        If col_a and col_b are tuples of length two, then the firstelement is assumed to be the value and
-        the second element an uncertainty in the value. The uncertainties will then be propagated and an
-        additional column with the uncertainites will be added to the data.
-        """
-        adata, bdata, err_calc, aname, bname = self._do_error_calc(col_a, col_b, error_type="absolute")
-        err_header = None
-        if isinstance(header, tuple) and len(header) == 2:
-            header, err_header = header
-        if header is None:
-            header = f"{aname}+{bname}"
-        if err_calc is not None and err_header is None:
-            err_header = "Error in " + header
-        index = self.shape[1] if index is None else self.find_col(index)
-        if err_calc is not None:
-            err_data = err_calc(adata, bdata)
-        self.add_column((adata + bdata), header=header, index=index, replace=replace)
-        if err_calc is not None:
-            self.add_column(err_data, header=err_header, index=index + 1, replace=False)
-        return self
-
-    def diffsum(self, col_a, col_b, replace=False, header=None, index=None):
-        r"""Calculate :math:`\frac{a-b}{a+b}` for the two columns *a* and *b*.
-
-        Args:
-            col_a (index):
-                First column to work with
-            col_b (index, float or 1D array):
-                Second column to work with.
-
-        Keyword Arguments:
-            header (string or None):
-                new column header  (defaults to a-b
-            replace (bool):
-                Replace the col_a column with the new data
-            index (column index or None):
-                Column to insert new data at.
-
-        Returns:
-            (:py:class:`Stoner.Data`):
-                The newly modified Data object.
-
-        If col_a and col_b are tuples of length two, then the firstelement is assumed to be the value and
-        the second element an uncertainty in the value. The uncertainties will then be propagated and an
-        additional column with the uncertainites will be added to the data.
-        """
-        adata, bdata, err_calc, aname, bname = self._do_error_calc(col_a, col_b, error_type="diffsum")
-        err_header = None
-        if isinstance(header, tuple) and len(header) == 2:
-            header, err_header = header
-        if header is None:
-            header = f"({aname}-{bname})/({aname}+{bname})"
-        if err_calc is not None and err_header is None:
-            err_header = "Error in " + header
-        if err_calc is not None:
-            err_data = err_calc(adata, bdata)
-        index = self.shape[1] if index is None else self.find_col(index)
-        self.add_column((adata - bdata) / (adata + bdata), header=header, index=index, replace=replace)
-        if err_calc is not None:
-            self.add_column(err_data, header=err_header, index=index + 1, replace=False)
-        return self
-
-    def divide(self, col_a, col_b, replace=False, header=None, index=None):
-        """Divide one column (col_a) by  another column, number or array (col_b).
-
-        Args:
-            col_a (index):
-                First column to work with
-            col_b (index, float or 1D array):
-                Second column to work with.
-
-        Keyword Arguments:
-            header (string or None):
-                new column header  (defaults to a-b
-            replace (bool):
-                Replace the col_a column with the new data
-            index (column index or None):
-                Column to insert new data at.
-
-        Returns:
-            (:py:class:`Stoner.Data`):
-                The newly modified Data object.
-
-        If col_a and col_b are tuples of length two, then the firstelement is assumed to be the value and
-        the second element an uncertainty in the value. The uncertainties will then be propagated and an
-        additional column with the uncertainites will be added to the data.
-        """
-        adata, bdata, err_calc, aname, bname = self._do_error_calc(col_a, col_b, error_type="relative")
-        err_header = None
-        if isinstance(header, tuple) and len(header) == 2:
-            header, err_header = header
-        if header is None:
-            header = f"{aname}/{bname}"
-        if err_calc is not None and err_header is None:
-            err_header = "Error in " + header
-        index = self.shape[1] if index is None else self.find_col(index)
-        self.add_column((adata / bdata), header=header, index=index, replace=replace)
-        if err_calc is not None:
-            err_data = err_calc(adata, bdata) * np.abs(adata / bdata)
-            self.add_column(err_data, header=err_header, index=index + 1, replace=False)
-        return self
-
-    def max(self, column=None, bounds=None):
-        """Find maximum value and index in col_a column of data.
-
-        Args:
-            column (index):
-                Column to look for the maximum in
-
-        Keyword Arguments:
-            bounds (callable):
-                col_a callable function that takes col_a single argument list of
-                numbers representing one row, and returns True for all rows to search in.
-
-        Returns:
-            (float,int):
-                (maximum value,row index of max value)
-
-        Note:
-            If column is not defined (or is None) the :py:attr:`DataFile.setas` column
-            assignments are used.
-        """
-        if column is None:
-            col = self.setas._get_cols("ycol")
-        else:
-            col = self.find_col(column)
-        if bounds is not None:
-            self._push_mask()
-            self._set_mask(bounds, True, col)
-        result = self.data[:, col].max(), self.data[:, col].argmax()
-        if bounds is not None:
-            self._pop_mask()
-        return result
-
-    def mean(self, column=None, sigma=None, bounds=None):
-        """Find mean value of col_a data column.
-
-        Args:
-            column (index):
-                Column to look for the maximum in
-
-        Keyword Arguments:
-            sigma (column index or array):
-                The uncertainity noted for each value in the mean
-            bounds (callable):
-                col_a callable function that takes col_a single argument list of
-                numbers representing one row, and returns True for all rows to search in.
-
-        Returns:
-            (float):
-                The mean of the data.
-
-        Note:
-            If column is not defined (or is None) the :py:attr:`DataFile.setas` column
-            assignments are used.
-
-        .. todo::
-            Fix the row index when the bounds function is used - see note of :py:meth:`AnalysisMixin.max`
-        """
-        _ = self._col_args(scalar=True, ycol=column, yerr=sigma)
-
-        if bounds is not None:
-            self._push_mask()
-            self._set_mask(bounds, True, _.ycol)
-
-        if isiterable(sigma) and len(sigma) == len(self) and all_type(sigma, float):
-            sigma = np.array(sigma)
-            _["has_yerr"] = True
-        elif _.has_yerr:
-            sigma = self.data[:, _.yerr]
-
-        if not _.has_yerr:
-            result = self.data[:, _.ycol].mean()
-        else:
-            ydata = self.data[:, _.ycol]
-            w = 1 / (sigma**2 + 1e-8)
-            norm = w.sum(axis=0)
-            error = np.sqrt((sigma**2).sum(axis=0)) / len(sigma)
-            result = (ydata * w).mean(axis=0) / norm, error
-        if bounds is not None:
-            self._pop_mask()
-        return result
-
-    def min(self, column=None, bounds=None):
-        """Find minimum value and index in col_a column of data.
-
-        Args:
-            column (index):
-                Column to look for the maximum in
-
-        Keyword Arguments:
-            bounds (callable):
-                col_a callable function that takes col_a single argument list of
-                numbers representing one row, and returns True for all rows to search in.
-
-        Returns:
-            (float,int):
-                (minimum value,row index of min value)
-
-        Note:
-            If column is not defined (or is None) the :py:attr:`DataFile.setas` column
-            assignments are used.
-        """
-        if column is None:
-            col = self.setas._get_cols("ycol")
-        else:
-            col = self.find_col(column)
-        if bounds is not None:
-            self._push_mask()
-            self._set_mask(bounds, True, col)
-        result = self.data[:, col].min(), self.data[:, col].argmin()
-        if bounds is not None:
-            self._pop_mask()
-        return result
-
-    def multiply(self, col_a, col_b, replace=False, header=None, index=None):
-        """Multiply one column (col_a) by  another column, number or array (col_b).
-
-        Args:
-            col_a (index):
-                First column to work with
-            col_b (index, float or 1D array):
-                Second column to work with.
-
-        Keyword Arguments:
-            header (string or None):
-                new column header  (defaults to a-b
-            replace (bool):
-                Replace the col_a column with the new data
-            index (column index or None):
-                Column to insert new data at.
-
-        Returns:
-            (:py:class:`Stoner.Data`):
-                The newly modified Data object.
-
-        If col_a and col_b are tuples of length two, then the firstelement is assumed to be the value and
-        the second element an uncertainty in the value. The uncertainties will then be propagated and an
-        additional column with the uncertainites will be added to the data.
-        """
-        adata, bdata, err_calc, aname, bname = self._do_error_calc(col_a, col_b, error_type="relative")
-        err_header = None
-        if isinstance(header, tuple) and len(header) == 2:
-            header, err_header = header
-        if header is None:
-            header = f"{aname}*{bname}"
-        if err_calc is not None and err_header is None:
-            err_header = "Error in " + header
-        index = self.shape[1] if index is None else self.find_col(index)
-        if err_calc is not None:
-            err_data = err_calc(adata, bdata) * np.abs(adata * bdata)
-        self.add_column((adata * bdata), header=header, index=index, replace=replace)
-        if err_calc is not None:
-            self.add_column(err_data, header=err_header, index=index + 1, replace=False)
-        return self
-
-    def span(self, column=None, bounds=None):
-        """Return a tuple of the maximum and minumum values within the given column and bounds.
-
-        Args:
-            column (index):
-                Column to look for the maximum in
-
-        Keyword Arguments:
-            bounds (callable):
-                col_a callable function that takes col_a single argument list of
-                numbers representing one row, and returns True for all rows to search in.
-
-        Returns:
-            (float,float):
-                col_a tuple of (min value, max value)
-
-        Note:
-            This works by calling into :py:meth:`Data.max` and :py:meth:`Data.min`.
-
-            If column is not defined (or is None) the :py:attr:`DataFile.setas` column
-            assignments are used.
-
-        """
-        return (self.min(column, bounds)[0], self.max(column, bounds)[0])
-
-    def std(self, column=None, sigma=None, bounds=None):
-        """Find standard deviation value of col_a data column.
-
-        Args:
-            column (index):
-                Column to look for the maximum in
-
-        Keyword Arguments:
-            sigma (column index or array):
-                The uncertainity noted for each value in the mean
-            bounds (callable):
-                col_a callable function that takes col_a single argument list of
-                numbers representing one row, and returns True for all rows to search in.
-
-        Returns:
-            (float):
-                The standard deviation of the data.
-
-        Note:
-            If column is not defined (or is None) the :py:attr:`DataFile.setas` column
-            assignments are used.
-
-        .. todo::
-            Fix the row index when the bounds function is used - see note of :py:meth:`AnalysisMixin.max`
-        """
-        _ = self._col_args(scalar=True, ycol=column, yerr=sigma)
-
-        if bounds is not None:
-            self._push_mask()
-            self._set_mask(bounds, True, _.ycol)
-
-        if isiterable(sigma) and len(sigma) == len(self) and all_type(sigma, float):
-            sigma = np.array(sigma)
-        elif _.yerr:
-            sigma = self.data[:, _.yerr]
-        else:
-            sigma = np.ones(len(self))
-
-        ydata = self.data[:, _.ycol]
-
-        sigma = np.abs(sigma) / np.nanmax(np.abs(sigma))
-        sigma = np.where(sigma < 1e-8, 1e-8, sigma)
-        weights = 1 / sigma**2
-        weights[np.isnan(weights)] = 0.0
-
-        result = np.sqrt(np.cov(ydata, aweights=weights))
-
-        if bounds is not None:
-            self._pop_mask()
-        return result
-
-    def subtract(self, col_a, col_b, replace=False, header=None, index=None):
-        """Subtract one column, number or array (col_b) from another column (col_a).
-
-        Args:
-            col_a (index):
-                First column to work with
-            col_b (index, float or 1D array):
-                Second column to work with.
-
-        Keyword Arguments:
-            header (string or None):
-                new column header  (defaults to a-b
-            replace (bool):
-                Replace the col_a column with the new data
-            index (column index or None):
-                Column to insert new data at.
-
-        Returns:
-            (:py:class:`Stoner.Data`):
-                The newly modified Data object.
-
-        If col_a and col_b are tuples of length two, then the firstelement is assumed to be the value and
-        the second element an uncertainty in the value. The uncertainties will then be propagated and an
-        additional column with the uncertainites will be added to the data.
-        """
-        adata, bdata, err_calc, aname, bname = self._do_error_calc(col_a, col_b, error_type="absolute")
-        err_header = None
-        if isinstance(header, tuple) and len(header) == 2:
-            header, err_header = header
-        if header is None:
-            header = f"{aname}-{bname}"
-        if err_calc is not None and err_header is None:
-            err_header = "Error in " + header
-        index = self.shape[1] if index is None else self.find_col(index)
-        if err_calc is not None:
-            err_data = err_calc(adata, bdata)
-        self.add_column((adata - bdata), header=header, index=index, replace=replace)
-        if err_calc is not None:
-            col_a = self.find_col(col_a)
-            self.add_column(err_data, header=err_header, index=index + 1, replace=False)
-        return self
->>>>>>> 8896e5d9
+#!/usr/bin/env python3
+# -*- coding: utf-8 -*-
+"""Channel column operations functions for analysis code."""
+
+__all__ = ["ColumnOpsMixin"]
+
+import numpy as np
+
+from Stoner.tools import isiterable, all_type
+from Stoner.compat import index_types
+
+
+class ColumnOpsMixin:
+
+    """A mixin calss designed to work with :py:class:`Stoner.Core.DataFile` to provide additional stats methods."""
+
+    def _do_error_calc(self, col_a, col_b, error_type="relative"):
+        """Do an error calculation."""
+        col_a = self.find_col(col_a)
+        error_calc = None
+        if (
+            isinstance(col_a, (list, tuple))
+            and isinstance(col_b, (list, tuple))
+            and len(col_a) == 2
+            and len(col_b) == 2
+        ):  # Error columns on
+            (col_a, e1) = col_a
+            (col_b, e2) = col_b
+            e1data = self.__get_math_val(e1)[0]
+            e2data = self.__get_math_val(e2)[0]
+            if error_type == "relative":
+
+                def error_calc(adata, bdata):  # pylint: disable=function-redefined
+                    """Relative error summation."""
+                    return np.sqrt((e1data / adata) ** 2 + (e2data / bdata) ** 2)
+
+            elif error_type == "absolute":
+
+                def error_calc(adata, bdata):  # pylint: disable=function-redefined, unused-argument
+                    """Sum absolute errors."""
+                    return np.sqrt(e1data**2 + e2data**2)
+
+            elif error_type == "diffsum":
+
+                def error_calc(adata, bdata):  # pylint: disable=function-redefined
+                    """Calculate error for difference over sum."""
+                    return np.sqrt(
+                        (1.0 / (adata + bdata) - (adata - bdata) / (adata + bdata) ** 2) ** 2 * e1data**2
+                        + (-1.0 / (adata + bdata) - (adata - bdata) / (adata + bdata) ** 2) ** 2 * e2data**2
+                    )
+
+            else:
+                raise ValueError(f"Unknown error caclulation mode {error_type}")
+
+        adata, aname = self.__get_math_val(col_a)
+        bdata, bname = self.__get_math_val(col_b)
+        return adata, bdata, error_calc, aname, bname
+
+    def __get_math_val(self, col):
+        """Interpret col as either col_a column index or value or an array of values.
+
+        Args:
+            col (various):
+                If col can be interpreted as col_a column index then return the first matching column.
+                If col is col_a 1D array of the same length as the data then just return the data. If col is col_a
+                float then just return it as col_a float.
+
+        Returns:
+            (tuple of (:py:class:`Stoner.cpre.DataArray`,str)):
+                The matching data.
+        """
+        if isinstance(col, index_types):
+            col = self.find_col(col)
+            if isinstance(col, list):
+                col = col[0]
+            data = self.column(col)
+            name = self.column_headers[col]
+        elif isinstance(col, np.ndarray) and col.ndim == 1 and len(col) == len(self):
+            data = col
+            name = "data"
+        elif isinstance(col, float):
+            data = col * np.ones(len(self))
+            name = str(col)
+        else:
+            raise RuntimeError(f"Bad column index: {col}")
+        return data, name
+
+    def add(self, col_a, col_b, replace=False, header=None, index=None):
+        """Add one column, number or array (col_b) to another column (col_a).
+
+        Args:
+            col_a (index):
+                First column to work with
+            col_b (index, float or 1D array):
+                Second column to work with.
+
+        Keyword Arguments:
+            header (string or None):
+                new column header  (defaults to a-b
+            replace (bool):
+                Replace the col_a column with the new data
+            index (column index or None):
+                Column to insert new data at.
+
+        Returns:
+            (:py:class:`Stoner.Data`):
+                The newly modified Data object.
+
+        If col_a and col_b are tuples of length two, then the firstelement is assumed to be the value and
+        the second element an uncertainty in the value. The uncertainties will then be propagated and an
+        additional column with the uncertainites will be added to the data.
+        """
+        adata, bdata, err_calc, aname, bname = self._do_error_calc(col_a, col_b, error_type="absolute")
+        err_header = None
+        if isinstance(header, tuple) and len(header) == 2:
+            header, err_header = header
+        if header is None:
+            header = f"{aname}+{bname}"
+        if err_calc is not None and err_header is None:
+            err_header = "Error in " + header
+        index = self.shape[1] if index is None else self.find_col(index)
+        if err_calc is not None:
+            err_data = err_calc(adata, bdata)
+        self.add_column((adata + bdata), header=header, index=index, replace=replace)
+        if err_calc is not None:
+            self.add_column(err_data, header=err_header, index=index + 1, replace=False)
+        return self
+
+    def diffsum(self, col_a, col_b, replace=False, header=None, index=None):
+        r"""Calculate :math:`\frac{a-b}{a+b}` for the two columns *a* and *b*.
+
+        Args:
+            col_a (index):
+                First column to work with
+            col_b (index, float or 1D array):
+                Second column to work with.
+
+        Keyword Arguments:
+            header (string or None):
+                new column header  (defaults to a-b
+            replace (bool):
+                Replace the col_a column with the new data
+            index (column index or None):
+                Column to insert new data at.
+
+        Returns:
+            (:py:class:`Stoner.Data`):
+                The newly modified Data object.
+
+        If col_a and col_b are tuples of length two, then the firstelement is assumed to be the value and
+        the second element an uncertainty in the value. The uncertainties will then be propagated and an
+        additional column with the uncertainites will be added to the data.
+        """
+        adata, bdata, err_calc, aname, bname = self._do_error_calc(col_a, col_b, error_type="diffsum")
+        err_header = None
+        if isinstance(header, tuple) and len(header) == 2:
+            header, err_header = header
+        if header is None:
+            header = f"({aname}-{bname})/({aname}+{bname})"
+        if err_calc is not None and err_header is None:
+            err_header = "Error in " + header
+        if err_calc is not None:
+            err_data = err_calc(adata, bdata)
+        index = self.shape[1] if index is None else self.find_col(index)
+        self.add_column((adata - bdata) / (adata + bdata), header=header, index=index, replace=replace)
+        if err_calc is not None:
+            self.add_column(err_data, header=err_header, index=index + 1, replace=False)
+        return self
+
+    def divide(self, col_a, col_b, replace=False, header=None, index=None):
+        """Divide one column (col_a) by  another column, number or array (col_b).
+
+        Args:
+            col_a (index):
+                First column to work with
+            col_b (index, float or 1D array):
+                Second column to work with.
+
+        Keyword Arguments:
+            header (string or None):
+                new column header  (defaults to a-b
+            replace (bool):
+                Replace the col_a column with the new data
+            index (column index or None):
+                Column to insert new data at.
+
+        Returns:
+            (:py:class:`Stoner.Data`):
+                The newly modified Data object.
+
+        If col_a and col_b are tuples of length two, then the firstelement is assumed to be the value and
+        the second element an uncertainty in the value. The uncertainties will then be propagated and an
+        additional column with the uncertainites will be added to the data.
+        """
+        adata, bdata, err_calc, aname, bname = self._do_error_calc(col_a, col_b, error_type="relative")
+        err_header = None
+        if isinstance(header, tuple) and len(header) == 2:
+            header, err_header = header
+        if header is None:
+            header = f"{aname}/{bname}"
+        if err_calc is not None and err_header is None:
+            err_header = "Error in " + header
+        index = self.shape[1] if index is None else self.find_col(index)
+        self.add_column((adata / bdata), header=header, index=index, replace=replace)
+        if err_calc is not None:
+            err_data = err_calc(adata, bdata) * np.abs(adata / bdata)
+            self.add_column(err_data, header=err_header, index=index + 1, replace=False)
+        return self
+
+    def max(self, column=None, bounds=None):
+        """Find maximum value and index in col_a column of data.
+
+        Args:
+            column (index):
+                Column to look for the maximum in
+
+        Keyword Arguments:
+            bounds (callable):
+                col_a callable function that takes col_a single argument list of
+                numbers representing one row, and returns True for all rows to search in.
+
+        Returns:
+            (float,int):
+                (maximum value,row index of max value)
+
+        Note:
+            If column is not defined (or is None) the :py:attr:`DataFile.setas` column
+            assignments are used.
+        """
+        if column is None:
+            col = self.setas._get_cols("ycol")
+        else:
+            col = self.find_col(column)
+        if bounds is not None:
+            self._push_mask()
+            self._set_mask(bounds, True, col)
+        result = self.data[:, col].max(), self.data[:, col].argmax()
+        if bounds is not None:
+            self._pop_mask()
+        return result
+
+    def mean(self, column=None, sigma=None, bounds=None):
+        """Find mean value of col_a data column.
+
+        Args:
+            column (index):
+                Column to look for the maximum in
+
+        Keyword Arguments:
+            sigma (column index or array):
+                The uncertainity noted for each value in the mean
+            bounds (callable):
+                col_a callable function that takes col_a single argument list of
+                numbers representing one row, and returns True for all rows to search in.
+
+        Returns:
+            (float):
+                The mean of the data.
+
+        Note:
+            If column is not defined (or is None) the :py:attr:`DataFile.setas` column
+            assignments are used.
+
+        .. todo::
+            Fix the row index when the bounds function is used - see note of :py:meth:`AnalysisMixin.max`
+        """
+        _ = self._col_args(scalar=True, ycol=column, yerr=sigma)
+
+        if bounds is not None:
+            self._push_mask()
+            self._set_mask(bounds, True, _.ycol)
+
+        if isiterable(sigma) and len(sigma) == len(self) and all_type(sigma, float):
+            sigma = np.array(sigma)
+            _["has_yerr"] = True
+        elif _.has_yerr:
+            sigma = self.data[:, _.yerr]
+
+        if not _.has_yerr:
+            result = self.data[:, _.ycol].mean()
+        else:
+            ydata = self.data[:, _.ycol]
+            w = 1 / (sigma**2 + 1e-8)
+            norm = w.sum(axis=0)
+            error = np.sqrt((sigma**2).sum(axis=0)) / len(sigma)
+            result = (ydata * w).mean(axis=0) / norm, error
+        if bounds is not None:
+            self._pop_mask()
+        return result
+
+    def min(self, column=None, bounds=None):
+        """Find minimum value and index in col_a column of data.
+
+        Args:
+            column (index):
+                Column to look for the maximum in
+
+        Keyword Arguments:
+            bounds (callable):
+                col_a callable function that takes col_a single argument list of
+                numbers representing one row, and returns True for all rows to search in.
+
+        Returns:
+            (float,int):
+                (minimum value,row index of min value)
+
+        Note:
+            If column is not defined (or is None) the :py:attr:`DataFile.setas` column
+            assignments are used.
+        """
+        if column is None:
+            col = self.setas._get_cols("ycol")
+        else:
+            col = self.find_col(column)
+        if bounds is not None:
+            self._push_mask()
+            self._set_mask(bounds, True, col)
+        result = self.data[:, col].min(), self.data[:, col].argmin()
+        if bounds is not None:
+            self._pop_mask()
+        return result
+
+    def multiply(self, col_a, col_b, replace=False, header=None, index=None):
+        """Multiply one column (col_a) by  another column, number or array (col_b).
+
+        Args:
+            col_a (index):
+                First column to work with
+            col_b (index, float or 1D array):
+                Second column to work with.
+
+        Keyword Arguments:
+            header (string or None):
+                new column header  (defaults to a-b
+            replace (bool):
+                Replace the col_a column with the new data
+            index (column index or None):
+                Column to insert new data at.
+
+        Returns:
+            (:py:class:`Stoner.Data`):
+                The newly modified Data object.
+
+        If col_a and col_b are tuples of length two, then the firstelement is assumed to be the value and
+        the second element an uncertainty in the value. The uncertainties will then be propagated and an
+        additional column with the uncertainites will be added to the data.
+        """
+        adata, bdata, err_calc, aname, bname = self._do_error_calc(col_a, col_b, error_type="relative")
+        err_header = None
+        if isinstance(header, tuple) and len(header) == 2:
+            header, err_header = header
+        if header is None:
+            header = f"{aname}*{bname}"
+        if err_calc is not None and err_header is None:
+            err_header = "Error in " + header
+        index = self.shape[1] if index is None else self.find_col(index)
+        if err_calc is not None:
+            err_data = err_calc(adata, bdata) * np.abs(adata * bdata)
+        self.add_column((adata * bdata), header=header, index=index, replace=replace)
+        if err_calc is not None:
+            self.add_column(err_data, header=err_header, index=index + 1, replace=False)
+        return self
+
+    def span(self, column=None, bounds=None):
+        """Return a tuple of the maximum and minumum values within the given column and bounds.
+
+        Args:
+            column (index):
+                Column to look for the maximum in
+
+        Keyword Arguments:
+            bounds (callable):
+                col_a callable function that takes col_a single argument list of
+                numbers representing one row, and returns True for all rows to search in.
+
+        Returns:
+            (float,float):
+                col_a tuple of (min value, max value)
+
+        Note:
+            This works by calling into :py:meth:`Data.max` and :py:meth:`Data.min`.
+
+            If column is not defined (or is None) the :py:attr:`DataFile.setas` column
+            assignments are used.
+
+        """
+        return (self.min(column, bounds)[0], self.max(column, bounds)[0])
+
+    def std(self, column=None, sigma=None, bounds=None):
+        """Find standard deviation value of col_a data column.
+
+        Args:
+            column (index):
+                Column to look for the maximum in
+
+        Keyword Arguments:
+            sigma (column index or array):
+                The uncertainity noted for each value in the mean
+            bounds (callable):
+                col_a callable function that takes col_a single argument list of
+                numbers representing one row, and returns True for all rows to search in.
+
+        Returns:
+            (float):
+                The standard deviation of the data.
+
+        Note:
+            If column is not defined (or is None) the :py:attr:`DataFile.setas` column
+            assignments are used.
+
+        .. todo::
+            Fix the row index when the bounds function is used - see note of :py:meth:`AnalysisMixin.max`
+        """
+        _ = self._col_args(scalar=True, ycol=column, yerr=sigma)
+
+        if bounds is not None:
+            self._push_mask()
+            self._set_mask(bounds, True, _.ycol)
+
+        if isiterable(sigma) and len(sigma) == len(self) and all_type(sigma, float):
+            sigma = np.array(sigma)
+        elif _.yerr:
+            sigma = self.data[:, _.yerr]
+        else:
+            sigma = np.ones(len(self))
+
+        ydata = self.data[:, _.ycol]
+
+        sigma = np.abs(sigma) / np.nanmax(np.abs(sigma))
+        sigma = np.where(sigma < 1e-8, 1e-8, sigma)
+        weights = 1 / sigma**2
+        weights[np.isnan(weights)] = 0.0
+
+        result = np.sqrt(np.cov(ydata, aweights=weights))
+
+        if bounds is not None:
+            self._pop_mask()
+        return result
+
+    def subtract(self, col_a, col_b, replace=False, header=None, index=None):
+        """Subtract one column, number or array (col_b) from another column (col_a).
+
+        Args:
+            col_a (index):
+                First column to work with
+            col_b (index, float or 1D array):
+                Second column to work with.
+
+        Keyword Arguments:
+            header (string or None):
+                new column header  (defaults to a-b
+            replace (bool):
+                Replace the col_a column with the new data
+            index (column index or None):
+                Column to insert new data at.
+
+        Returns:
+            (:py:class:`Stoner.Data`):
+                The newly modified Data object.
+
+        If col_a and col_b are tuples of length two, then the firstelement is assumed to be the value and
+        the second element an uncertainty in the value. The uncertainties will then be propagated and an
+        additional column with the uncertainites will be added to the data.
+        """
+        adata, bdata, err_calc, aname, bname = self._do_error_calc(col_a, col_b, error_type="absolute")
+        err_header = None
+        if isinstance(header, tuple) and len(header) == 2:
+            header, err_header = header
+        if header is None:
+            header = f"{aname}-{bname}"
+        if err_calc is not None and err_header is None:
+            err_header = "Error in " + header
+        index = self.shape[1] if index is None else self.find_col(index)
+        if err_calc is not None:
+            err_data = err_calc(adata, bdata)
+        self.add_column((adata - bdata), header=header, index=index, replace=replace)
+        if err_calc is not None:
+            col_a = self.find_col(col_a)
+            self.add_column(err_data, header=err_header, index=index + 1, replace=False)
+        return self