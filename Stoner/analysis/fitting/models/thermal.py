--- conflicted
+++ resolved
@@ -1,583 +1,290 @@
-<<<<<<< HEAD
-#!/usr/bin/env python3
-# -*- coding: utf-8 -*-
-""":py:class:`lmfit.Model` model classes and functions for various thermal physics models."""
-# pylint: disable=invalid-name
-__all__ = [
-    "Arrhenius",
-    "ModArrhenius",
-    "Model",
-    "NDimArrhenius",
-    "VFTEquation",
-    "arrhenius",
-    "modArrhenius",
-    "nDimArrhenius",
-    "np",
-    "vftEquation",
-]
-
-
-import numpy as np
-import scipy.constants as consts
-from scipy.optimize import curve_fit
-
-from lmfit import Model
-from lmfit.models import update_param_vals
-
-
-def arrhenius(x, A, DE):
-    r"""Arrhenius Equation without T dependendent prefactor.
-
-    Args:
-        x (array): temperatyre data in K
-        A (float): Prefactor - temperature independent. See :py:func:modArrhenius for temperaure dependent version.
-        DE (float): Energy barrier in *eV*.
-
-    Return:
-        Typically a rate corresponding to the given temperature values.
-
-    The Arrhenius function is defined as :math:`\tau=A\exp\left(\frac{-\Delta E}{k_B x}\right)` where
-    :math:`k_B` is Boltzmann's constant.
-
-    Example:
-        .. plot:: samples/Fitting/Arrhenius.py
-            :include-source:
-            :outname: arrhenius
-
-    """
-    _kb = consts.physical_constants["Boltzmann constant"][0] / consts.physical_constants["elementary charge"][0]
-    return A * np.exp(-DE / (_kb * x))
-
-
-def nDimArrhenius(x, A, DE, n):
-    r"""Arrhenius Equation without T dependendent prefactor for various dimensions.
-
-    Args:
-        x (array): temperatyre data in K
-        A (float): Prefactor - temperature independent. See :py:func:modArrhenius for temperaure dependent version.
-        DE (float): Energy barrier in *eV*.
-        n (float): The dimensionalirty of the model
-
-    Return:
-        Typically a rate corresponding to the given temperature values.
-
-    The Arrhenius function is defined as :math:`\tau=A\exp\left(\frac{-\Delta E}{k_B x^n}\right)` where
-    :math:`k_B` is Boltzmann's constant.
-
-    Example:
-        .. plot:: samples/Fitting/nDimArrhenius.py
-            :include-source:
-            :outname: nDimarrehenius
-    """
-    return arrhenius(x ** n, A, DE)
-
-
-def modArrhenius(x, A, DE, n):
-    r"""Arrhenius Equation with a variable T power dependent prefactor.
-
-    Args:
-        x (array): temperatyre data in K
-        A (float): Prefactor - temperature independent. See :py:func:modArrhenius for temperaure dependent version.
-        DE (float): Energy barrier in *eV*.
-        n (float): The exponent of the temperature pre-factor of the model
-
-    Return:
-        Typically a rate corresponding to the given temperature values.
-
-    The modified Arrhenius function is defined as :math:`\tau=Ax^n\exp\left(\frac{-\Delta E}{k_B x}\right)` where
-    :math:`k_B` is Boltzmann's constant.
-
-    Example:
-        .. plot:: samples/Fitting/modArrhenius.py
-            :include-source:
-            :outname: modarrhenius
-    """
-    return (x ** n) * arrhenius(x, A, DE)
-
-
-def vftEquation(x, A, DE, x_0):
-    r"""Vogel-Flucher-Tammann (VFT) Equation without T dependendent prefactor.
-
-    Args:
-        x (float): Temperature in K
-        A (float): Prefactror (not temperature dependent)
-        DE (float): Energy barrier in eV
-        x_0 (float): Offset temeprature in K
-
-    Return:
-        Rates according the VFT equation.
-
-    The VFT equation is defined as as :math:`\tau = A\exp\left(\frac{DE}{x-x_0}\right)` and represents
-    a modifed form of the Arrenhius distribution with a freezing point of :math:`x_0`.
-
-    Example:
-        .. plot:: samples/Fitting/vftEquation.py
-            :include-source:
-            :outname: vft
-    """
-    _kb = consts.physical_constants["Boltzmann constant"][0] / consts.physical_constants["elementary charge"][0]
-    X = np.where(np.isclose(x, x_0), 1e-8, x - x_0)
-    y = A * np.exp(-DE / (_kb * X))
-    if np.any(np.isnan(y)):
-        breakpoint()
-    return y
-
-
-class Arrhenius(Model):
-
-    r"""Arrhenius Equation without T dependendent prefactor.
-
-    Args:
-        x (array): temperatyre data in K
-        A (float): Prefactor - temperature independent. See :py:func:modArrhenius for temperaure dependent version.
-        DE (float): Energy barrier in *eV*.
-
-    Return:
-        Typically a rate corresponding to the given temperature values.
-
-    The Arrhenius function is defined as :math:`\tau=A\exp\left(\frac{-\Delta E}{k_B x}\right)` where
-    :math:`k_B` is Boltzmann's constant.
-
-    Example:
-        .. plot:: samples/Fitting/Arrhenius.py
-            :include-source:
-            :outname: arrhenius-class
-    """
-
-    display_names = ["A", r"\Delta E"]
-
-    def __init__(self, *args, **kwargs):
-        """Configure default function to fit."""
-        super().__init__(arrhenius, *args, **kwargs)
-
-    def guess(self, data, x=None, **kwargs):
-        """Estimate fitting parameters from data."""
-        _kb = consts.physical_constants["Boltzmann constant"][0] / consts.physical_constants["elementary charge"][0]
-
-        d1, d2 = 1.0, 0.0
-        if x is not None:
-            d1, d2 = np.polyfit(-1.0 / x, np.log(data), 1)
-        pars = self.make_params(A=np.exp(d2), DE=_kb * d1)
-        return update_param_vals(pars, self.prefix, **kwargs)
-
-
-class NDimArrhenius(Model):
-
-    r"""Arrhenius Equation without T dependendent prefactor for various dimensions.
-
-    Args:
-        x (array): temperatyre data in K
-        A (float): Prefactor - temperature independent. See :py:func:modArrhenius for temperaure dependent version.
-        DE (float): Energy barrier in *eV*.
-        n (float): The dimensionalirty of the model
-
-    Return:
-        Typically a rate corresponding to the given temperature values.
-
-    The Arrhenius function is defined as :math:`\tau=A\exp\left(\frac{-\Delta E}{k_B x^n}\right)` where
-    :math:`k_B` is Boltzmann's constant.
-
-    Example:
-        .. plot:: samples/Fitting/nDimArrhenius.py
-            :include-source:
-            :outname: nDimarrhenius-class
-    """
-
-    display_names = ["A", r"\Delta E", "n"]
-
-    def __init__(self, *args, **kwargs):
-        """Configure Initial fitting function."""
-        super().__init__(nDimArrhenius, *args, **kwargs)
-
-    def guess(self, data, x=None, **kwargs):
-        """Guess paramneters from a set of data."""
-        _kb = consts.physical_constants["Boltzmann constant"][0] / consts.physical_constants["elementary charge"][0]
-
-        d1, d2 = 1.0, 0.0
-        if x is not None:
-            d1, d2 = np.polyfit(-1.0 / x, np.log(data), 1)
-        pars = self.make_params(A=np.exp(d2), DE=_kb * d1, n=1.0)
-        return update_param_vals(pars, self.prefix, **kwargs)
-
-
-class ModArrhenius(Model):
-
-    r"""Arrhenius Equation with a variable T power dependent prefactor.
-
-    Args:
-        x (array): temperatyre data in K
-        A (float): Prefactor - temperature independent. See :py:func:modArrhenius for temperaure dependent version.
-        DE (float): Energy barrier in *eV*.
-        n (float): The exponent of the temperature pre-factor of the model
-
-    Return:
-        Typically a rate corresponding to the given temperature values.
-
-    The Arrhenius function is defined as :math:`\tau=Ax^n\exp\left(\frac{-\Delta E}{k_B x}\right)` where
-    :math:`k_B` is Boltzmann's constant.
-
-    Example:
-        .. plot:: samples/Fitting/modArrhenius.py
-            :include-source:
-            :outname: modarrhenius-class
-    """
-
-    display_names = ["A", r"\Delta E", "n"]
-
-    def __init__(self, *args, **kwargs):
-        """Configure Initial fitting function."""
-        super().__init__(modArrhenius, *args, **kwargs)
-
-    def guess(self, data, x=None, **kwargs):
-        """Guess paramneters from a set of data."""
-        _kb = consts.physical_constants["Boltzmann constant"][0] / consts.physical_constants["elementary charge"][0]
-
-        d1, d2 = 1.0, 0.0
-        if x is not None:
-            d1, d2 = np.polyfit(-1.0 / x, np.log(data / x), 1)
-        pars = self.make_params(A=np.exp(d2), DE=_kb * d1, n=1.0)
-        return update_param_vals(pars, self.prefix, **kwargs)
-
-
-class VFTEquation(Model):
-
-    r"""Vogel-Flucher-Tammann (VFT) Equation without T dependendent prefactor.
-
-    Args:
-        x (array): Temperature in K
-        A (float): Prefactror (not temperature dependent)
-        DE (float): Energy barrier in eV
-        x_0 (float): Offset temeprature in K
-
-    Return:
-        Rates according the VFT equation.
-
-    The VFT equation is defined as as :math:`\tau = A\exp\left(\frac{DE}{x-x_0}\right)` and represents
-    a modifed form of the Arrenhius distribution with a freezing point of :math:`x_0`.
-
-    See :py:func:`vftEquation` for an example.
-
-    Example:
-        .. plot:: samples/Fitting/vftEquation.py
-            :include-source:
-            :outname: vft-class
-    """
-
-    display_names = ["A", r"\Delta E", "x_0"]
-
-    nan_policy = "omit"
-
-    def __init__(self, *args, **kwargs):
-        """Configure Initial fitting function."""
-        super().__init__(vftEquation, *args, **kwargs)
-
-    def guess(self, data, x=None, **kwargs):
-        """Guess paramneters from a set of data."""
-        _kb = consts.physical_constants["Boltzmann constant"][0] / consts.physical_constants["elementary charge"][0]
-        d1, d2, x0 = 1.0, 0.0, 1.0
-        yy = np.log(data)
-        if x is not None:
-            # Getting a good x_0 is critical, so we first of all use poly fit to look
-            x0 = x[np.argmin(np.abs(data))] * 0.95
-
-            def _find_x0(x, d1, d2, x0):
-                X = np.where(np.isclose(x, x0), 1e-8, x - x0)
-                y = d2 - (d1 / X)
-                return y
-
-            popt = curve_fit(_find_x0, x, yy, p0=[1.0 / _kb, 25, x0])[0]
-            d1, d2, x0 = popt
-        pars = self.make_params(A=np.exp(d2), DE=_kb * d1, x_0=x0)
-        return update_param_vals(pars, self.prefix, **kwargs)
-=======
-#!/usr/bin/env python3
-# -*- coding: utf-8 -*-
-""":py:class:`lmfit.Model` model classes and functions for various thermal physics models."""
-# pylint: disable=invalid-name
-__all__ = [
-    "Arrhenius",
-    "ModArrhenius",
-    "Model",
-    "NDimArrhenius",
-    "VFTEquation",
-    "arrhenius",
-    "modArrhenius",
-    "nDimArrhenius",
-    "np",
-    "vftEquation",
-]
-
-
-import numpy as np
-import scipy.constants as consts
-from scipy.optimize import curve_fit
-
-from lmfit import Model
-from lmfit.models import update_param_vals
-
-
-def arrhenius(x, A, DE):
-    r"""Arrhenius Equation without T dependendent prefactor.
-
-    Args:
-        x (array): temperatyre data in K
-        A (float): Prefactor - temperature independent. See :py:func:modArrhenius for temperaure dependent version.
-        DE (float): Energy barrier in *eV*.
-
-    Return:
-        Typically a rate corresponding to the given temperature values.
-
-    The Arrhenius function is defined as :math:`\tau=A\exp\left(\frac{-\Delta E}{k_B x}\right)` where
-    :math:`k_B` is Boltzmann's constant.
-
-    Example:
-        .. plot:: samples/Fitting/Arrhenius.py
-            :include-source:
-            :outname: arrhenius
-
-    """
-    _kb = consts.physical_constants["Boltzmann constant"][0] / consts.physical_constants["elementary charge"][0]
-    return A * np.exp(-DE / (_kb * x))
-
-
-def nDimArrhenius(x, A, DE, n):
-    r"""Arrhenius Equation without T dependendent prefactor for various dimensions.
-
-    Args:
-        x (array): temperatyre data in K
-        A (float): Prefactor - temperature independent. See :py:func:modArrhenius for temperaure dependent version.
-        DE (float): Energy barrier in *eV*.
-        n (float): The dimensionalirty of the model
-
-    Return:
-        Typically a rate corresponding to the given temperature values.
-
-    The Arrhenius function is defined as :math:`\tau=A\exp\left(\frac{-\Delta E}{k_B x^n}\right)` where
-    :math:`k_B` is Boltzmann's constant.
-
-    Example:
-        .. plot:: samples/Fitting/nDimArrhenius.py
-            :include-source:
-            :outname: nDimarrehenius
-    """
-    return arrhenius(x**n, A, DE)
-
-
-def modArrhenius(x, A, DE, n):
-    r"""Arrhenius Equation with a variable T power dependent prefactor.
-
-    Args:
-        x (array): temperatyre data in K
-        A (float): Prefactor - temperature independent. See :py:func:modArrhenius for temperaure dependent version.
-        DE (float): Energy barrier in *eV*.
-        n (float): The exponent of the temperature pre-factor of the model
-
-    Return:
-        Typically a rate corresponding to the given temperature values.
-
-    The modified Arrhenius function is defined as :math:`\tau=Ax^n\exp\left(\frac{-\Delta E}{k_B x}\right)` where
-    :math:`k_B` is Boltzmann's constant.
-
-    Example:
-        .. plot:: samples/Fitting/modArrhenius.py
-            :include-source:
-            :outname: modarrhenius
-    """
-    return (x**n) * arrhenius(x, A, DE)
-
-
-def vftEquation(x, A, DE, x_0):
-    r"""Vogel-Flucher-Tammann (VFT) Equation without T dependendent prefactor.
-
-    Args:
-        x (float): Temperature in K
-        A (float): Prefactror (not temperature dependent)
-        DE (float): Energy barrier in eV
-        x_0 (float): Offset temeprature in K
-
-    Return:
-        Rates according the VFT equation.
-
-    The VFT equation is defined as as :math:`\tau = A\exp\left(\frac{DE}{x-x_0}\right)` and represents
-    a modifed form of the Arrenhius distribution with a freezing point of :math:`x_0`.
-
-    Example:
-        .. plot:: samples/Fitting/vftEquation.py
-            :include-source:
-            :outname: vft
-    """
-    _kb = consts.physical_constants["Boltzmann constant"][0] / consts.physical_constants["elementary charge"][0]
-    X = np.where(np.isclose(x, x_0), 1e-8, x - x_0)
-    y = A * np.exp(-DE / (_kb * X))
-    if np.any(np.isnan(y)):
-        breakpoint()
-    return y
-
-
-class Arrhenius(Model):
-
-    r"""Arrhenius Equation without T dependendent prefactor.
-
-    Args:
-        x (array): temperatyre data in K
-        A (float): Prefactor - temperature independent. See :py:func:modArrhenius for temperaure dependent version.
-        DE (float): Energy barrier in *eV*.
-
-    Return:
-        Typically a rate corresponding to the given temperature values.
-
-    The Arrhenius function is defined as :math:`\tau=A\exp\left(\frac{-\Delta E}{k_B x}\right)` where
-    :math:`k_B` is Boltzmann's constant.
-
-    Example:
-        .. plot:: samples/Fitting/Arrhenius.py
-            :include-source:
-            :outname: arrhenius-class
-    """
-
-    display_names = ["A", r"\Delta E"]
-
-    def __init__(self, *args, **kwargs):
-        """Configure default function to fit."""
-        super().__init__(arrhenius, *args, **kwargs)
-
-    def guess(self, data, x=None, **kwargs):
-        """Estimate fitting parameters from data."""
-        _kb = consts.physical_constants["Boltzmann constant"][0] / consts.physical_constants["elementary charge"][0]
-
-        d1, d2 = 1.0, 0.0
-        if x is not None:
-            d1, d2 = np.polyfit(-1.0 / x, np.log(data), 1)
-        pars = self.make_params(A=np.exp(d2), DE=_kb * d1)
-        return update_param_vals(pars, self.prefix, **kwargs)
-
-
-class NDimArrhenius(Model):
-
-    r"""Arrhenius Equation without T dependendent prefactor for various dimensions.
-
-    Args:
-        x (array): temperatyre data in K
-        A (float): Prefactor - temperature independent. See :py:func:modArrhenius for temperaure dependent version.
-        DE (float): Energy barrier in *eV*.
-        n (float): The dimensionalirty of the model
-
-    Return:
-        Typically a rate corresponding to the given temperature values.
-
-    The Arrhenius function is defined as :math:`\tau=A\exp\left(\frac{-\Delta E}{k_B x^n}\right)` where
-    :math:`k_B` is Boltzmann's constant.
-
-    Example:
-        .. plot:: samples/Fitting/nDimArrhenius.py
-            :include-source:
-            :outname: nDimarrhenius-class
-    """
-
-    display_names = ["A", r"\Delta E", "n"]
-
-    def __init__(self, *args, **kwargs):
-        """Configure Initial fitting function."""
-        super().__init__(nDimArrhenius, *args, **kwargs)
-
-    def guess(self, data, x=None, **kwargs):
-        """Guess paramneters from a set of data."""
-        _kb = consts.physical_constants["Boltzmann constant"][0] / consts.physical_constants["elementary charge"][0]
-
-        d1, d2 = 1.0, 0.0
-        if x is not None:
-            d1, d2 = np.polyfit(-1.0 / x, np.log(data), 1)
-        pars = self.make_params(A=np.exp(d2), DE=_kb * d1, n=1.0)
-        return update_param_vals(pars, self.prefix, **kwargs)
-
-
-class ModArrhenius(Model):
-
-    r"""Arrhenius Equation with a variable T power dependent prefactor.
-
-    Args:
-        x (array): temperatyre data in K
-        A (float): Prefactor - temperature independent. See :py:func:modArrhenius for temperaure dependent version.
-        DE (float): Energy barrier in *eV*.
-        n (float): The exponent of the temperature pre-factor of the model
-
-    Return:
-        Typically a rate corresponding to the given temperature values.
-
-    The Arrhenius function is defined as :math:`\tau=Ax^n\exp\left(\frac{-\Delta E}{k_B x}\right)` where
-    :math:`k_B` is Boltzmann's constant.
-
-    Example:
-        .. plot:: samples/Fitting/modArrhenius.py
-            :include-source:
-            :outname: modarrhenius-class
-    """
-
-    display_names = ["A", r"\Delta E", "n"]
-
-    def __init__(self, *args, **kwargs):
-        """Configure Initial fitting function."""
-        super().__init__(modArrhenius, *args, **kwargs)
-
-    def guess(self, data, x=None, **kwargs):
-        """Guess paramneters from a set of data."""
-        _kb = consts.physical_constants["Boltzmann constant"][0] / consts.physical_constants["elementary charge"][0]
-
-        d1, d2 = 1.0, 0.0
-        if x is not None:
-            d1, d2 = np.polyfit(-1.0 / x, np.log(data / x), 1)
-        pars = self.make_params(A=np.exp(d2), DE=_kb * d1, n=1.0)
-        return update_param_vals(pars, self.prefix, **kwargs)
-
-
-class VFTEquation(Model):
-
-    r"""Vogel-Flucher-Tammann (VFT) Equation without T dependendent prefactor.
-
-    Args:
-        x (array): Temperature in K
-        A (float): Prefactror (not temperature dependent)
-        DE (float): Energy barrier in eV
-        x_0 (float): Offset temeprature in K
-
-    Return:
-        Rates according the VFT equation.
-
-    The VFT equation is defined as as :math:`\tau = A\exp\left(\frac{DE}{x-x_0}\right)` and represents
-    a modifed form of the Arrenhius distribution with a freezing point of :math:`x_0`.
-
-    See :py:func:`vftEquation` for an example.
-
-    Example:
-        .. plot:: samples/Fitting/vftEquation.py
-            :include-source:
-            :outname: vft-class
-    """
-
-    display_names = ["A", r"\Delta E", "x_0"]
-
-    nan_policy = "omit"
-
-    def __init__(self, *args, **kwargs):
-        """Configure Initial fitting function."""
-        super().__init__(vftEquation, *args, **kwargs)
-
-    def guess(self, data, x=None, **kwargs):
-        """Guess paramneters from a set of data."""
-        _kb = consts.physical_constants["Boltzmann constant"][0] / consts.physical_constants["elementary charge"][0]
-        d1, d2, x0 = 1.0, 0.0, 1.0
-        yy = np.log(data)
-        if x is not None:
-            # Getting a good x_0 is critical, so we first of all use poly fit to look
-            x0 = x[np.argmin(np.abs(data))] * 0.95
-
-            def _find_x0(x, d1, d2, x0):
-                X = np.where(np.isclose(x, x0), 1e-8, x - x0)
-                y = d2 - (d1 / X)
-                return y
-
-            popt = curve_fit(_find_x0, x, yy, p0=[1.0 / _kb, 25, x0])[0]
-            d1, d2, x0 = popt
-        pars = self.make_params(A=np.exp(d2), DE=_kb * d1, x_0=x0)
-        return update_param_vals(pars, self.prefix, **kwargs)
->>>>>>> 8896e5d9
+#!/usr/bin/env python3
+# -*- coding: utf-8 -*-
+""":py:class:`lmfit.Model` model classes and functions for various thermal physics models."""
+# pylint: disable=invalid-name
+__all__ = [
+    "Arrhenius",
+    "ModArrhenius",
+    "Model",
+    "NDimArrhenius",
+    "VFTEquation",
+    "arrhenius",
+    "modArrhenius",
+    "nDimArrhenius",
+    "np",
+    "vftEquation",
+]
+
+
+import numpy as np
+import scipy.constants as consts
+from scipy.optimize import curve_fit
+
+from lmfit import Model
+from lmfit.models import update_param_vals
+
+
+def arrhenius(x, A, DE):
+    r"""Arrhenius Equation without T dependendent prefactor.
+
+    Args:
+        x (array): temperatyre data in K
+        A (float): Prefactor - temperature independent. See :py:func:modArrhenius for temperaure dependent version.
+        DE (float): Energy barrier in *eV*.
+
+    Return:
+        Typically a rate corresponding to the given temperature values.
+
+    The Arrhenius function is defined as :math:`\tau=A\exp\left(\frac{-\Delta E}{k_B x}\right)` where
+    :math:`k_B` is Boltzmann's constant.
+
+    Example:
+        .. plot:: samples/Fitting/Arrhenius.py
+            :include-source:
+            :outname: arrhenius
+
+    """
+    _kb = consts.physical_constants["Boltzmann constant"][0] / consts.physical_constants["elementary charge"][0]
+    return A * np.exp(-DE / (_kb * x))
+
+
+def nDimArrhenius(x, A, DE, n):
+    r"""Arrhenius Equation without T dependendent prefactor for various dimensions.
+
+    Args:
+        x (array): temperatyre data in K
+        A (float): Prefactor - temperature independent. See :py:func:modArrhenius for temperaure dependent version.
+        DE (float): Energy barrier in *eV*.
+        n (float): The dimensionalirty of the model
+
+    Return:
+        Typically a rate corresponding to the given temperature values.
+
+    The Arrhenius function is defined as :math:`\tau=A\exp\left(\frac{-\Delta E}{k_B x^n}\right)` where
+    :math:`k_B` is Boltzmann's constant.
+
+    Example:
+        .. plot:: samples/Fitting/nDimArrhenius.py
+            :include-source:
+            :outname: nDimarrehenius
+    """
+    return arrhenius(x**n, A, DE)
+
+
+def modArrhenius(x, A, DE, n):
+    r"""Arrhenius Equation with a variable T power dependent prefactor.
+
+    Args:
+        x (array): temperatyre data in K
+        A (float): Prefactor - temperature independent. See :py:func:modArrhenius for temperaure dependent version.
+        DE (float): Energy barrier in *eV*.
+        n (float): The exponent of the temperature pre-factor of the model
+
+    Return:
+        Typically a rate corresponding to the given temperature values.
+
+    The modified Arrhenius function is defined as :math:`\tau=Ax^n\exp\left(\frac{-\Delta E}{k_B x}\right)` where
+    :math:`k_B` is Boltzmann's constant.
+
+    Example:
+        .. plot:: samples/Fitting/modArrhenius.py
+            :include-source:
+            :outname: modarrhenius
+    """
+    return (x**n) * arrhenius(x, A, DE)
+
+
+def vftEquation(x, A, DE, x_0):
+    r"""Vogel-Flucher-Tammann (VFT) Equation without T dependendent prefactor.
+
+    Args:
+        x (float): Temperature in K
+        A (float): Prefactror (not temperature dependent)
+        DE (float): Energy barrier in eV
+        x_0 (float): Offset temeprature in K
+
+    Return:
+        Rates according the VFT equation.
+
+    The VFT equation is defined as as :math:`\tau = A\exp\left(\frac{DE}{x-x_0}\right)` and represents
+    a modifed form of the Arrenhius distribution with a freezing point of :math:`x_0`.
+
+    Example:
+        .. plot:: samples/Fitting/vftEquation.py
+            :include-source:
+            :outname: vft
+    """
+    _kb = consts.physical_constants["Boltzmann constant"][0] / consts.physical_constants["elementary charge"][0]
+    X = np.where(np.isclose(x, x_0), 1e-8, x - x_0)
+    y = A * np.exp(-DE / (_kb * X))
+    if np.any(np.isnan(y)):
+        breakpoint()
+    return y
+
+
+class Arrhenius(Model):
+
+    r"""Arrhenius Equation without T dependendent prefactor.
+
+    Args:
+        x (array): temperatyre data in K
+        A (float): Prefactor - temperature independent. See :py:func:modArrhenius for temperaure dependent version.
+        DE (float): Energy barrier in *eV*.
+
+    Return:
+        Typically a rate corresponding to the given temperature values.
+
+    The Arrhenius function is defined as :math:`\tau=A\exp\left(\frac{-\Delta E}{k_B x}\right)` where
+    :math:`k_B` is Boltzmann's constant.
+
+    Example:
+        .. plot:: samples/Fitting/Arrhenius.py
+            :include-source:
+            :outname: arrhenius-class
+    """
+
+    display_names = ["A", r"\Delta E"]
+
+    def __init__(self, *args, **kwargs):
+        """Configure default function to fit."""
+        super().__init__(arrhenius, *args, **kwargs)
+
+    def guess(self, data, x=None, **kwargs):
+        """Estimate fitting parameters from data."""
+        _kb = consts.physical_constants["Boltzmann constant"][0] / consts.physical_constants["elementary charge"][0]
+
+        d1, d2 = 1.0, 0.0
+        if x is not None:
+            d1, d2 = np.polyfit(-1.0 / x, np.log(data), 1)
+        pars = self.make_params(A=np.exp(d2), DE=_kb * d1)
+        return update_param_vals(pars, self.prefix, **kwargs)
+
+
+class NDimArrhenius(Model):
+
+    r"""Arrhenius Equation without T dependendent prefactor for various dimensions.
+
+    Args:
+        x (array): temperatyre data in K
+        A (float): Prefactor - temperature independent. See :py:func:modArrhenius for temperaure dependent version.
+        DE (float): Energy barrier in *eV*.
+        n (float): The dimensionalirty of the model
+
+    Return:
+        Typically a rate corresponding to the given temperature values.
+
+    The Arrhenius function is defined as :math:`\tau=A\exp\left(\frac{-\Delta E}{k_B x^n}\right)` where
+    :math:`k_B` is Boltzmann's constant.
+
+    Example:
+        .. plot:: samples/Fitting/nDimArrhenius.py
+            :include-source:
+            :outname: nDimarrhenius-class
+    """
+
+    display_names = ["A", r"\Delta E", "n"]
+
+    def __init__(self, *args, **kwargs):
+        """Configure Initial fitting function."""
+        super().__init__(nDimArrhenius, *args, **kwargs)
+
+    def guess(self, data, x=None, **kwargs):
+        """Guess paramneters from a set of data."""
+        _kb = consts.physical_constants["Boltzmann constant"][0] / consts.physical_constants["elementary charge"][0]
+
+        d1, d2 = 1.0, 0.0
+        if x is not None:
+            d1, d2 = np.polyfit(-1.0 / x, np.log(data), 1)
+        pars = self.make_params(A=np.exp(d2), DE=_kb * d1, n=1.0)
+        return update_param_vals(pars, self.prefix, **kwargs)
+
+
+class ModArrhenius(Model):
+
+    r"""Arrhenius Equation with a variable T power dependent prefactor.
+
+    Args:
+        x (array): temperatyre data in K
+        A (float): Prefactor - temperature independent. See :py:func:modArrhenius for temperaure dependent version.
+        DE (float): Energy barrier in *eV*.
+        n (float): The exponent of the temperature pre-factor of the model
+
+    Return:
+        Typically a rate corresponding to the given temperature values.
+
+    The Arrhenius function is defined as :math:`\tau=Ax^n\exp\left(\frac{-\Delta E}{k_B x}\right)` where
+    :math:`k_B` is Boltzmann's constant.
+
+    Example:
+        .. plot:: samples/Fitting/modArrhenius.py
+            :include-source:
+            :outname: modarrhenius-class
+    """
+
+    display_names = ["A", r"\Delta E", "n"]
+
+    def __init__(self, *args, **kwargs):
+        """Configure Initial fitting function."""
+        super().__init__(modArrhenius, *args, **kwargs)
+
+    def guess(self, data, x=None, **kwargs):
+        """Guess paramneters from a set of data."""
+        _kb = consts.physical_constants["Boltzmann constant"][0] / consts.physical_constants["elementary charge"][0]
+
+        d1, d2 = 1.0, 0.0
+        if x is not None:
+            d1, d2 = np.polyfit(-1.0 / x, np.log(data / x), 1)
+        pars = self.make_params(A=np.exp(d2), DE=_kb * d1, n=1.0)
+        return update_param_vals(pars, self.prefix, **kwargs)
+
+
+class VFTEquation(Model):
+
+    r"""Vogel-Flucher-Tammann (VFT) Equation without T dependendent prefactor.
+
+    Args:
+        x (array): Temperature in K
+        A (float): Prefactror (not temperature dependent)
+        DE (float): Energy barrier in eV
+        x_0 (float): Offset temeprature in K
+
+    Return:
+        Rates according the VFT equation.
+
+    The VFT equation is defined as as :math:`\tau = A\exp\left(\frac{DE}{x-x_0}\right)` and represents
+    a modifed form of the Arrenhius distribution with a freezing point of :math:`x_0`.
+
+    See :py:func:`vftEquation` for an example.
+
+    Example:
+        .. plot:: samples/Fitting/vftEquation.py
+            :include-source:
+            :outname: vft-class
+    """
+
+    display_names = ["A", r"\Delta E", "x_0"]
+
+    nan_policy = "omit"
+
+    def __init__(self, *args, **kwargs):
+        """Configure Initial fitting function."""
+        super().__init__(vftEquation, *args, **kwargs)
+
+    def guess(self, data, x=None, **kwargs):
+        """Guess paramneters from a set of data."""
+        _kb = consts.physical_constants["Boltzmann constant"][0] / consts.physical_constants["elementary charge"][0]
+        d1, d2, x0 = 1.0, 0.0, 1.0
+        yy = np.log(data)
+        if x is not None:
+            # Getting a good x_0 is critical, so we first of all use poly fit to look
+            x0 = x[np.argmin(np.abs(data))] * 0.95
+
+            def _find_x0(x, d1, d2, x0):
+                X = np.where(np.isclose(x, x0), 1e-8, x - x0)
+                y = d2 - (d1 / X)
+                return y
+
+            popt = curve_fit(_find_x0, x, yy, p0=[1.0 / _kb, 25, x0])[0]
+            d1, d2, x0 = popt
+        pars = self.make_params(A=np.exp(d2), DE=_kb * d1, x_0=x0)
+        return update_param_vals(pars, self.prefix, **kwargs)