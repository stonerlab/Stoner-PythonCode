<<<<<<< HEAD
#!/usr/bin/env python3
# -*- coding: utf-8 -*-
""":py:class:`lmfit.Model` model classes and functions for various generic models."""
# pylint: disable=invalid-name
__all__ = [
    "Linear",
    "Lorentzian_diff",
    "Model",
    "PowerLaw",
    "Quadratic",
    "StretchedExp",
    "linear",
    "lorentzian_diff",
    "powerLaw",
    "quadratic",
    "stretchedExp",
]

import numpy as np

from lmfit import Model
from lmfit.models import LinearModel as _Linear  # NOQA pylint: disable=unused-import
from lmfit.models import PowerLawModel as _PowerLaw  # NOQA pylint: disable=unused-import
from lmfit.models import QuadraticModel as _Quadratic  # NOQA pylint: disable=unused-import
from lmfit.models import update_param_vals


def linear(x, intercept, slope):
    """Calculate a linear function."""
    return slope * x + intercept


def quadratic(x, a, b, c):
    r"""Calculate a simple quadratic fitting function.

    Args:
        x (aray): Input data
        a (float): Quadratic term co-efficient
        b (float): Linear term co-efficient
        c (float): Constant offset term

    Returns:
        Array of data.

    :math:`y=ax^2+bx+c`

    Example:
        .. plot:: samples/Fitting/Quadratic.py
            :include-source:
            :outname: quadratic
    """
    return a * x ** 2 + b * x + c


def powerLaw(x, A, k):
    r"""Power Law Fitting Equation.

    Args:
        x (array): Input data
        A (float): Prefactor
        k (float): Pwoer

    Return:
        Power law.

    :math:`p=Ax^k`

    Example:
        .. plot:: samples/Fitting/Powerlaw.py
            :include-source:
            :outname: powerlaw
    """
    return A * x ** k


def stretchedExp(x, A, beta, x_0):
    r"""Calculate a stretched exponential fuinction.

    Args:
        x (array): x data values
        A (float): Constant prefactor
        beta (float): Stretch factor
        x_0 (float): Scaling factor for x data

    Return:
        Data for a stretched exponentional function.

    The stretched exponential is defined as :math:`y=A\exp\left[\left(\frac{-x}{x_0}\right)^\beta\right]`.
    """
    return A * np.exp(-((x / x_0) ** beta))


def lorentzian_diff(x, A, sigma, mu):
    r"""Implement a differential form of a Lorentzian peak.

    Args:
        x (array): x data
        A (flaot): Peak amplitude
        sigma (float): peak wideth
        mu (float): peak location in x

    Returns
        :math:`\frac{A \sigma \left(2 \mu - 2 x\right)}{\pi \left(\sigma^{2} +
                                                                      \left(- \mu + x\right)^{2}\right)^{2}}`

    Example:
        .. plot:: samples/Fitting/lorentzian.py
            :include-source:
            :outname: lorentzian_diff_func
    """
    return A * sigma * (2 * mu - 2 * x) / (np.pi * (sigma ** 2 + (-mu + x) ** 2) ** 2)


class Linear(_Linear):

    """Simple linear fit class."""


class Quadratic(_Quadratic):

    r"""A Simple quadratic fitting function.

    Args:
        x (aray): Input data
        a (float): Quadratic term co-efficient
        b (float): Linear term co-efficient
        c (float): Constant offset term

    Returns:
        Array of data.

    :math:`y=ax^2+bx+c`

    Example:
        .. plot:: samples/Fitting/Quadratic.py
            :include-source:
            :outname: quadratic-class
    """


class PowerLaw(_PowerLaw):

    r"""Power Law Fitting Equation.

    Args:
        x (array): Input data
        A (float): Prefactor
        k (float): Pwoer

    Return:
        Power law.

    :math:`p=Ax^k`

    Example:
        .. plot:: samples/Fitting/Powerlaw.py
            :include-source:
            :outname: powerlaw-class
    """


class StretchedExp(Model):

    r"""A stretched exponential fuinction.

    Args:
        x (array): x data values
        A (float): Constant prefactor
        beta (float): Stretch factor
        x_0 (float): Scaling factor for x data

    Return:
        Data for a stretched exponentional function.

    The stretched exponential is defined as :math:`y=A\exp\left[\left(\frac{-x}{x_0}\right)^\beta\right]`.
    """

    display_names = ["A", r"\beta", "x_0"]

    def __init__(self, *args, **kwargs):
        """Configure Initial fitting function."""
        super().__init__(stretchedExp, *args, **kwargs)

    def guess(self, data, x=None, **kwargs):
        """Guess parameters for the stretched exponential from data."""
        A, beta, x0 = 1.0, 1.0, 1.0
        if x is not None:
            A = data[np.argmin(np.abs(x))]
            x = np.log(x)
            y = np.log(-np.log(data / A))
            d = np.column_stack((x, y))
            d = d[~np.isnan(d).any(axis=1)]
            d = d[~np.isinf(d).any(axis=1)]
            d1, d2 = np.polyfit(d[:, 0], d[:, 1], 1)
            beta = d1
            x0 = np.exp(d2 / beta)
        pars = self.make_params(A=A, beta=beta, x_0=x0)
        return update_param_vals(pars, self.prefix, **kwargs)


class Lorentzian_diff(Model):

    r"""Provides a lmfit Model rerprenting the differential form of a Lorentzian Peak.

    Args:
        x (array): x data
        A (flaot): Peak amplitude
        sigma (float): peak wideth
        mu (float): peak location in x

    Returns
        :math:`\frac{A \sigma \left(2 \mu - 2 x\right)}{\pi \left(\sigma^{2} +
                                                                      \left(- \mu + x\right)^{2}\right)^{2}}`

    Example:
        .. plot:: samples/Fitting/lorentzian.py
            :include-source:
            :outname: lorentzian_diff_class
    """

    display_names = ["A", r"\sigma", r"\mu"]

    def __init__(self, *args, **kwargs):
        """Configure Initial fitting function."""
        super().__init__(lorentzian_diff, *args, **kwargs)

    def guess(self, data, x=None, **kwargs):
        """Guess parameters as gamma=2, H_k=0, M_s~(pi.f)^2/(mu_0^2.H)-H."""
        if x is None:
            x = np.linspace(1, len(data), len(data) + 1)

        x1 = x[np.argmax(data)]
        x2 = x[np.argmin(data)]
        sigma = abs(x1 - x2)
        mu = (x1 + x2) / 2.0
        y1 = np.max(data)
        y2 = np.min(data)
        dy = y1 - y2
        A = dy * (4 * np.pi * sigma ** 2) / (3 * np.sqrt(3))

        pars = self.make_params(A=A, sigma=sigma, mu=mu)
        pars["A"].min = 0
        pars["sigma"].min = 0
        pars["mu"].min = np.min(x)
        pars["mu"].max = np.max(x)
        return update_param_vals(pars, self.prefix, **kwargs)
=======
#!/usr/bin/env python3
# -*- coding: utf-8 -*-
""":py:class:`lmfit.Model` model classes and functions for various generic models."""
# pylint: disable=invalid-name
__all__ = [
    "Linear",
    "Lorentzian_diff",
    "Model",
    "PowerLaw",
    "Quadratic",
    "StretchedExp",
    "linear",
    "lorentzian_diff",
    "powerLaw",
    "quadratic",
    "stretchedExp",
]

import numpy as np

from lmfit import Model
from lmfit.models import LinearModel as _Linear  # NOQA pylint: disable=unused-import
from lmfit.models import PowerLawModel as _PowerLaw  # NOQA pylint: disable=unused-import
from lmfit.models import QuadraticModel as _Quadratic  # NOQA pylint: disable=unused-import
from lmfit.models import update_param_vals


def linear(x, intercept, slope):
    """Calculate a linear function."""
    return slope * x + intercept


def quadratic(x, a, b, c):
    r"""Calculate a simple quadratic fitting function.

    Args:
        x (aray): Input data
        a (float): Quadratic term co-efficient
        b (float): Linear term co-efficient
        c (float): Constant offset term

    Returns:
        Array of data.

    :math:`y=ax^2+bx+c`

    Example:
        .. plot:: samples/Fitting/Quadratic.py
            :include-source:
            :outname: quadratic
    """
    return a * x**2 + b * x + c


def powerLaw(x, A, k):
    r"""Power Law Fitting Equation.

    Args:
        x (array): Input data
        A (float): Prefactor
        k (float): Pwoer

    Return:
        Power law.

    :math:`p=Ax^k`

    Example:
        .. plot:: samples/Fitting/Powerlaw.py
            :include-source:
            :outname: powerlaw
    """
    return A * x**k


def stretchedExp(x, A, beta, x_0):
    r"""Calculate a stretched exponential fuinction.

    Args:
        x (array): x data values
        A (float): Constant prefactor
        beta (float): Stretch factor
        x_0 (float): Scaling factor for x data

    Return:
        Data for a stretched exponentional function.

    The stretched exponential is defined as :math:`y=A\exp\left[\left(\frac{-x}{x_0}\right)^\beta\right]`.
    """
    return A * np.exp(-((x / x_0) ** beta))


def lorentzian_diff(x, A, sigma, mu):
    r"""Implement a differential form of a Lorentzian peak.

    Args:
        x (array): x data
        A (flaot): Peak amplitude
        sigma (float): peak wideth
        mu (float): peak location in x

    Returns
        :math:`\frac{A \sigma \left(2 \mu - 2 x\right)}{\pi \left(\sigma^{2} +
                                                                      \left(- \mu + x\right)^{2}\right)^{2}}`

    Example:
        .. plot:: samples/Fitting/lorentzian.py
            :include-source:
            :outname: lorentzian_diff_func
    """
    return A * sigma * (2 * mu - 2 * x) / (np.pi * (sigma**2 + (-mu + x) ** 2) ** 2)


class Linear(_Linear):

    """Simple linear fit class."""


class Quadratic(_Quadratic):

    r"""A Simple quadratic fitting function.

    Args:
        x (aray): Input data
        a (float): Quadratic term co-efficient
        b (float): Linear term co-efficient
        c (float): Constant offset term

    Returns:
        Array of data.

    :math:`y=ax^2+bx+c`

    Example:
        .. plot:: samples/Fitting/Quadratic.py
            :include-source:
            :outname: quadratic-class
    """


class PowerLaw(_PowerLaw):

    r"""Power Law Fitting Equation.

    Args:
        x (array): Input data
        A (float): Prefactor
        k (float): Pwoer

    Return:
        Power law.

    :math:`p=Ax^k`

    Example:
        .. plot:: samples/Fitting/Powerlaw.py
            :include-source:
            :outname: powerlaw-class
    """


class StretchedExp(Model):

    r"""A stretched exponential fuinction.

    Args:
        x (array): x data values
        A (float): Constant prefactor
        beta (float): Stretch factor
        x_0 (float): Scaling factor for x data

    Return:
        Data for a stretched exponentional function.

    The stretched exponential is defined as :math:`y=A\exp\left[\left(\frac{-x}{x_0}\right)^\beta\right]`.
    """

    display_names = ["A", r"\beta", "x_0"]

    def __init__(self, *args, **kwargs):
        """Configure Initial fitting function."""
        super().__init__(stretchedExp, *args, **kwargs)

    def guess(self, data, x=None, **kwargs):
        """Guess parameters for the stretched exponential from data."""
        A, beta, x0 = 1.0, 1.0, 1.0
        if x is not None:
            A = data[np.argmin(np.abs(x))]
            x = np.log(x)
            y = np.log(-np.log(data / A))
            d = np.column_stack((x, y))
            d = d[~np.isnan(d).any(axis=1)]
            d = d[~np.isinf(d).any(axis=1)]
            d1, d2 = np.polyfit(d[:, 0], d[:, 1], 1)
            beta = d1
            x0 = np.exp(d2 / beta)
        pars = self.make_params(A=A, beta=beta, x_0=x0)
        return update_param_vals(pars, self.prefix, **kwargs)


class Lorentzian_diff(Model):

    r"""Provides a lmfit Model rerprenting the differential form of a Lorentzian Peak.

    Args:
        x (array): x data
        A (flaot): Peak amplitude
        sigma (float): peak wideth
        mu (float): peak location in x

    Returns
        :math:`\frac{A \sigma \left(2 \mu - 2 x\right)}{\pi \left(\sigma^{2} +
                                                                      \left(- \mu + x\right)^{2}\right)^{2}}`

    Example:
        .. plot:: samples/Fitting/lorentzian.py
            :include-source:
            :outname: lorentzian_diff_class
    """

    display_names = ["A", r"\sigma", r"\mu"]

    def __init__(self, *args, **kwargs):
        """Configure Initial fitting function."""
        super().__init__(lorentzian_diff, *args, **kwargs)

    def guess(self, data, x=None, **kwargs):
        """Guess parameters as gamma=2, H_k=0, M_s~(pi.f)^2/(mu_0^2.H)-H."""
        if x is None:
            x = np.linspace(1, len(data), len(data) + 1)

        x1 = x[np.argmax(data)]
        x2 = x[np.argmin(data)]
        sigma = abs(x1 - x2)
        mu = (x1 + x2) / 2.0
        y1 = np.max(data)
        y2 = np.min(data)
        dy = y1 - y2
        A = dy * (4 * np.pi * sigma**2) / (3 * np.sqrt(3))

        pars = self.make_params(A=A, sigma=sigma, mu=mu)
        pars["A"].min = 0
        pars["sigma"].min = 0
        pars["mu"].min = np.min(x)
        pars["mu"].max = np.max(x)
        return update_param_vals(pars, self.prefix, **kwargs)
>>>>>>> 8896e5d9
<|MERGE_RESOLUTION|>--- conflicted
+++ resolved
@@ -1,495 +1,246 @@
-<<<<<<< HEAD
-#!/usr/bin/env python3
-# -*- coding: utf-8 -*-
-""":py:class:`lmfit.Model` model classes and functions for various generic models."""
-# pylint: disable=invalid-name
-__all__ = [
-    "Linear",
-    "Lorentzian_diff",
-    "Model",
-    "PowerLaw",
-    "Quadratic",
-    "StretchedExp",
-    "linear",
-    "lorentzian_diff",
-    "powerLaw",
-    "quadratic",
-    "stretchedExp",
-]
-
-import numpy as np
-
-from lmfit import Model
-from lmfit.models import LinearModel as _Linear  # NOQA pylint: disable=unused-import
-from lmfit.models import PowerLawModel as _PowerLaw  # NOQA pylint: disable=unused-import
-from lmfit.models import QuadraticModel as _Quadratic  # NOQA pylint: disable=unused-import
-from lmfit.models import update_param_vals
-
-
-def linear(x, intercept, slope):
-    """Calculate a linear function."""
-    return slope * x + intercept
-
-
-def quadratic(x, a, b, c):
-    r"""Calculate a simple quadratic fitting function.
-
-    Args:
-        x (aray): Input data
-        a (float): Quadratic term co-efficient
-        b (float): Linear term co-efficient
-        c (float): Constant offset term
-
-    Returns:
-        Array of data.
-
-    :math:`y=ax^2+bx+c`
-
-    Example:
-        .. plot:: samples/Fitting/Quadratic.py
-            :include-source:
-            :outname: quadratic
-    """
-    return a * x ** 2 + b * x + c
-
-
-def powerLaw(x, A, k):
-    r"""Power Law Fitting Equation.
-
-    Args:
-        x (array): Input data
-        A (float): Prefactor
-        k (float): Pwoer
-
-    Return:
-        Power law.
-
-    :math:`p=Ax^k`
-
-    Example:
-        .. plot:: samples/Fitting/Powerlaw.py
-            :include-source:
-            :outname: powerlaw
-    """
-    return A * x ** k
-
-
-def stretchedExp(x, A, beta, x_0):
-    r"""Calculate a stretched exponential fuinction.
-
-    Args:
-        x (array): x data values
-        A (float): Constant prefactor
-        beta (float): Stretch factor
-        x_0 (float): Scaling factor for x data
-
-    Return:
-        Data for a stretched exponentional function.
-
-    The stretched exponential is defined as :math:`y=A\exp\left[\left(\frac{-x}{x_0}\right)^\beta\right]`.
-    """
-    return A * np.exp(-((x / x_0) ** beta))
-
-
-def lorentzian_diff(x, A, sigma, mu):
-    r"""Implement a differential form of a Lorentzian peak.
-
-    Args:
-        x (array): x data
-        A (flaot): Peak amplitude
-        sigma (float): peak wideth
-        mu (float): peak location in x
-
-    Returns
-        :math:`\frac{A \sigma \left(2 \mu - 2 x\right)}{\pi \left(\sigma^{2} +
-                                                                      \left(- \mu + x\right)^{2}\right)^{2}}`
-
-    Example:
-        .. plot:: samples/Fitting/lorentzian.py
-            :include-source:
-            :outname: lorentzian_diff_func
-    """
-    return A * sigma * (2 * mu - 2 * x) / (np.pi * (sigma ** 2 + (-mu + x) ** 2) ** 2)
-
-
-class Linear(_Linear):
-
-    """Simple linear fit class."""
-
-
-class Quadratic(_Quadratic):
-
-    r"""A Simple quadratic fitting function.
-
-    Args:
-        x (aray): Input data
-        a (float): Quadratic term co-efficient
-        b (float): Linear term co-efficient
-        c (float): Constant offset term
-
-    Returns:
-        Array of data.
-
-    :math:`y=ax^2+bx+c`
-
-    Example:
-        .. plot:: samples/Fitting/Quadratic.py
-            :include-source:
-            :outname: quadratic-class
-    """
-
-
-class PowerLaw(_PowerLaw):
-
-    r"""Power Law Fitting Equation.
-
-    Args:
-        x (array): Input data
-        A (float): Prefactor
-        k (float): Pwoer
-
-    Return:
-        Power law.
-
-    :math:`p=Ax^k`
-
-    Example:
-        .. plot:: samples/Fitting/Powerlaw.py
-            :include-source:
-            :outname: powerlaw-class
-    """
-
-
-class StretchedExp(Model):
-
-    r"""A stretched exponential fuinction.
-
-    Args:
-        x (array): x data values
-        A (float): Constant prefactor
-        beta (float): Stretch factor
-        x_0 (float): Scaling factor for x data
-
-    Return:
-        Data for a stretched exponentional function.
-
-    The stretched exponential is defined as :math:`y=A\exp\left[\left(\frac{-x}{x_0}\right)^\beta\right]`.
-    """
-
-    display_names = ["A", r"\beta", "x_0"]
-
-    def __init__(self, *args, **kwargs):
-        """Configure Initial fitting function."""
-        super().__init__(stretchedExp, *args, **kwargs)
-
-    def guess(self, data, x=None, **kwargs):
-        """Guess parameters for the stretched exponential from data."""
-        A, beta, x0 = 1.0, 1.0, 1.0
-        if x is not None:
-            A = data[np.argmin(np.abs(x))]
-            x = np.log(x)
-            y = np.log(-np.log(data / A))
-            d = np.column_stack((x, y))
-            d = d[~np.isnan(d).any(axis=1)]
-            d = d[~np.isinf(d).any(axis=1)]
-            d1, d2 = np.polyfit(d[:, 0], d[:, 1], 1)
-            beta = d1
-            x0 = np.exp(d2 / beta)
-        pars = self.make_params(A=A, beta=beta, x_0=x0)
-        return update_param_vals(pars, self.prefix, **kwargs)
-
-
-class Lorentzian_diff(Model):
-
-    r"""Provides a lmfit Model rerprenting the differential form of a Lorentzian Peak.
-
-    Args:
-        x (array): x data
-        A (flaot): Peak amplitude
-        sigma (float): peak wideth
-        mu (float): peak location in x
-
-    Returns
-        :math:`\frac{A \sigma \left(2 \mu - 2 x\right)}{\pi \left(\sigma^{2} +
-                                                                      \left(- \mu + x\right)^{2}\right)^{2}}`
-
-    Example:
-        .. plot:: samples/Fitting/lorentzian.py
-            :include-source:
-            :outname: lorentzian_diff_class
-    """
-
-    display_names = ["A", r"\sigma", r"\mu"]
-
-    def __init__(self, *args, **kwargs):
-        """Configure Initial fitting function."""
-        super().__init__(lorentzian_diff, *args, **kwargs)
-
-    def guess(self, data, x=None, **kwargs):
-        """Guess parameters as gamma=2, H_k=0, M_s~(pi.f)^2/(mu_0^2.H)-H."""
-        if x is None:
-            x = np.linspace(1, len(data), len(data) + 1)
-
-        x1 = x[np.argmax(data)]
-        x2 = x[np.argmin(data)]
-        sigma = abs(x1 - x2)
-        mu = (x1 + x2) / 2.0
-        y1 = np.max(data)
-        y2 = np.min(data)
-        dy = y1 - y2
-        A = dy * (4 * np.pi * sigma ** 2) / (3 * np.sqrt(3))
-
-        pars = self.make_params(A=A, sigma=sigma, mu=mu)
-        pars["A"].min = 0
-        pars["sigma"].min = 0
-        pars["mu"].min = np.min(x)
-        pars["mu"].max = np.max(x)
-        return update_param_vals(pars, self.prefix, **kwargs)
-=======
-#!/usr/bin/env python3
-# -*- coding: utf-8 -*-
-""":py:class:`lmfit.Model` model classes and functions for various generic models."""
-# pylint: disable=invalid-name
-__all__ = [
-    "Linear",
-    "Lorentzian_diff",
-    "Model",
-    "PowerLaw",
-    "Quadratic",
-    "StretchedExp",
-    "linear",
-    "lorentzian_diff",
-    "powerLaw",
-    "quadratic",
-    "stretchedExp",
-]
-
-import numpy as np
-
-from lmfit import Model
-from lmfit.models import LinearModel as _Linear  # NOQA pylint: disable=unused-import
-from lmfit.models import PowerLawModel as _PowerLaw  # NOQA pylint: disable=unused-import
-from lmfit.models import QuadraticModel as _Quadratic  # NOQA pylint: disable=unused-import
-from lmfit.models import update_param_vals
-
-
-def linear(x, intercept, slope):
-    """Calculate a linear function."""
-    return slope * x + intercept
-
-
-def quadratic(x, a, b, c):
-    r"""Calculate a simple quadratic fitting function.
-
-    Args:
-        x (aray): Input data
-        a (float): Quadratic term co-efficient
-        b (float): Linear term co-efficient
-        c (float): Constant offset term
-
-    Returns:
-        Array of data.
-
-    :math:`y=ax^2+bx+c`
-
-    Example:
-        .. plot:: samples/Fitting/Quadratic.py
-            :include-source:
-            :outname: quadratic
-    """
-    return a * x**2 + b * x + c
-
-
-def powerLaw(x, A, k):
-    r"""Power Law Fitting Equation.
-
-    Args:
-        x (array): Input data
-        A (float): Prefactor
-        k (float): Pwoer
-
-    Return:
-        Power law.
-
-    :math:`p=Ax^k`
-
-    Example:
-        .. plot:: samples/Fitting/Powerlaw.py
-            :include-source:
-            :outname: powerlaw
-    """
-    return A * x**k
-
-
-def stretchedExp(x, A, beta, x_0):
-    r"""Calculate a stretched exponential fuinction.
-
-    Args:
-        x (array): x data values
-        A (float): Constant prefactor
-        beta (float): Stretch factor
-        x_0 (float): Scaling factor for x data
-
-    Return:
-        Data for a stretched exponentional function.
-
-    The stretched exponential is defined as :math:`y=A\exp\left[\left(\frac{-x}{x_0}\right)^\beta\right]`.
-    """
-    return A * np.exp(-((x / x_0) ** beta))
-
-
-def lorentzian_diff(x, A, sigma, mu):
-    r"""Implement a differential form of a Lorentzian peak.
-
-    Args:
-        x (array): x data
-        A (flaot): Peak amplitude
-        sigma (float): peak wideth
-        mu (float): peak location in x
-
-    Returns
-        :math:`\frac{A \sigma \left(2 \mu - 2 x\right)}{\pi \left(\sigma^{2} +
-                                                                      \left(- \mu + x\right)^{2}\right)^{2}}`
-
-    Example:
-        .. plot:: samples/Fitting/lorentzian.py
-            :include-source:
-            :outname: lorentzian_diff_func
-    """
-    return A * sigma * (2 * mu - 2 * x) / (np.pi * (sigma**2 + (-mu + x) ** 2) ** 2)
-
-
-class Linear(_Linear):
-
-    """Simple linear fit class."""
-
-
-class Quadratic(_Quadratic):
-
-    r"""A Simple quadratic fitting function.
-
-    Args:
-        x (aray): Input data
-        a (float): Quadratic term co-efficient
-        b (float): Linear term co-efficient
-        c (float): Constant offset term
-
-    Returns:
-        Array of data.
-
-    :math:`y=ax^2+bx+c`
-
-    Example:
-        .. plot:: samples/Fitting/Quadratic.py
-            :include-source:
-            :outname: quadratic-class
-    """
-
-
-class PowerLaw(_PowerLaw):
-
-    r"""Power Law Fitting Equation.
-
-    Args:
-        x (array): Input data
-        A (float): Prefactor
-        k (float): Pwoer
-
-    Return:
-        Power law.
-
-    :math:`p=Ax^k`
-
-    Example:
-        .. plot:: samples/Fitting/Powerlaw.py
-            :include-source:
-            :outname: powerlaw-class
-    """
-
-
-class StretchedExp(Model):
-
-    r"""A stretched exponential fuinction.
-
-    Args:
-        x (array): x data values
-        A (float): Constant prefactor
-        beta (float): Stretch factor
-        x_0 (float): Scaling factor for x data
-
-    Return:
-        Data for a stretched exponentional function.
-
-    The stretched exponential is defined as :math:`y=A\exp\left[\left(\frac{-x}{x_0}\right)^\beta\right]`.
-    """
-
-    display_names = ["A", r"\beta", "x_0"]
-
-    def __init__(self, *args, **kwargs):
-        """Configure Initial fitting function."""
-        super().__init__(stretchedExp, *args, **kwargs)
-
-    def guess(self, data, x=None, **kwargs):
-        """Guess parameters for the stretched exponential from data."""
-        A, beta, x0 = 1.0, 1.0, 1.0
-        if x is not None:
-            A = data[np.argmin(np.abs(x))]
-            x = np.log(x)
-            y = np.log(-np.log(data / A))
-            d = np.column_stack((x, y))
-            d = d[~np.isnan(d).any(axis=1)]
-            d = d[~np.isinf(d).any(axis=1)]
-            d1, d2 = np.polyfit(d[:, 0], d[:, 1], 1)
-            beta = d1
-            x0 = np.exp(d2 / beta)
-        pars = self.make_params(A=A, beta=beta, x_0=x0)
-        return update_param_vals(pars, self.prefix, **kwargs)
-
-
-class Lorentzian_diff(Model):
-
-    r"""Provides a lmfit Model rerprenting the differential form of a Lorentzian Peak.
-
-    Args:
-        x (array): x data
-        A (flaot): Peak amplitude
-        sigma (float): peak wideth
-        mu (float): peak location in x
-
-    Returns
-        :math:`\frac{A \sigma \left(2 \mu - 2 x\right)}{\pi \left(\sigma^{2} +
-                                                                      \left(- \mu + x\right)^{2}\right)^{2}}`
-
-    Example:
-        .. plot:: samples/Fitting/lorentzian.py
-            :include-source:
-            :outname: lorentzian_diff_class
-    """
-
-    display_names = ["A", r"\sigma", r"\mu"]
-
-    def __init__(self, *args, **kwargs):
-        """Configure Initial fitting function."""
-        super().__init__(lorentzian_diff, *args, **kwargs)
-
-    def guess(self, data, x=None, **kwargs):
-        """Guess parameters as gamma=2, H_k=0, M_s~(pi.f)^2/(mu_0^2.H)-H."""
-        if x is None:
-            x = np.linspace(1, len(data), len(data) + 1)
-
-        x1 = x[np.argmax(data)]
-        x2 = x[np.argmin(data)]
-        sigma = abs(x1 - x2)
-        mu = (x1 + x2) / 2.0
-        y1 = np.max(data)
-        y2 = np.min(data)
-        dy = y1 - y2
-        A = dy * (4 * np.pi * sigma**2) / (3 * np.sqrt(3))
-
-        pars = self.make_params(A=A, sigma=sigma, mu=mu)
-        pars["A"].min = 0
-        pars["sigma"].min = 0
-        pars["mu"].min = np.min(x)
-        pars["mu"].max = np.max(x)
-        return update_param_vals(pars, self.prefix, **kwargs)
->>>>>>> 8896e5d9
+#!/usr/bin/env python3
+# -*- coding: utf-8 -*-
+""":py:class:`lmfit.Model` model classes and functions for various generic models."""
+# pylint: disable=invalid-name
+__all__ = [
+    "Linear",
+    "Lorentzian_diff",
+    "Model",
+    "PowerLaw",
+    "Quadratic",
+    "StretchedExp",
+    "linear",
+    "lorentzian_diff",
+    "powerLaw",
+    "quadratic",
+    "stretchedExp",
+]
+
+import numpy as np
+
+from lmfit import Model
+from lmfit.models import LinearModel as _Linear  # NOQA pylint: disable=unused-import
+from lmfit.models import PowerLawModel as _PowerLaw  # NOQA pylint: disable=unused-import
+from lmfit.models import QuadraticModel as _Quadratic  # NOQA pylint: disable=unused-import
+from lmfit.models import update_param_vals
+
+
+def linear(x, intercept, slope):
+    """Calculate a linear function."""
+    return slope * x + intercept
+
+
+def quadratic(x, a, b, c):
+    r"""Calculate a simple quadratic fitting function.
+
+    Args:
+        x (aray): Input data
+        a (float): Quadratic term co-efficient
+        b (float): Linear term co-efficient
+        c (float): Constant offset term
+
+    Returns:
+        Array of data.
+
+    :math:`y=ax^2+bx+c`
+
+    Example:
+        .. plot:: samples/Fitting/Quadratic.py
+            :include-source:
+            :outname: quadratic
+    """
+    return a * x**2 + b * x + c
+
+
+def powerLaw(x, A, k):
+    r"""Power Law Fitting Equation.
+
+    Args:
+        x (array): Input data
+        A (float): Prefactor
+        k (float): Pwoer
+
+    Return:
+        Power law.
+
+    :math:`p=Ax^k`
+
+    Example:
+        .. plot:: samples/Fitting/Powerlaw.py
+            :include-source:
+            :outname: powerlaw
+    """
+    return A * x**k
+
+
+def stretchedExp(x, A, beta, x_0):
+    r"""Calculate a stretched exponential fuinction.
+
+    Args:
+        x (array): x data values
+        A (float): Constant prefactor
+        beta (float): Stretch factor
+        x_0 (float): Scaling factor for x data
+
+    Return:
+        Data for a stretched exponentional function.
+
+    The stretched exponential is defined as :math:`y=A\exp\left[\left(\frac{-x}{x_0}\right)^\beta\right]`.
+    """
+    return A * np.exp(-((x / x_0) ** beta))
+
+
+def lorentzian_diff(x, A, sigma, mu):
+    r"""Implement a differential form of a Lorentzian peak.
+
+    Args:
+        x (array): x data
+        A (flaot): Peak amplitude
+        sigma (float): peak wideth
+        mu (float): peak location in x
+
+    Returns
+        :math:`\frac{A \sigma \left(2 \mu - 2 x\right)}{\pi \left(\sigma^{2} +
+                                                                      \left(- \mu + x\right)^{2}\right)^{2}}`
+
+    Example:
+        .. plot:: samples/Fitting/lorentzian.py
+            :include-source:
+            :outname: lorentzian_diff_func
+    """
+    return A * sigma * (2 * mu - 2 * x) / (np.pi * (sigma**2 + (-mu + x) ** 2) ** 2)
+
+
+class Linear(_Linear):
+
+    """Simple linear fit class."""
+
+
+class Quadratic(_Quadratic):
+
+    r"""A Simple quadratic fitting function.
+
+    Args:
+        x (aray): Input data
+        a (float): Quadratic term co-efficient
+        b (float): Linear term co-efficient
+        c (float): Constant offset term
+
+    Returns:
+        Array of data.
+
+    :math:`y=ax^2+bx+c`
+
+    Example:
+        .. plot:: samples/Fitting/Quadratic.py
+            :include-source:
+            :outname: quadratic-class
+    """
+
+
+class PowerLaw(_PowerLaw):
+
+    r"""Power Law Fitting Equation.
+
+    Args:
+        x (array): Input data
+        A (float): Prefactor
+        k (float): Pwoer
+
+    Return:
+        Power law.
+
+    :math:`p=Ax^k`
+
+    Example:
+        .. plot:: samples/Fitting/Powerlaw.py
+            :include-source:
+            :outname: powerlaw-class
+    """
+
+
+class StretchedExp(Model):
+
+    r"""A stretched exponential fuinction.
+
+    Args:
+        x (array): x data values
+        A (float): Constant prefactor
+        beta (float): Stretch factor
+        x_0 (float): Scaling factor for x data
+
+    Return:
+        Data for a stretched exponentional function.
+
+    The stretched exponential is defined as :math:`y=A\exp\left[\left(\frac{-x}{x_0}\right)^\beta\right]`.
+    """
+
+    display_names = ["A", r"\beta", "x_0"]
+
+    def __init__(self, *args, **kwargs):
+        """Configure Initial fitting function."""
+        super().__init__(stretchedExp, *args, **kwargs)
+
+    def guess(self, data, x=None, **kwargs):
+        """Guess parameters for the stretched exponential from data."""
+        A, beta, x0 = 1.0, 1.0, 1.0
+        if x is not None:
+            A = data[np.argmin(np.abs(x))]
+            x = np.log(x)
+            y = np.log(-np.log(data / A))
+            d = np.column_stack((x, y))
+            d = d[~np.isnan(d).any(axis=1)]
+            d = d[~np.isinf(d).any(axis=1)]
+            d1, d2 = np.polyfit(d[:, 0], d[:, 1], 1)
+            beta = d1
+            x0 = np.exp(d2 / beta)
+        pars = self.make_params(A=A, beta=beta, x_0=x0)
+        return update_param_vals(pars, self.prefix, **kwargs)
+
+
+class Lorentzian_diff(Model):
+
+    r"""Provides a lmfit Model rerprenting the differential form of a Lorentzian Peak.
+
+    Args:
+        x (array): x data
+        A (flaot): Peak amplitude
+        sigma (float): peak wideth
+        mu (float): peak location in x
+
+    Returns
+        :math:`\frac{A \sigma \left(2 \mu - 2 x\right)}{\pi \left(\sigma^{2} +
+                                                                      \left(- \mu + x\right)^{2}\right)^{2}}`
+
+    Example:
+        .. plot:: samples/Fitting/lorentzian.py
+            :include-source:
+            :outname: lorentzian_diff_class
+    """
+
+    display_names = ["A", r"\sigma", r"\mu"]
+
+    def __init__(self, *args, **kwargs):
+        """Configure Initial fitting function."""
+        super().__init__(lorentzian_diff, *args, **kwargs)
+
+    def guess(self, data, x=None, **kwargs):
+        """Guess parameters as gamma=2, H_k=0, M_s~(pi.f)^2/(mu_0^2.H)-H."""
+        if x is None:
+            x = np.linspace(1, len(data), len(data) + 1)
+
+        x1 = x[np.argmax(data)]
+        x2 = x[np.argmin(data)]
+        sigma = abs(x1 - x2)
+        mu = (x1 + x2) / 2.0
+        y1 = np.max(data)
+        y2 = np.min(data)
+        dy = y1 - y2
+        A = dy * (4 * np.pi * sigma**2) / (3 * np.sqrt(3))
+
+        pars = self.make_params(A=A, sigma=sigma, mu=mu)
+        pars["A"].min = 0
+        pars["sigma"].min = 0
+        pars["mu"].min = np.min(x)
+        pars["mu"].max = np.max(x)
+        return update_param_vals(pars, self.prefix, **kwargs)