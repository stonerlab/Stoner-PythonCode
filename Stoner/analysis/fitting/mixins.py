#!/usr/bin/env python3
# -*- coding: utf-8 -*-
"""Fitting Functions and classes to mixin for :py:class:`Stoner.Data`."""
__all__ = ["odr_Model", "FittingMixin"]

from inspect import isclass
from collections.abc import Mapping
from distutils.version import LooseVersion

import numpy as np
import numpy.ma as ma
import scipy as sp
from scipy.odr import Model as odrModel
from scipy.optimize import curve_fit, differential_evolution

from Stoner.compat import string_types, index_types, get_func_params
from Stoner.tools import isNone, isIterable, isLikeList, AttributeStore

try:  # Allow lmfit to be optional
    import lmfit

    if LooseVersion(lmfit.__version__) < LooseVersion("0.9.0"):
        from lmfit.model import Model
    else:
        from lmfit.model import Model
    _lmfit = True
except ImportError:
    Model = None
    Parameters = None
    _lmfit = False
from copy import deepcopy as copy

# from matplotlib.pylab import * #Surely not?
from inspect import getfullargspec


class odr_Model(odrModel):

    """A wrapper for converting lmfit models to odr models."""

    def __init__(self, *args, **kargs):
        """Initialise with lmfit.models.Model or callable."""
        meta = kargs.pop("meta", dict())
        kargs = copy(kargs)
        for n in list(kargs.keys()):
            if n in ["replace", "header", "result", "output", "residuals", "prefix"]:
                del kargs[n]
        p0 = kargs.pop("p0", kargs.pop("estimate", None))
        if args:
            args = list(args)
            model = args.pop(0)
        else:
            raise RuntimeError("Need at least one argument to make a fitting model." "")

        if isclass(model) and issubclass(model, Model):  # Instantiate if only a class passed in
            model = model()
        if isclass(model) and issubclass(model, odrModel):
            model = model()
        if isinstance(model, Model):
            self.model = model
            self.func = model.func
            model = lambda beta, x, **kargs: self.model.func(x, *beta, **kargs)
            meta["param_names"] = self.model.param_names
            meta["param_hints"] = self.model.param_hints
            meta["name"] = self.model.__class__.__name__
        elif isinstance(model, odrModel):
            self.model = model

            def _func(x, *beta):
                return model.fcn(beta, x)

            self.func = _func
            meta["param_names"] = model.meta.pop("param_names", ["Param_{}".format(ix) for ix, p in enumerate(p0)])
            meta["name"] = model.fcn.__name__
        elif callable(model):
            self.model = None
            meta["name"] = model.__name__
            arguments = getfullargspec(model)[0]  # pylint: disable=W1505
            meta["param_names"] = list(arguments[1:])
            meta["param_hints"] = {x: {"value": 1.0} for x in arguments[1:]}
            # print(arguments,carargs,jeywords,defaults)
            func = model
            self.func = model

            def model(beta, x, **_):  # pylint: disable=E0102
                """Warapper for model function."""
                return func(x, *beta)

            meta["__name__"] = meta["name"]
        else:
            raise ValueError(
                "Cannot construct a model instance from a {} - need a callable, lmfit.Model or scipy.odr.Model".format(
                    type(model)
                )
            )
        if not isinstance(p0, lmfit.Parameters):  # This can happen if we are creating an odr_Model in advance.
            tmp_model = AttributeStore(meta)
            p0 = _prep_lmfit_p0(tmp_model, None, None, p0, kargs)[0]
        p_new = list()
        meta["params"] = copy(p0)
        for p in p0.values():
            p_new.append(p.value)
        p0 = p_new
        kargs["estimate"] = p0

        kargs["meta"] = meta

        super(odr_Model, self).__init__(model, *args, **kargs)

    @property
    def p0(self):
        """Convert an estimate attribute as p0."""
        return getattr(self, "estimate", None)

    @property
    def param_names(self):
        """Convert the meta parameter key param_names to an attribute."""
        return self.meta["param_names"]


class MimizerAdaptor:
    """A class that will work with an lmfit.Model or generic callable to use with scipy.optimize global minimization
    functions.

    The :pymod:`scipy.optimize` module's minimizers generally expect functions  which take an array like parameter
    space variable and then other arguments. This class will produce a suitable wrapper function and bounds
    variables from information int he lmfit.Model.
    """

    def __init__(self, model, *args, **kargs):
        """
        Setup the wrapper from the minimuzer.

        Args:
            model (lmfit):
                The model that has been fitted.
            *args (tuple):
                Positional parameters to initialise class.

        Keyword Arguments:
            params (lmfit:parameter or dict):
                Parameters used to fit model.
            **kargs (dict):
                Keyword arguments to intialise the reuslt object/.

        Raises:
            RuntimeError:
                Fails if a *params* Parameter does not supply a fitted value.
        """

        self.func = model.func
        hints = kargs.pop("params")
        p0 = list()
        upper = list()
        lower = list()
        for name, hint in hints.items():
            if not isinstance(hint, lmfit.Parameter):
                hint = lmfit.Parameter(**hint)
            if not hasattr(hint, "value"):
                raise RuntimeError("At the very least we need a starting value for the {} parameter".format(name))
            v = hint.value
            p0.append(v)
            limits = [v * 10, v * 0.1]
            u = getattr(hint, "max", max(limits))
            l = getattr(hint, "min", min(limits))
            upper.append(u if not np.isinf(u) else max(limits))
            lower.append(l if not np.isinf(l) else min(limits))
        self.p0 = p0
        self.bounds = [ix for ix in zip(upper, lower)]

        def wrapper(beta, x, y, sigma, *args):
            """Function that calculates a least-squares goodness from the model functiuon."""
            beta = tuple(beta) + tuple(args)
            if sigma is None:
                sigma = np.ones_like(x)
            sigma = sigma / sigma.sum()  # normalise uncertainties
            sigma += np.finfo(float).eps
            weights = 1.0 / sigma ** 2
            variance = ((y - self.func(x, *beta)) ** 2) * weights
            return np.sum(variance) / (len(x) - len(beta))

        self.minimize_func = wrapper


class _curve_fit_result:

    """Represent a result from fitting using :py:func:`scipy.optimize.curve_fit` as a class to make handling easier."""

    def __init__(self, popt, pcov, infodict, mesg, ier):
        """
        Store the results of the curve fit full_output fit.

        Args:
            popt (1D array):
                Optimal parameters for fit.
            pcov (2D array):
                Variance-co-variance matrix.
            infodict (dict):
                Additional information from curve_fit.
            mesg (str):
                Descriptive information frok curve_fit.
            ier (int):
                Numerical error message.
        """
        self.popt = popt
        self.pcov = pcov
        self.perr = np.sqrt(np.diag(pcov))
        self.mesg = mesg
        self.ier = ier
        self.nfev = None
        self.fvec = None
        self.fjac = None
        self.ipvt = None
        self.qtf = None
        self.func = None
        self.p0 = None
        self.residual_vals = None
        self.chisq = None
        self.nfree = None
        self.infodict = infodict
        for k in infodict:
            setattr(self, k, infodict[k])

    # Following peroperties used to return desired information

    @property
    def name(self):
        """Name of the model fitted."""
        return self.func.__name__

    @property
    def dict(self):
        """Optimal parameters and errors as a Dictionary."""
        ret = {}
        for p, v, e in zip(self.params, self.popt, self.perr):
            ret[p] = v
            ret["d_{}", format(p)] = e
        ret["chi-square"] = self.chisqr
        ret["red. chi-sqr"] = self.redchi
        ret["nfev"] = self.nfev
        return ret

    @property
    def full(self):
        """The same as :py:attr:`_curve_fit_result.row`"""
        return self, self.row

    @property
    def row(self):
        """Optimal parameters and errors as a single row."""
        ret = np.zeros(self.popt.size * 2)
        ret[0::2] = self.popt
        ret[1::2] = self.perr
        return ret

    @property
    def fit(self):
        """Copy of the fit report and optimal parameters and covariance."""
        return (self.popt, self.pcov)

    @property
    def data(self):
        """The data that was fitted."""
        self._data = getattr(self, "_data", np.array([]))
        return self._data

    @data.setter
    def data(self, data):
        """The data that was fitted."""
        self._data = data

    @property
    def report(self):
        """Copy of the fit report."""
        return self

    @property
    def N(self):
        """Number of data points in dataset."""
        return len(self.data)

    @property
    def n_p(self):
        """Number of parameters in model."""
        return len(self.popt)

    @property
    def redchi(self):
        r"""Reduced $\chi^2$ Statistic."""
        return self.chisq

    @property
    def chisqr(self):
        r"""$\chi^2$ Statistic."""
        return self.chisq * (self.N - self.n_p)

    @property
    def aic(self):
        """Akaike Information Criterion statistic"""
        return self.N * np.log(self.chisqr / self.N) + 2 * self.n_p

    @property
    def bic(self):
        """Bayesian Information Criterion statistic"""
        return self.N * np.log(self.chisqr / self.N) + np.log(self.N) * self.n_p

    @property
    def params(self):
        """A list of parameter class objects."""
        return get_func_params(self.func)

    def fit_report(self):
        """A Fit report like lmfit does."""
        template = """[[ Model ]]
    {}
[[ Fit Statistics ]]
    # function evals   = {}
    # data points      = {}
    # variables        = {}
    chi-square         = {}
    reduced chi-square = {}
    Akaike info crit   = {}
    Bayesian info crit = {}
[[ Variables ]]\n""".format(
            self.name, self.nfev, self.N, self.n_p, self.chisqr, self.redchi, self.aic, self.bic
        )
        for p, v, e, p0 in zip(self.params, self.popt, self.perr, self.p0):
            template += "\t{}: {} +/- {} ({:.3f}%) (init {})\n".format(p, v, e, (e * 100 / v), p0)
        template += "[[Correlations]] (unreported correlations are <  0.100)\n"
        for i, p in enumerate(self.params):
            for j in range(i + 1, len(self.params)):
                if np.abs(self.pcov[i, j]) > 0.1:
                    template += "\t({},{})\t\t={:.3f}".format(p, list(self.params)[j], self.pcov[i, j])
        return template


def _get_model_parnames(model):
    """get a list of the model parameter names."""
    if isinstance(model, type) and (issubclass(model, Model) or issubclass(model, odrModel)):
        model = Model()

    if isinstance(model, Model):
        return model.param_names
    if isinstance(model, odrModel):
        if "param_names" in model.meta:
            return model.meta["param_names"]
        else:
            model = model.fcn
    if not callable(model):
        raise ValueError(
            "Unrecognised type for model! - should be lmfit.Model, scipy.odr.Model or callable, not {}",
            format(type(model)),
        )
    arguments = getfullargspec(model)[0]  # pylint: disable=W1505
    return list(arguments[1:])


def _curve_fit_p0_list(p0, model):
    """Takes something containing an initial vector and turns it into a list for curve_fit.

    Args:
        model (callable, lmfit/Model, odr.Model): miodel object for parameter names
        o0 (list,array,type or Mapping): Object containing the parameter gues values

    Returns:
        A list of starting values in the order in which they appear in the model.
    """
    if p0 is None:
        return p0

    if isinstance(p0, Mapping):
        p_new = dict()
        for x, v in p0.items():
            p_new[x] = getattr(v, "value", float(v))
        ret = []
        for x in _get_model_parnames(model):
            ret.append(p_new.get(x, None))
        return ret
<<<<<<< HEAD
    elif isIterable(p0):
=======
    if isiterable(p0):
>>>>>>> bd84a75c
        return [float(x) for x in p0]
    raise RuntimeError("Shouldn't have returned None from _curve_fit_p0_list!")


def _prep_lmfit_model(model, kargs):
    """Prepare an lmfit model instance.

    Arguments:
        model (lmfit Model class or instance, or callable): the model to be fitted to the data.
        p0 (iterable or floats): The initial values of the fitting parameters.
        kargs (dict):Other keyword arguments passed to the fitting function

    Returns:
        model,p0, prefix (lmfit.Model instance, iterable, str)

    Converts the model parameter into an instance of lmfit.Model - either by instantiating the class or wrapping a
    callable into an lmfit.Model class and establishes a prefix string from the model if not provided in the
    keyword arguments.
    """
    if Model is None:  # Will be the case if lmfit is not imported.
        raise RuntimeError(
            """To use the lmfit function you need to be able to import the lmfit module\n Try pip install lmfit\nat
            a command prompt."""
        )
    # Enure that model is an instance of an lmfit.Model() class
    if isinstance(model, Model):
        pass
    elif isclass(model) and issubclass(model, Model):
        model = model(nan_policy="propagate")
    elif callable(model):
        model = Model(model)
    else:
        raise TypeError("{} must be an instance of lmfit.Model or a cllable function!".format(model))
    # Nprmalise p0 to be lmfit.Parameters
    # Get a default prefix for the model
    prefix = str(kargs.pop("prefix", model.__class__.__name__))
    return model, prefix


def _prep_lmfit_p0(model, ydata, xdata, p0, kargs):
    """Prepare the initial start vector for an lmfit.

    Arguments:
        model (lmfit.Model instance): model to fit with
        ydata,xdata (array): y and x data ppoints for fitting
        p0 (iterable of float): Existing p0 vector if defined
        kargs (dict): Other keyword arguments for the lmfit method.

    Returns:
        p0,single_fit (iterable of floats, bool): The revised initial starting vector and whether this is a single
        fit operation.
    """
    single_fit = True
    if p0 is None:  # First guess the p0 values using the model
        try:
            p0 = model.guess(ydata, x=xdata)
        except Exception:  # Don't be fussy here
            p0 = lmfit.Parameters()
        for p_name in model.param_names:
            if p_name in kargs:
                p0[p_name] = lmfit.Parameter(value=kargs.pop(p_name))
        single_fit = True

    if callable(p0):
        p0 = p0(ydata, xdata)
    if isinstance(p0, (list, tuple)):
        p0 = np.array(p0)

    if isinstance(p0, np.ndarray) and (p0.ndim == 1 or (p0.ndim == 2 and np.max(p0.shape) == p0.size)):
        single_fit = True
        p_new = lmfit.Parameters()
        p0 = p0.ravel()
        for n, v in zip(model.param_names, p0):
            if hasattr(model, "param_hints"):
                hint = model.param_hints.get(n, {})
            else:
                hint = {}
            hint["value"] = v
            p_new[n] = lmfit.Parameter(**hint)
        p0 = p_new
        for p_name in model.param_names:
            if p_name in kargs:
                p0[p_name] = lmfit.Parameter(value=kargs.pop(p_name))
    elif isinstance(p0, np.ndarray) and p0.ndim == 2:  # chi^2 mapping
        single_fit = False
        return p0, single_fit

    if not isinstance(p0, lmfit.Parameters):
        raise RuntimeError("Unknown data type for initial guess vector p0: {}".format(type(p0)))
    if set(p0.keys()) < set(model.param_names):
        raise RuntimeError(
            "Missing some values from the initial guess vector p0: {}".format(set(model.param_names) - set(p0.keys()))
        )

    return p0, single_fit


class FittingMixin:

    """A mixin calss designed to work with :py:class:`Stoner.Core.DataFile` to provide additional curve_fiotting
    methods."""

    def annotate_fit(self, model, x=None, y=None, z=None, text_only=False, **kargs):
        """Annotate a plot with some information about a fit.

        Args:
            mode (callable or lmfit.Model):
                The function/model used to describe the fit to be annotated.

        Keyword Parameters:
            x (float):
                x co-ordinate of the label
            y (float):
                y co-ordinate of the label
            z (float):
                z co-ordinbate of the label if the current axes are 3D
            prefix (str):
                The prefix placed ahead of the model parameters in the metadata.
            text_only (bool):
                If False (default), add the text to the plot and return the current object, otherwise,
                return just the text and don't add to a plot.
            prefix(str):
                If given  overridges the prefix from the model to determine a prefix to the parameter names in the
                metadata

        Returns:
            (Datam, str):
                A copy of the current Data instance if text_only is False, otherwise returns the text.

        If *prefix* is not given, then the first prefix in the metadata lmfit.prefix is used if present,
        otherwise a prefix is generated from the model.prefix attribute. If *x* and *y* are not specified then they
        are set to be 0.75 * maximum x and y limit of the plot.
        """
        mode = kargs.pop("mode", "float")
        if isclass(model) and ((_lmfit and issubclass(model, Model)) or issubclass(model, odrModel)):
            model = model()  # Instantiate a bare class first

        if isinstance(model, odrModel):  # Get predix from odrModel
            model_prefix = model.meta.get("__name__", model.__class__.__name__)
            prefix = kargs.pop("prefix", self.get("odr.prefix", model_prefix))
            param_names = model.meta.get("param_names", [])
            display_names = model.meta.get("display_names", param_names)
            units = model.meta.get("units", [""] * len(param_names))
        elif _lmfit and isinstance(model, Model):  # Get prefix from lmfit
            prefix = kargs.pop("prefix", self.get("lmfit.prefix", model.__class__.__name__))
            param_names = model.param_names
            display_names = getattr(model, "display_names", model.param_names)
            units = getattr(model, "units", [""] * len(param_names))
        elif callable(model):  # Get prefix from callable name
            prefix = kargs.pop("prefix", model.__name__)
            model = Model(model)
            param_names = model.param_names
            display_names = getattr(model, "display_names", model.param_names)
            units = getattr(model, "units", [""] * len(param_names))
        else:
            raise RuntimeError(
                "model should be either an lmfit.Model or a callable function, not a {}".format(type(model))
            )

        if prefix is not None:

            if isinstance(prefix, (list, tuple)):
                prefix = prefix[0]

            prefix = prefix.strip(" :")
            prefix = "" if prefix == "" else prefix + ":"

        else:
            if isinstance(prefix, (list, tuple)):
                prefix = prefix[0]

            if model.prefix == "":
                prefix = ""
            else:
                prefix = model.prefix + ":"

        x = 0.75 if x is None else x
        y = 0.5 if y is None else y

        try:  # if the model has an attribute display params then use these as the parameter anmes
            for k, display_name, unit in zip(param_names, display_names, units):
                if prefix:
                    self[f"{prefix}{k} label"] = display_name
                    self[f"{prefix}{k} units"] = unit

                else:
                    self[f"{k} label"] = display_name
                    self[f"{k} units"] = unit
        except (AttributeError, KeyError):
            pass

        text = "\n".join([self.format(f"{prefix}{k}", fmt="latex", mode=mode) for k in model.param_names])
        try:
            self[f"{prefix}chi^2 label"] = r"\chi^2"
            text += "\n" + self.format(f"{prefix}chi^2", fmt="latex", mode=mode)
        except KeyError:
            pass

        if not text_only:
            ax = self.fig.gca()
            if "zlim" in ax.properties():
                # 3D plot then
                if z is None:
                    zb, zt = ax.properties()["zlim"]
                    z = 0.5 * (zt - zb) + zb
                ax.text3D(x, y, z, text)
            elif "arrowprops" in kargs:
                ax.annotate(text, xy=(x, y), **kargs)
            else:
                kargs.pop("xycoords", None)
                kargs["transform"] = ax.transAxes
                ax.text(x, y, text, **kargs)
            ret = self
        else:
            ret = text
        return ret

    def _get_curve_fit_data(self, xcol, ycol, bounds, sigma):
        """Gather up the xdata and sigma columns for curve_fit."""
        working = self.search(xcol, bounds)
        working = ma.mask_rowcols(working, axis=0)
        if not isNone(sigma):
            sigma = working[:, self.find_col(sigma)]
        else:
            sigma = None
        if isinstance(xcol, string_types):
            xdat = working[:, self.find_col(xcol)]
        elif isIterable(xcol):
            xdat = ()
            for c in xcol:
                xdat = xdat + (working[:, self.find_col(c)],)
        else:
            xdat = working[:, self.find_col(xcol)]

        for i, yc in enumerate(ycol):

            if isinstance(yc, index_types):
                ydat = working[:, self.find_col(yc)]
            elif isinstance(yc, np.ndarray) and len(yc.shape) == 1 and len(yc) == len(self):
                ydat = yc
            else:
                raise RuntimeError(
                    """Y-data for fitting not defined - should either be an index or a 1D numpy array of the same
                    length as the dataset"""
                )
            if i == 0:
                ydata = np.atleast_2d(ydat)
            else:
                ydata = np.row_stack([ydata, ydat])

        return xdat, ydata, sigma

    def _assemnle_data_to_fit(self, xcol, ycol, sigma, bounds, scale_covar, sigma_x=None):
        """Marshall the data for doing a curve_fit or equivalent.

        Parameters:
            xcol (index):
                Column with xdata in it
            ycol(index):
                Column with ydata in it
            sigma (index or array-like):
                column of y-errors or uncertainity values.
            bounds (callable):
                Used to select the data rows to fit
            scale_covar (bool,None):
                If set the flag to scale the covariance.

        Returns:
            (data,scale_covar,col_assignments):
                data is a tuple of (x,y,sigma). scale_covar is False if sigma is real errors.
        """
        _ = self._col_args(xcol=xcol, ycol=ycol)
        working = self.search(_.xcol, bounds)
        working = ma.mask_rowcols(working, axis=0)
        xdata = working[:, self.find_col(_.xcol)]
        ydata = working[:, self.find_col(_.ycol)]
        # Now check for sigma_y and sigma_x and have them default to sigma (which in turn defaults to None)

        if sigma is not None:
            if isinstance(sigma, index_types):
                _ = self._col(xcol=xcol, ycol=ycol, yerr=sigma)
                sigma = working[:, self.find_col(sigma)]
            elif isinstance(sigma, (list, tuple)):
                sigma = ma.array(sigma)
            elif isinstance(sigma, np.ndarray):
                sigma = ma.array(sigma)  # ensure masked
            else:
                raise RuntimeError("Sigma should have been a column index or list of values")
        elif not isNone(_.yerr):
            sigma = working[:, self.find_col(_.yerr)]
        else:
            sigma = ma.ones(len(xdata))
            scale_covar = True

        if sigma_x is None:
            if _.xerr is None:
                sigma_x = sigma
            else:
                sigma_x = working[:, self.find_col(_.xerr)]
        else:
            if isinstance(sigma_x, index_types):
                _ = self._col(xcol=xcol, ycol=ycol, yerr=_.yerr, xerr=sigma_x)
                sigma_x = working[:, self.find_col(sigma_x)]
            elif isinstance(sigma_x, (list, tuple)):
                sigma_x = ma.array(sigma_x)
            elif isinstance(sigma_x, np.ndarray):
                sigma_x = ma.array(sigma_x)  # ensure masked
            else:
                raise RuntimeError("Sigma_x should have been a column index or list of values")

        mask = np.invert(ydata.mask)
        sigma = sigma[mask]
        ydata = ydata[mask]
        xdata = xdata[mask]  # lmfit doesn't seem to work well with masked data - here we just delete masked points

        return (xdata, ydata, sigma, sigma_x), scale_covar, _

    def __lmfit_one(self, model, data, params, prefix, columns, scale_covar, **kargs):
        """Carry out a single fit wioth lmfit.

        Args:
            model (lmfit.Model):
                Configured model
            data (tuple of xdata,ydata,sigma):
                Data and errors to use in fitting
            params (lmfit.Parameters):
                The parameters to use on the model for the fitting.
            prefix (str):
                Prefix for labels in metadata
            columns (attribute dict):
                Column assignments
            scale_covat (bool):
                Whether sigmas are absolute or relative.

        Keyword Arguments:
            result (bool,str):
                Where the result goes
            header (str):
                Name of new data column if used
            replace (bool):
                whether to add new dataa
            output (str):
                What to return

        Returns:
            (various):
                Results froma  fit or raises and exception.
        """
        if not _lmfit:
            raise RuntimeError("lmfit module not available.")

        replace = kargs.pop("replace", False)
        result = kargs.pop("result", False)
        header = kargs.pop("header", "")
        residuals = kargs.pop("residuals", False)
        output = kargs.pop("output", "row")
        nan_policy = kargs.pop("nan_policy", "raise")
        kargs[model.independent_vars[0]] = data[0]
        fit = model.fit(
            data[1], params, scale_covar=scale_covar, weights=1.0 / data[2], nan_policy=nan_policy, **kargs
        )
        if fit.success:
            row = self._record_curve_fit_result(
                model,
                fit,
                columns.xcol,
                header,
                result,
                replace,
                residuals=residuals,
                prefix=prefix,
                ycol=columns.ycol,
            )

            res_dict = {}
            for p in fit.params:
                res_dict[p] = fit.params[p].value
                res_dict["d_{}".format(p)] = fit.params[p].stderr
            res_dict["chi-square"] = fit.chisqr
            res_dict["red. chi-sqr"] = fit.redchi
            res_dict["nfev"] = fit.nfev

            retval = {
                "fit": (row[::2], fit.covar),
                "report": fit,
                "row": row,
                "full": (fit, row),
                "data": self,
                "dict": res_dict,
            }
            if output not in retval:
                raise RuntimeError("Failed to recognise output format:{}".format(output))
            else:
                return retval[output]
        else:
            raise RuntimeError("Failed to complete fit. Error was:\n{}\n{}".format(fit.lmdif_message, fit.message))

    def _record_curve_fit_result(
        self, func, fit, xcol, header, result, replace, residuals=False, ycol=None, prefix=None
    ):
        """Annotate the DataFile object with the curve_fit result."""
        if isinstance(func, (lmfit.Model)):
            f_name = func.__class__.__name__
            func = func.func
        elif isclass(func) and issubclass(func, lmfit.Model):
            f_name = func.__name__
            func = func.func
        elif isinstance(func, (sp.odr.Model)):
            f_name = func.meta["name"]
            func = func.func
        else:
            f_name = func.__name__
        if prefix is not None:
            f_name = prefix

        args = getfullargspec(func)[0]  # pylint: disable=W1505
        del args[0]
        if isinstance(fit, _curve_fit_result):  # Come from curve_fit
            popt = fit.popt
            perr = fit.perr
            nfev = fit.nfev
            chisq = fit.chisq
        elif isinstance(fit, lmfit.model.ModelResult):  # Come form an lmfit operation
            popt = [fit.params[x].value for x in args]
            perr = [fit.params[x].stderr for x in args]
            nfev = fit.nfev
            chisq = fit.redchi
        elif isinstance(fit, sp.odr.Output):
            popt = fit.beta
            perr = fit.sd_beta
            delta, eps = fit.delta, fit.eps
            nfree = len(delta) - len(popt)
            chisq = np.sum((delta ** 2 + eps ** 2)) / nfree
            nfev = None
        elif isinstance(fit, sp.optimize.OptimizeResult):
            popt = fit.popt
            perr = fit.perr
            nfev = fit.nfev
            nfree = len(self) - len(popt)
            data = self.data[:, ycol]
            fit_data = func(self.data[:, xcol], *popt)
            chisq = np.sum((data - fit_data) ** 2) / nfree
        else:
            raise RuntimeError("Unable to understand {} as a fitting result".format(type(fit)))

        for val, err, name in zip(popt, perr, args):
            self["{}:{}".format(f_name, name)] = val
            self["{}:{} err".format(f_name, name)] = err
            self["{}:{} label".format(f_name, name)] = self.metadata.get("{}:{} label".format(f_name, name), name)

        if not isinstance(header, string_types):
            header = "Fitted with " + func.__name__

        # Store our current mask, calculate new column's mask and turn off mask
        tmp_mask = self.mask
        col_mask = np.any(tmp_mask, axis=1)
        self.mask = False

        if isinstance(result, bool) and result:  # Appending data to end of data
            result = self.shape[1]
            tmp_mask = np.column_stack((tmp_mask, col_mask))
        else:  # Inserting data
            tmp_mask = np.column_stack((tmp_mask[:, 0:result], col_mask, tmp_mask[:, result:]))
        if isLikeList(xcol):
            new_col = func(self[:, xcol].T, *popt)
        else:
            new_col = func(self.column(xcol), *popt)
        if result:
            self.add_column(new_col, index=result, replace=replace, header=header)
        if residuals and result:
            if not isLikeList(ycol):
                ycol = [ycol]
            for yc in ycol:
                residual_vals = self.column(yc) - new_col
                if isinstance(residuals, bool) and residuals:
                    if result is None:
                        residuals_idx = None
                    else:
                        residuals_idx = self.find_col(result) + 1
                else:
                    residuals_idx = residuals
                self.add_column(residual_vals, index=residuals_idx, replace=False, header=header + ":residuals")
                self["{}:mean residual".format(f_name)] = np.mean(residual_vals)
                self["{}:std residual".format(f_name)] = np.std(residual_vals)
                self["{}:chi^2".format(f_name)] = chisq
                self["{}:chi^2 err".format(f_name)] = np.sqrt(2 / len(residual_vals)) * chisq
        if nfev is not None:
            self["{}:nfev".format(f_name)] = nfev

        self.mask = tmp_mask
        # Make row object
        row = []
        ch = []
        for v, e, a in zip(popt, perr, args):
            row.extend([v, e])
            ch.extend([a, "{} stderr".format(a)])
        row.append(chisq)
        ch.append("$\\chi^2$")
        cls = self.data.__class__
        row = cls(row)
        row.column_headers = ch
        return row

    def _odr_one(self, data, model, prefix, _, **kargs):
        """Carry out a single fit wioth odr.

        Args:
            data (odr.Data):
                configured data
            model (odr.Model):
                Configured model
            prefix (str):
                Prefix for labels in metadata

        Keyword Arguments:
            result (bool,str):
                Where the result goes
            header (str):
                Name of new data column if used
            replace (bool):
                whether to add new dataa
            output (str):
                What to return

        Returns:
            (various):
                Results froma  fit or raises and exception.
        """
        result = kargs.pop("result", None)
        replace = kargs.pop("replace", False)
        header = kargs.pop("header", None)
        residuals = kargs.pop("residuals", False)
        asrow = kargs.pop("asrow", False)
        output = kargs.pop("output", "row" if asrow else "fit")

        fit = sp.odr.ODR(data, model, beta0=model.estimate)
        try:
            fit_result = fit.run()
            fit_result.redchi = fit_result.sum_square / (len(fit_result.y) - len(fit_result.beta))
            fit_result.chisqr = fit_result.sum_square

            tmp = "Beta:{}\nBeta Std Error:{}\nBeta Covariance:{}\n".format(
                fit_result.beta, fit_result.sd_beta, fit_result.cov_beta
            )
            if hasattr(fit_result, "info"):
                tmp += "Residual Variance:{}\nInverse Condition #:{}\nReason(s) for Halting:\n".format(
                    fit_result.res_var, fit_result.inv_condnum
                )
                for r in fit_result.stopreason:
                    tmp += "  %s\n" % r
            tmp += "Sum of orthogonal distance (~chi^2):{}\nReduced Sum of Orthogonal distances (~reduced chi^2): {}\n".format(
                fit_result.chisqr, fit_result.redchi
            )
            fit_result.fit_report = lambda: tmp

        except sp.odr.OdrError as err:
            print(err)
            return None
        except sp.odr.OdrStop as err:
            print(err)
            return None
        self._record_curve_fit_result(
            model, fit_result, _.xcol, header, result, replace, residuals, ycol=_.ycol, prefix=prefix
        )

        row = []
        # Store our current mask, calculate new column's mask and turn off mask

        param_names = getattr(model, "param_names", None)
        ret_dict = {}
        for i, p in enumerate(param_names):
            row.extend([fit_result.beta[i], fit_result.sd_beta[i]])
            ret_dict[p], ret_dict["d_{}".format(p)] = fit_result.beta[i], fit_result.sd_beta[i]
        row.append(fit_result.redchi)
        ret_dict["chi-square"] = fit_result.chisqr
        ret_dict["red. chi-sqr"] = fit_result.redchi

        row = np.array(row)

        retval = {
            "fit": (row[::2], fit_result.cov_beta),
            "report": fit_result,
            "row": row,
            "full": (fit_result, row),
            "data": self,
            "dict": ret_dict,
        }
        if output not in retval:
            raise RuntimeError("Failed to recognise output format:{}".format(output))
        else:
            return retval[output]

    def curve_fit(self, func, xcol=None, ycol=None, sigma=None, **kargs):
        """General curve fitting function passed through from scipy.

        Args:
            func (callable, lmfit.Model, odr.Model):
                The fitting function with the form def f(x,*p) where p is a list of fitting parameters
            xcol (index, Iterable):
                The index of the x-column data to fit. If list or other iterable sends a tuple of x columns to func
                for N-d fitting.
            ycol (index, list of indices or array):
                The index of the y-column data to fit. If an array, then should be 1D and
                the same length as the data. If ycol is a list of indices then the columns are iterated over in
                turn, fitting occuring for each one. In this case the return value is a list of what would be
                returned for a single column fit.

        Keyword Arguments:
            p0 (list, tuple, array or callable):
                A vector of initial parameter values to try. See notes below.
            sigma (index):
                The index of the column with the y-error bars
            bounds (callable):
                A callable object that evaluates true if a row is to be included. Should be of the form f(x,y)
            result (bool):
                Determines whether the fitted data should be added into the DataFile object. If result is True then
                the last column will be used. If result is a string or an integer then it is used as a column index.
                Default to None for not adding fitted data
            replace (bool):
                Inidcatesa whether the fitted data replaces existing data or is inserted as a new column (default
                False)
            header (string or None):
                If this is a string then it is used as the name of the fitted data. (default None)
            absolute_sigma (bool):
                If False, `sigma` denotes relative weights of the data points. The default True means that
                the sigma parameter is the reciprocal of the absoluate standard deviation.
            output (str, default "fit"):
                Specifiy what to return.

        Returns:
            (various):
                The return value is determined by the *output* parameter. Options are:
                    * "fit"    (tuple of popt,pcov) Optimal values of the fitting parameters p, and the
                                variance-co-variance matrix for the fitting parameters.
                    * "row"     just a one dimensional numpy array of the fit paraeters interleaved with their
                                uncertainties
                    * "full"    a tuple of (popt,pcov,dictionary of optional outputs, message, return code, row).
                    * "data"   a copy of the :py:class:`Stoner.Core.DataFile` object with fit recorded in the
                                metadata and optionally as a new column.

        Note:
            If the columns are not specified (or set to None) then the X and Y data are taken using the
            :py:attr:`Stoner.Core.DataFile.setas` attribute.

            The fitting function should have prototype y=f(x,p[0],p[1],p[2]...)
            The x-column and y-column can be anything that :py:meth:`Stoner.Core.DataFile.find_col` can use as an index
            but typucally either strings to be matched against column headings or integers.
            The initial parameter values and weightings default to None which corresponds to all parameters starting
            at 1 and all points equally weighted. The bounds function has format b(x, y-vec) and rewturns true if the
            point is to be used in the fit and false if not.


            The *absolute_sigma* keyword determines whether the returned covariance matrix `pcov` is based on
            *estimated* errors in the data, and is not affected by the overall magnitude of the values in `sigma`.
            Only the relative magnitudes of the *sigma* values matter.
            If True, `sigma` describes one standard deviation errors of the input data points. The estimated
            covariance in `pcov` is based on these values.

            The starting vector *p0* can be either a list, tuple or array, or a callable that will produce a list,
            tuple or array. IF callable, it should take the form:

                def p0_func(ydata,x=xdata):
                    ....

            and return a list of parameter values that is in the same order as the model function. If p0 is not
            given and a :py:class:`lmfit.Model` or :py:class:`scipy.odr.Model` is supplied as the model function,
            then the model's estimates of the starting values will be used instead.


        See Also:
            *   :py:meth:`Stoner.Data.lmfit`
            *   :py:meth:`Stoner.Data.odr`
            *   :py:meth:`Stoner.Data.differential_evolution`
            *   User guide section :ref:`curve_fit_guide`
        """

        _ = self._col_args(scalar=False, xcol=xcol, ycol=ycol, yerr=sigma)
        xcol, ycol, sigma = _.xcol, _.ycol, _.yerr

        bounds = kargs.pop("bounds", lambda x, y: True)
        result = kargs.pop("result", None)
        replace = kargs.pop("replace", False)
        header = kargs.pop("header", None)
        residuals = kargs.pop("residuals", False)
        prefix = kargs.pop("prefix", None)

        # Support either scale_covar or absolute_sigma, the latter wins if both supplied
        # If neither are specified, then if sigma is not given, absolute sigma will be False.

        scale_covar = kargs.pop("scale_covar", sigma is not None)
        absolute_sigma = kargs.pop("absolute_sigma", not scale_covar)
        # Support both asrow and output, the latter wins if both supplied
        asrow = kargs.pop("asrow", False)
        output = kargs.pop("output", "row" if asrow else "fit")
        kargs["full_output"] = True

        if not isinstance(ycol, list):
            ycol = [ycol]

        xdat, ydata, sigma = self._get_curve_fit_data(xcol, ycol, bounds, sigma)

        # Support any of our alternatives for the fitting function
        if isinstance(func, type) and issubclass(func, (Model, sp.odr.Model)):
            func = func()
        if isinstance(func, sp.odr.Model):  # scipy othrothogonal model hack

            def _func(x, *beta):
                return func.fcn(beta, x)

            p0 = kargs.pop("p0", func.estimate)
        elif isinstance(func, Model):
            _func = func.func
            try:
                if "p0" not in kargs:  # Avoid expensive guess if we have a p0
                    pguess = func.guess
                else:
                    pguess = None
            except (
                ArithmeticError,
                AttributeError,
                LookupError,
                RuntimeError,
                NameError,
                OSError,
                TypeError,
                ValueError,
            ):
                pguess = None
            p0 = kargs.pop("p0", pguess)
        elif callable(func):
            _func = func
            p0 = kargs.pop("p0", None)
        else:
            raise TypeError(
                "curve_fit parameter 1 must be either a Model class from lmfit or scipy.odr, or a callable, not a {}".format(
                    type(func)
                )
            )

        if callable(p0):  # Allow the user to suppy p0 as a callanble function
            if ydata.ndim != 1:
                yy = ydata.ravel()
            else:
                yy = ydata
            try:  # Skip the guess if it fails
                p0 = p0(yy, xdat)
            except (
                ArithmeticError,
                AttributeError,
                LookupError,
                RuntimeError,
                NameError,
                OSError,
                TypeError,
                ValueError,
            ):
                p0 = None

        p0 = _curve_fit_p0_list(p0, func)

        retvals = []
        i = None
        for i, ydat in enumerate(ydata):

            if isinstance(sigma, np.ndarray) and sigma.shape[0] > 1:
                if sigma.shape[0] == len(ycol):
                    s = sigma[i]
                elif len(sigma.shape) == 2 and sigma.shape[1] == len(ycol):
                    s = sigma[:, i]
                else:
                    s = sigma  # probably this will fail!
            else:
                s = sigma
            report = _curve_fit_result(
                *curve_fit(_func, xdat, ydat, p0=p0, sigma=s, absolute_sigma=absolute_sigma, **kargs)
            )
            report.func = func
            if p0 is None:
                report.p0 = np.ones(len(report.popt))
            else:
                report.p0 = p0
            report.data = self
            report.residual_vals = ydata - report.fvec
            report.chisq = (report.residual_vals ** 2).sum()
            report.nfree = len(self) - len(report.popt)
            report.chisq /= report.nfree

            if result is not None:
                self._record_curve_fit_result(
                    func, report, xcol, header, result, replace, residuals=residuals, ycol=ycol, prefix=prefix
                )
            try:
                retvals.append(getattr(report, output))
            except AttributeError:
                raise RuntimeError("Specified output: {}, from curve_fit not recognised".format(kargs["output"]))
        if i == 0:
            retvals = retvals[0]
        return retvals

    def differential_evolution(self, model, xcol=None, ycol=None, p0=None, sigma=None, **kargs):
        """Fit model to the data using a differential evolution algorithm.

        Args:
            model (lmfit.Model):
                An instance of an lmfit.Model that represents the model to be fitted to the data
            xcol (index or None):
                Columns to be used for the x  data for the fitting. If not givem defaults to the
                :py:attr:`Stoner.Core.DataFile.setas` x column
            ycol (index or None):
                Columns to be used for the  y data for the fitting. If not givem defaults to the
                :py:attr:`Stoner.Core.DataFile.setas` y column

        Keyword Arguments:
            p0 (list, tuple, array or callable):
                A vector of initial parameter values to try. See the notes in :py:meth:`Stoner.Data.curve_fit` for
                more details.
            sigma (index):
                The index of the column with the y-error bars
            bounds (callable):
                A callable object that evaluates true if a row is to be included. Should be of the form f(x,y)
            result (bool):
                Determines whether the fitted data should be added into the DataFile object. If result is True then
                the last column will be used. If result is a string or an integer then it is used as a column index.
                Default to None for not adding fitted data
            replace (bool):
                Inidcatesa whether the fitted data replaces existing data or is inserted as a new column (default
                False)
            header (string or None):
                If this is a string then it is used as the name of the fitted data. (default None)
            scale_covar (bool) :
                whether to automatically scale covariance matrix (leastsq only)
            output (str, default "fit"):
                Specifiy what to return.

        Returns:
            ( various ) :

                The return value is determined by the *output* parameter. Options are
                    - "fit"    just the :py:class:`lmfit.model.ModelFit` instance that contains all relevant
                                information about the fit.
                    - "row"     just a one dimensional numpy array of the fit paraeters interleaved with their
                                uncertainties
                    - "full"    a tuple of the fit instance and the row.
                    - "data"    a copy of the :py:class:`Stoner.Core.DataFile` object with the fit recorded in the
                                emtadata and optinally as a column of data.

        This function is essentially a wrapper around the :py:func:`scipy.optimize.differential_evolution` funtion
        that presents the same interface as the other Stoner package curve fitting functions. The parent function,
        however, does not provide the variance-covariance matrix to estimate the fitting errors. To work around this,
        this function does the initial fit with the differential evolution, but then uses that to give a starting
        vector to a call to :py:func:`scipy.optimize.curve_fit` to calculate the covariance matrix.

        See Also:
            -   :py:meth:`Stoner.Data.curve_fit`
            -   :py:meth:`Stoner.Data.lmfit`
            -   :py:meth:`Stoner.Data.odr`
            -   User guide section :ref:`curve_fit_guide`

        Example:
            .. plot:: samples/differential_evolution_simple.py
                :include-source:
                :outname: diffev1
        """
        bounds = kargs.pop("bounds", lambda x, y: True)
        result = kargs.pop("result", None)
        replace = kargs.pop("replace", False)
        residuals = kargs.pop("residuals", False)
        header = kargs.pop("header", None)
        # Support both absolute_sigma and scale_covar, but scale_covar wins here (c.f.curve_fit)
        absolute_sigma = kargs.pop("absolute_sigma", True)
        scale_covar = kargs.pop("scale_covar", not absolute_sigma)
        # Support both asrow and output, the latter wins if both supplied
        asrow = kargs.pop("asrow", False)
        output = kargs.pop("output", "row" if asrow else "fit")

        data, scale_covar, _ = self._assemnle_data_to_fit(xcol, ycol, sigma, bounds, scale_covar)
        data = data[0:3]
        model, prefix = _prep_lmfit_model(model, kargs)
        p0, single_fit = _prep_lmfit_p0(model, data[1], data[0], p0, kargs)

        for k in model.param_names:
            kargs.pop(k, None)

        diff_model = MimizerAdaptor(model, params=p0)

        kargs["polish"] = kargs.get("polish", True)

        if not single_fit:
            raise NotImplementedError("Sorry chi^2 mapping not implemented for differential evolution yet.")
        fit = differential_evolution(diff_model.minimize_func, diff_model.bounds, data, **kargs)
        if not fit.success:
            raise RuntimeError(fit.message)
        kargs.pop("polish", None)
        kargs["full_output"] = True
        polish = _curve_fit_result(
            *curve_fit(model.func, data[0], data[1], sigma=data[2], p0=fit.x, absolute_sigma=not scale_covar, **kargs)
        )

        polish.func = model.func
        polish.p0 = p0
        polish.data = self
        polish.residual_vals = data[1] - polish.fvec
        polish.chisq = (polish.residual_vals ** 2).sum()
        polish.nfree = len(self) - len(polish.popt)
        polish.chisq /= polish.nfree

        model.popt = polish.popt
        fit.covar = polish.pcov
        fit.popt = polish.popt
        fit.perr = polish.perr
        fit.fit_report = polish.fit_report
        row = self._record_curve_fit_result(
            model, fit, _.xcol, header, result, replace, residuals=residuals, prefix=prefix, ycol=_.ycol
        )
        ret_dict = {}
        for i, p in enumerate(model.param_names):
            ret_dict[p], ret_dict["d_{}".format(p)] = row[2 * i], row[2 * i + 1]
        ret_dict["chi-square"] = polish.chisqr
        ret_dict["red. chi-sqr"] = polish.redchi
        ret_dict["nfev"] = fit.nfev
        fit.dict = ret_dict

        retval = {
            "fit": (row[::2], fit.covar),
            "report": fit,
            "row": row,
            "full": (fit, row),
            "data": self,
            "dict": fit.dict,
        }
        if output not in retval:
            raise RuntimeError("Failed to recognise output format:{}".format(output))
        else:
            return retval[output]

    def lmfit(self, model, xcol=None, ycol=None, p0=None, sigma=None, **kargs):
        r"""Wrapper around lmfit module fitting.

        Args:
            model (lmfit.Model):
                An instance of an lmfit.Model that represents the model to be fitted to the data
            xcol (index or None):
                Columns to be used for the x  data for the fitting. If not givem defaults to the
                :py:attr:`Stoner.Core.DataFile.setas` x column
            ycol (index or None):
                Columns to be used for the  y data for the fitting. If not givem defaults to the
                :py:attr:`Stoner.Core.DataFile.setas` y column

        Keyword Arguments:
            p0 (list, tuple, array or callable):
                A vector of initial parameter values to try. See the notes in :py:meth:`Stoner.Data.curve_fit` for
                more details.
            sigma (index):
                The index of the column with the y-error bars
            bounds (callable):
                A callable object that evaluates true if a row is to be included. Should be of the form f(x,y)
            result (bool):
                Determines whether the fitted data should be added into the DataFile object. If result is True then
                the last column will be used. If result is a string or an integer then it is used as a column index.
                Default to None for not adding fitted data
            replace (bool):
                Inidcatesa whether the fitted data replaces existing data or is inserted as a new column (default
                False)
            header (string or None):
                If this is a string then it is used as the name of the fitted data. (default None)
            scale_covar (bool) :
                whether to automatically scale covariance matrix (leastsq only)
            output (str, default "fit"):
                Specifiy what to return.

        Returns:
            ( various ) :
                The return value is determined by the *output* parameter. Options are
                    - "fit"    just the :py:class:`lmfit.model.ModelFit` instance that contains all relevant
                                information about the fit.
                    - "row"     just a one dimensional numpy array of the fit paraeters interleaved with their
                                uncertainties
                    - "full"    a tuple of the fit instance and the row.
                    - "data"    a copy of the :py:class:`Stoner.Core.DataFile` object with the fit recorded in the
                                emtadata and optinally as a column of data.

        See Also:
            -   :py:meth:`Stoner.Data.curve_fit`
            -   :py:meth:`Stoner.Data.odr`
            -   :py:meth:`Stoner.Data.differential_evolution`
            -   User guide section :ref:`fitting_with_limits`

        .. note::

           If *p0* is fed a 2D array, then it assumed that you want to calculate :math:`\chi^2` for different
           starting parameters with some variables fixed. In this mode, fitting is carried out repeatedly with each
           row representing one attempt with different values of the parameters. In this mode the return value is
           a 2D array whose rows correspond to the inputs to the rows of p0, the columns are the fitted values of the
           parameters with an additional column for :math:`\chi^2`.

        Example:
            .. plot:: samples/lmfit_simple.py
                :include-source:
                :outname: lmfit2
        """
        bounds = kargs.pop("bounds", lambda x, y: True)
        result = kargs.pop("result", None)
        replace = kargs.pop("replace", False)
        residuals = kargs.pop("residuals", False)
        header = kargs.pop("header", None)
        # Support both absolute_sigma and scale_covar, but scale_covar wins here (c.f.curve_fit)
        absolute_sigma = kargs.pop("absolute_sigma", True)
        scale_covar = kargs.pop("scale_covar", not absolute_sigma)
        # Support both asrow and output, the latter wins if both supplied
        asrow = kargs.pop("asrow", False)
        output = kargs.pop("output", "row" if asrow else "fit")

        data, scale_covar, _ = self._assemnle_data_to_fit(xcol, ycol, sigma, bounds, scale_covar)
        model, prefix = _prep_lmfit_model(model, kargs)
        p0, single_fit = _prep_lmfit_p0(model, data[1], data[0], p0, kargs)
        nan_policy = kargs.pop("nan_policy", getattr(model, "nan_policy", "omit"))

        if single_fit:
            ret_val = self.__lmfit_one(
                model,
                data,
                p0,
                prefix,
                _,
                scale_covar,
                result=result,
                header=header,
                replace=replace,
                output=output,
                residuals=residuals,
                nan_policy=nan_policy,
            )
        else:  # chi^2 mode
            pn = p0
            ret_val = np.zeros((pn.shape[0], pn.shape[1] * 2 + 1))
            for i, pn_i in enumerate(pn):  # iterate over every row in the supplied p0 values
                p0, single_fit = _prep_lmfit_p0(
                    model, data[1], data[0], pn_i, kargs
                )  # model, data, params, prefix, columns, scale_covar,**kargs)
                ret_val[i, :] = self.__lmfit_one(
                    model, data, p0, prefix, _, scale_covar, nan_policy=nan_policy, output="row"
                )
            if output == "data":  # Create a data object and seet column headers etc correctly
                ret = self.clone
                ret.data = ret_val
                ret.column_headers = []
                ret.setas = ""
                prefix = ret["lmfit.prefix"][-1]
                ix = 0
                for ix, p in enumerate(model.param_names):
                    if "{}{} label".format(prefix, p) in self:  # Get a label for the columns
                        label = self["{}{} label".format(prefix, p)]
                    else:  # Not already defined, so user parameter name
                        label = p
                    if "{}{} units".format(prefix, p) in self:  # Get a value for the units
                        units = r"({})".format(self["{}{} units".format(prefix, p)])
                    else:  # Not defined - no units
                        units = ""
                    # Set columns
                    ret.column_headers[2 * ix] = r"${} {}$".format(label, units)
                    ret.column_headers[2 * ix + 1] = r"$\delta{} {}$".format(label, units)
                    if not ret["{}{} vary".format(prefix, p)]:
                        fixed = 2 * ix
                ret.column_headers[-1] = "$\\chi^2$"
                ret.labels = ret.column_headers
                # Workout which columns are y,e and x
                plots = list(range(0, ix * 2 + 1, 2))
                errors = list(range(1, ix * 2 + 2, 2))
                plots.append(ix * 2 + 2)
                plots.remove(fixed)
                errors.remove(fixed + 1)
                ret.setas[plots] = "y"
                ret.setas[errors] = "e"
                ret.setas[fixed] = "x"
                ret_val = ret

        return ret_val

    def polyfit(
        self,
        xcol=None,
        ycol=None,
        polynomial_order=2,
        bounds=lambda x, y: True,
        result=None,
        replace=False,
        header=None,
    ):
        """ Pass through to numpy.polyfit.

            Args:
                xcol (index):
                    Index to the column in the data with the X data in it
                ycol (index):
                    Index to the column int he data with the Y data in it
                polynomial_order (int):
                    Order of polynomial to fit (default 2)
                bounds (callable):
                    A function that evaluates True if the current row should be included in the fit
                result (index or None):
                    Add the fitted data to the current data object in a new column (default don't add)
                replace (bool):
                    Overwrite or insert new data if result is not None (default False)
                header (string or None):
                    Name of column_header of replacement data. Default is construct a string from the y column
                    headser and polynomial order.

            Returns:
                (numpy.poly):
                    The best fit polynomial as a numpy.poly object.

            Note:
                If the x or y columns are not specified (or are None) the the setas attribute is used instead.

                This method is depricated and may be removed in a future version in favour of the more general
                curve_fit
            """
        from Stoner.Util import ordinal

        _ = self._col_args(xcol=xcol, ycol=ycol, scalar=False)

        working = self.search(_.xcol, bounds)
        if not isIterable(_.ycol):
            _.ycol = [_.ycol]
        p = np.zeros((len(_.ycol), polynomial_order + 1))
        if isinstance(result, bool) and result:
            result = self.shape[1]
        for i, ycol in enumerate(_.ycol):
            p[i, :] = np.polyfit(working[:, self.find_col(_.xcol)], working[:, self.find_col(ycol)], polynomial_order)
            if result:
                if header is None:
                    header = "Fitted {} with {} order polynomial".format(
                        self.column_headers[self.find_col(ycol)], ordinal(polynomial_order)
                    )
                self.add_column(
                    np.polyval(p[i, :], x=self.column(_.xcol)), index=result, replace=replace, header=header
                )
        if len(_.ycol) == 1:
            p = p[0, :]
        self["{}-order polyfit coefficients".format(ordinal(polynomial_order))] = list(p)
        return p

    def odr(self, model, xcol=None, ycol=None, **kargs):
        """Wrapper around scipy.odr orthogonal distance regression fitting.

        Args:
            model (scipy.odr.Model, lmfit.models.Model or callable):
                Tje model that describes the data. See below for more details.
            xcol (index or None):
                Columns to be used for the x  data for the fitting. If not givem defaults to the
                :py:attr:`Stoner.Core.DataFile.setas` x column
            ycol (index or None):
                Columns to be used for the  y data for the fitting. If not givem defaults to the
                :py:attr:`Stoner.Core.DataFile.setas` y column

        Keyword Arguments:
            p0 (list, tuple, array or callable):
                A vector of initial parameter values to try. See the notes to :py:meth:`Stoner.Data.curve_fit` for
                more details.
            sigma_x (index):
                The index of the column with the x-error bars
            sigma_y (index):
                The index of the column with the x-error bars
            bounds (callable):
                A callable object that evaluates true if a row is to be included. Should be of the form f(x,y)
            result (bool):
                Determines whether the fitted data should be added into the DataFile object. If result is True then
                the last column will be used. If result is a string or an integer then it is used as a column index.
                Default to None for not adding fitted data
            replace (bool):
                Inidcatesa whether the fitted data replaces existing data or is inserted as a new column
                (default False)
            header (string or None):
                If this is a string then it is used as the name of the fitted data. (default None)
            output (str, default "fit"):
                Specifiy what to return.

        Returns:
            ( various ) :
                The return value is determined by the *output* parameter. Options are
                    - "fit"    just the :py:class:`scipy.odr.Output` instance (default)
                    - "row"     just a one dimensional numpy array of the fit paraeters interleaved with their
                                uncertainties
                    - "full"    a tuple of the fit instance and the row.
                    - "data"    a copy of the :py:class:`Stoner.Core.DataFile` object with the fit recorded in the
                                emtadata and optinally
                        as a column of data.

        Notes:
            The function tries to make use of whatever model you give it. Specifically, it accepts:

                -   A subclass or an instance of :py:class:`scipy.odr.Model` : this is the native model type for the
                    underlying scipy odr package.
                -   A subclass or instance of an lmfit.models.Model: the :py:mod:`Stoner.analysis.fitting.models`
                    package has a number of useful prebuilt lmfit models that can be used directly by this function.
                -   A callable function which should have a signature f(x,parameter1,parameter2...) and *not* the
                    scip.odr stadnard f(beta,x)

            This function ois designed to be as compatible as possible with :py:meth:`AnalysisMixin.curve_fit` and
                :py:meth:`AnalysisMixin.lmfit` to facilitate easy of switching between them.

        See Also:
            -   :py:meth:`AnalysisMixin.curve_fit`
            -   :py:meth:`AnalysisMixin.lmfit`
            -   :py:meth:`Stoner.Data.differential_evolution`
            -   User guide section :ref:`fitting_with_limits`

        Example:
            .. plot:: samples/odr_simple.py
                 :include-source:
                 :outname: odrfit1
        """
        # Support both absolute_sigma and scale_covar, but scale_covar wins here (c.f.curve_fit)
        absolute_sigma = kargs.pop("absolute_sigma", True)
        scale_covar = kargs.pop("scale_covar", not absolute_sigma)
        # Support both asrow and output, the latter wins if both supplied
        sigma = kargs.pop("sigma", None)
        sigma_x = kargs.pop("sigma_x", None)
        bounds = kargs.pop("boinds", lambda x, r: True)
        p0 = kargs.pop("p0", None)
        data, scale_covar, _ = self._assemnle_data_to_fit(xcol, ycol, sigma, bounds, scale_covar, sigma_x=sigma_x)
        model, prefix = _prep_lmfit_model(model, kargs)
        p0, single_fit = _prep_lmfit_p0(model, data[1], data[0], p0, kargs)
        kargs["p0"] = p0
        model = odr_Model(model, p0=p0)
        if not absolute_sigma:
            data = sp.odr.Data(data[0], data[1], wd=1 / data[3] ** 2, we=1 / data[2] ** 2)
        else:
            data = sp.odr.RealData(data[0], data[1], sx=data[3], sy=data[2])

        if single_fit:
            ret_val = self._odr_one(data, model, prefix, _, **kargs)
        else:  # chi^2 mode
            raise NotImplementedError("Sorry cannot do chi^2 mode for orthogonal distance regression yet!")
        return ret_val
<|MERGE_RESOLUTION|>--- conflicted
+++ resolved
@@ -1,1618 +1,1614 @@
-#!/usr/bin/env python3
-# -*- coding: utf-8 -*-
-"""Fitting Functions and classes to mixin for :py:class:`Stoner.Data`."""
-__all__ = ["odr_Model", "FittingMixin"]
-
-from inspect import isclass
-from collections.abc import Mapping
-from distutils.version import LooseVersion
-
-import numpy as np
-import numpy.ma as ma
-import scipy as sp
-from scipy.odr import Model as odrModel
-from scipy.optimize import curve_fit, differential_evolution
-
-from Stoner.compat import string_types, index_types, get_func_params
-from Stoner.tools import isNone, isIterable, isLikeList, AttributeStore
-
-try:  # Allow lmfit to be optional
-    import lmfit
-
-    if LooseVersion(lmfit.__version__) < LooseVersion("0.9.0"):
-        from lmfit.model import Model
-    else:
-        from lmfit.model import Model
-    _lmfit = True
-except ImportError:
-    Model = None
-    Parameters = None
-    _lmfit = False
-from copy import deepcopy as copy
-
-# from matplotlib.pylab import * #Surely not?
-from inspect import getfullargspec
-
-
-class odr_Model(odrModel):
-
-    """A wrapper for converting lmfit models to odr models."""
-
-    def __init__(self, *args, **kargs):
-        """Initialise with lmfit.models.Model or callable."""
-        meta = kargs.pop("meta", dict())
-        kargs = copy(kargs)
-        for n in list(kargs.keys()):
-            if n in ["replace", "header", "result", "output", "residuals", "prefix"]:
-                del kargs[n]
-        p0 = kargs.pop("p0", kargs.pop("estimate", None))
-        if args:
-            args = list(args)
-            model = args.pop(0)
-        else:
-            raise RuntimeError("Need at least one argument to make a fitting model." "")
-
-        if isclass(model) and issubclass(model, Model):  # Instantiate if only a class passed in
-            model = model()
-        if isclass(model) and issubclass(model, odrModel):
-            model = model()
-        if isinstance(model, Model):
-            self.model = model
-            self.func = model.func
-            model = lambda beta, x, **kargs: self.model.func(x, *beta, **kargs)
-            meta["param_names"] = self.model.param_names
-            meta["param_hints"] = self.model.param_hints
-            meta["name"] = self.model.__class__.__name__
-        elif isinstance(model, odrModel):
-            self.model = model
-
-            def _func(x, *beta):
-                return model.fcn(beta, x)
-
-            self.func = _func
-            meta["param_names"] = model.meta.pop("param_names", ["Param_{}".format(ix) for ix, p in enumerate(p0)])
-            meta["name"] = model.fcn.__name__
-        elif callable(model):
-            self.model = None
-            meta["name"] = model.__name__
-            arguments = getfullargspec(model)[0]  # pylint: disable=W1505
-            meta["param_names"] = list(arguments[1:])
-            meta["param_hints"] = {x: {"value": 1.0} for x in arguments[1:]}
-            # print(arguments,carargs,jeywords,defaults)
-            func = model
-            self.func = model
-
-            def model(beta, x, **_):  # pylint: disable=E0102
-                """Warapper for model function."""
-                return func(x, *beta)
-
-            meta["__name__"] = meta["name"]
-        else:
-            raise ValueError(
-                "Cannot construct a model instance from a {} - need a callable, lmfit.Model or scipy.odr.Model".format(
-                    type(model)
-                )
-            )
-        if not isinstance(p0, lmfit.Parameters):  # This can happen if we are creating an odr_Model in advance.
-            tmp_model = AttributeStore(meta)
-            p0 = _prep_lmfit_p0(tmp_model, None, None, p0, kargs)[0]
-        p_new = list()
-        meta["params"] = copy(p0)
-        for p in p0.values():
-            p_new.append(p.value)
-        p0 = p_new
-        kargs["estimate"] = p0
-
-        kargs["meta"] = meta
-
-        super(odr_Model, self).__init__(model, *args, **kargs)
-
-    @property
-    def p0(self):
-        """Convert an estimate attribute as p0."""
-        return getattr(self, "estimate", None)
-
-    @property
-    def param_names(self):
-        """Convert the meta parameter key param_names to an attribute."""
-        return self.meta["param_names"]
-
-
-class MimizerAdaptor:
-    """A class that will work with an lmfit.Model or generic callable to use with scipy.optimize global minimization
-    functions.
-
-    The :pymod:`scipy.optimize` module's minimizers generally expect functions  which take an array like parameter
-    space variable and then other arguments. This class will produce a suitable wrapper function and bounds
-    variables from information int he lmfit.Model.
-    """
-
-    def __init__(self, model, *args, **kargs):
-        """
-        Setup the wrapper from the minimuzer.
-
-        Args:
-            model (lmfit):
-                The model that has been fitted.
-            *args (tuple):
-                Positional parameters to initialise class.
-
-        Keyword Arguments:
-            params (lmfit:parameter or dict):
-                Parameters used to fit model.
-            **kargs (dict):
-                Keyword arguments to intialise the reuslt object/.
-
-        Raises:
-            RuntimeError:
-                Fails if a *params* Parameter does not supply a fitted value.
-        """
-
-        self.func = model.func
-        hints = kargs.pop("params")
-        p0 = list()
-        upper = list()
-        lower = list()
-        for name, hint in hints.items():
-            if not isinstance(hint, lmfit.Parameter):
-                hint = lmfit.Parameter(**hint)
-            if not hasattr(hint, "value"):
-                raise RuntimeError("At the very least we need a starting value for the {} parameter".format(name))
-            v = hint.value
-            p0.append(v)
-            limits = [v * 10, v * 0.1]
-            u = getattr(hint, "max", max(limits))
-            l = getattr(hint, "min", min(limits))
-            upper.append(u if not np.isinf(u) else max(limits))
-            lower.append(l if not np.isinf(l) else min(limits))
-        self.p0 = p0
-        self.bounds = [ix for ix in zip(upper, lower)]
-
-        def wrapper(beta, x, y, sigma, *args):
-            """Function that calculates a least-squares goodness from the model functiuon."""
-            beta = tuple(beta) + tuple(args)
-            if sigma is None:
-                sigma = np.ones_like(x)
-            sigma = sigma / sigma.sum()  # normalise uncertainties
-            sigma += np.finfo(float).eps
-            weights = 1.0 / sigma ** 2
-            variance = ((y - self.func(x, *beta)) ** 2) * weights
-            return np.sum(variance) / (len(x) - len(beta))
-
-        self.minimize_func = wrapper
-
-
-class _curve_fit_result:
-
-    """Represent a result from fitting using :py:func:`scipy.optimize.curve_fit` as a class to make handling easier."""
-
-    def __init__(self, popt, pcov, infodict, mesg, ier):
-        """
-        Store the results of the curve fit full_output fit.
-
-        Args:
-            popt (1D array):
-                Optimal parameters for fit.
-            pcov (2D array):
-                Variance-co-variance matrix.
-            infodict (dict):
-                Additional information from curve_fit.
-            mesg (str):
-                Descriptive information frok curve_fit.
-            ier (int):
-                Numerical error message.
-        """
-        self.popt = popt
-        self.pcov = pcov
-        self.perr = np.sqrt(np.diag(pcov))
-        self.mesg = mesg
-        self.ier = ier
-        self.nfev = None
-        self.fvec = None
-        self.fjac = None
-        self.ipvt = None
-        self.qtf = None
-        self.func = None
-        self.p0 = None
-        self.residual_vals = None
-        self.chisq = None
-        self.nfree = None
-        self.infodict = infodict
-        for k in infodict:
-            setattr(self, k, infodict[k])
-
-    # Following peroperties used to return desired information
-
-    @property
-    def name(self):
-        """Name of the model fitted."""
-        return self.func.__name__
-
-    @property
-    def dict(self):
-        """Optimal parameters and errors as a Dictionary."""
-        ret = {}
-        for p, v, e in zip(self.params, self.popt, self.perr):
-            ret[p] = v
-            ret["d_{}", format(p)] = e
-        ret["chi-square"] = self.chisqr
-        ret["red. chi-sqr"] = self.redchi
-        ret["nfev"] = self.nfev
-        return ret
-
-    @property
-    def full(self):
-        """The same as :py:attr:`_curve_fit_result.row`"""
-        return self, self.row
-
-    @property
-    def row(self):
-        """Optimal parameters and errors as a single row."""
-        ret = np.zeros(self.popt.size * 2)
-        ret[0::2] = self.popt
-        ret[1::2] = self.perr
-        return ret
-
-    @property
-    def fit(self):
-        """Copy of the fit report and optimal parameters and covariance."""
-        return (self.popt, self.pcov)
-
-    @property
-    def data(self):
-        """The data that was fitted."""
-        self._data = getattr(self, "_data", np.array([]))
-        return self._data
-
-    @data.setter
-    def data(self, data):
-        """The data that was fitted."""
-        self._data = data
-
-    @property
-    def report(self):
-        """Copy of the fit report."""
-        return self
-
-    @property
-    def N(self):
-        """Number of data points in dataset."""
-        return len(self.data)
-
-    @property
-    def n_p(self):
-        """Number of parameters in model."""
-        return len(self.popt)
-
-    @property
-    def redchi(self):
-        r"""Reduced $\chi^2$ Statistic."""
-        return self.chisq
-
-    @property
-    def chisqr(self):
-        r"""$\chi^2$ Statistic."""
-        return self.chisq * (self.N - self.n_p)
-
-    @property
-    def aic(self):
-        """Akaike Information Criterion statistic"""
-        return self.N * np.log(self.chisqr / self.N) + 2 * self.n_p
-
-    @property
-    def bic(self):
-        """Bayesian Information Criterion statistic"""
-        return self.N * np.log(self.chisqr / self.N) + np.log(self.N) * self.n_p
-
-    @property
-    def params(self):
-        """A list of parameter class objects."""
-        return get_func_params(self.func)
-
-    def fit_report(self):
-        """A Fit report like lmfit does."""
-        template = """[[ Model ]]
-    {}
-[[ Fit Statistics ]]
-    # function evals   = {}
-    # data points      = {}
-    # variables        = {}
-    chi-square         = {}
-    reduced chi-square = {}
-    Akaike info crit   = {}
-    Bayesian info crit = {}
-[[ Variables ]]\n""".format(
-            self.name, self.nfev, self.N, self.n_p, self.chisqr, self.redchi, self.aic, self.bic
-        )
-        for p, v, e, p0 in zip(self.params, self.popt, self.perr, self.p0):
-            template += "\t{}: {} +/- {} ({:.3f}%) (init {})\n".format(p, v, e, (e * 100 / v), p0)
-        template += "[[Correlations]] (unreported correlations are <  0.100)\n"
-        for i, p in enumerate(self.params):
-            for j in range(i + 1, len(self.params)):
-                if np.abs(self.pcov[i, j]) > 0.1:
-                    template += "\t({},{})\t\t={:.3f}".format(p, list(self.params)[j], self.pcov[i, j])
-        return template
-
-
-def _get_model_parnames(model):
-    """get a list of the model parameter names."""
-    if isinstance(model, type) and (issubclass(model, Model) or issubclass(model, odrModel)):
-        model = Model()
-
-    if isinstance(model, Model):
-        return model.param_names
-    if isinstance(model, odrModel):
-        if "param_names" in model.meta:
-            return model.meta["param_names"]
-        else:
-            model = model.fcn
-    if not callable(model):
-        raise ValueError(
-            "Unrecognised type for model! - should be lmfit.Model, scipy.odr.Model or callable, not {}",
-            format(type(model)),
-        )
-    arguments = getfullargspec(model)[0]  # pylint: disable=W1505
-    return list(arguments[1:])
-
-
-def _curve_fit_p0_list(p0, model):
-    """Takes something containing an initial vector and turns it into a list for curve_fit.
-
-    Args:
-        model (callable, lmfit/Model, odr.Model): miodel object for parameter names
-        o0 (list,array,type or Mapping): Object containing the parameter gues values
-
-    Returns:
-        A list of starting values in the order in which they appear in the model.
-    """
-    if p0 is None:
-        return p0
-
-    if isinstance(p0, Mapping):
-        p_new = dict()
-        for x, v in p0.items():
-            p_new[x] = getattr(v, "value", float(v))
-        ret = []
-        for x in _get_model_parnames(model):
-            ret.append(p_new.get(x, None))
-        return ret
-<<<<<<< HEAD
-    elif isIterable(p0):
-=======
-    if isiterable(p0):
->>>>>>> bd84a75c
-        return [float(x) for x in p0]
-    raise RuntimeError("Shouldn't have returned None from _curve_fit_p0_list!")
-
-
-def _prep_lmfit_model(model, kargs):
-    """Prepare an lmfit model instance.
-
-    Arguments:
-        model (lmfit Model class or instance, or callable): the model to be fitted to the data.
-        p0 (iterable or floats): The initial values of the fitting parameters.
-        kargs (dict):Other keyword arguments passed to the fitting function
-
-    Returns:
-        model,p0, prefix (lmfit.Model instance, iterable, str)
-
-    Converts the model parameter into an instance of lmfit.Model - either by instantiating the class or wrapping a
-    callable into an lmfit.Model class and establishes a prefix string from the model if not provided in the
-    keyword arguments.
-    """
-    if Model is None:  # Will be the case if lmfit is not imported.
-        raise RuntimeError(
-            """To use the lmfit function you need to be able to import the lmfit module\n Try pip install lmfit\nat
-            a command prompt."""
-        )
-    # Enure that model is an instance of an lmfit.Model() class
-    if isinstance(model, Model):
-        pass
-    elif isclass(model) and issubclass(model, Model):
-        model = model(nan_policy="propagate")
-    elif callable(model):
-        model = Model(model)
-    else:
-        raise TypeError("{} must be an instance of lmfit.Model or a cllable function!".format(model))
-    # Nprmalise p0 to be lmfit.Parameters
-    # Get a default prefix for the model
-    prefix = str(kargs.pop("prefix", model.__class__.__name__))
-    return model, prefix
-
-
-def _prep_lmfit_p0(model, ydata, xdata, p0, kargs):
-    """Prepare the initial start vector for an lmfit.
-
-    Arguments:
-        model (lmfit.Model instance): model to fit with
-        ydata,xdata (array): y and x data ppoints for fitting
-        p0 (iterable of float): Existing p0 vector if defined
-        kargs (dict): Other keyword arguments for the lmfit method.
-
-    Returns:
-        p0,single_fit (iterable of floats, bool): The revised initial starting vector and whether this is a single
-        fit operation.
-    """
-    single_fit = True
-    if p0 is None:  # First guess the p0 values using the model
-        try:
-            p0 = model.guess(ydata, x=xdata)
-        except Exception:  # Don't be fussy here
-            p0 = lmfit.Parameters()
-        for p_name in model.param_names:
-            if p_name in kargs:
-                p0[p_name] = lmfit.Parameter(value=kargs.pop(p_name))
-        single_fit = True
-
-    if callable(p0):
-        p0 = p0(ydata, xdata)
-    if isinstance(p0, (list, tuple)):
-        p0 = np.array(p0)
-
-    if isinstance(p0, np.ndarray) and (p0.ndim == 1 or (p0.ndim == 2 and np.max(p0.shape) == p0.size)):
-        single_fit = True
-        p_new = lmfit.Parameters()
-        p0 = p0.ravel()
-        for n, v in zip(model.param_names, p0):
-            if hasattr(model, "param_hints"):
-                hint = model.param_hints.get(n, {})
-            else:
-                hint = {}
-            hint["value"] = v
-            p_new[n] = lmfit.Parameter(**hint)
-        p0 = p_new
-        for p_name in model.param_names:
-            if p_name in kargs:
-                p0[p_name] = lmfit.Parameter(value=kargs.pop(p_name))
-    elif isinstance(p0, np.ndarray) and p0.ndim == 2:  # chi^2 mapping
-        single_fit = False
-        return p0, single_fit
-
-    if not isinstance(p0, lmfit.Parameters):
-        raise RuntimeError("Unknown data type for initial guess vector p0: {}".format(type(p0)))
-    if set(p0.keys()) < set(model.param_names):
-        raise RuntimeError(
-            "Missing some values from the initial guess vector p0: {}".format(set(model.param_names) - set(p0.keys()))
-        )
-
-    return p0, single_fit
-
-
-class FittingMixin:
-
-    """A mixin calss designed to work with :py:class:`Stoner.Core.DataFile` to provide additional curve_fiotting
-    methods."""
-
-    def annotate_fit(self, model, x=None, y=None, z=None, text_only=False, **kargs):
-        """Annotate a plot with some information about a fit.
-
-        Args:
-            mode (callable or lmfit.Model):
-                The function/model used to describe the fit to be annotated.
-
-        Keyword Parameters:
-            x (float):
-                x co-ordinate of the label
-            y (float):
-                y co-ordinate of the label
-            z (float):
-                z co-ordinbate of the label if the current axes are 3D
-            prefix (str):
-                The prefix placed ahead of the model parameters in the metadata.
-            text_only (bool):
-                If False (default), add the text to the plot and return the current object, otherwise,
-                return just the text and don't add to a plot.
-            prefix(str):
-                If given  overridges the prefix from the model to determine a prefix to the parameter names in the
-                metadata
-
-        Returns:
-            (Datam, str):
-                A copy of the current Data instance if text_only is False, otherwise returns the text.
-
-        If *prefix* is not given, then the first prefix in the metadata lmfit.prefix is used if present,
-        otherwise a prefix is generated from the model.prefix attribute. If *x* and *y* are not specified then they
-        are set to be 0.75 * maximum x and y limit of the plot.
-        """
-        mode = kargs.pop("mode", "float")
-        if isclass(model) and ((_lmfit and issubclass(model, Model)) or issubclass(model, odrModel)):
-            model = model()  # Instantiate a bare class first
-
-        if isinstance(model, odrModel):  # Get predix from odrModel
-            model_prefix = model.meta.get("__name__", model.__class__.__name__)
-            prefix = kargs.pop("prefix", self.get("odr.prefix", model_prefix))
-            param_names = model.meta.get("param_names", [])
-            display_names = model.meta.get("display_names", param_names)
-            units = model.meta.get("units", [""] * len(param_names))
-        elif _lmfit and isinstance(model, Model):  # Get prefix from lmfit
-            prefix = kargs.pop("prefix", self.get("lmfit.prefix", model.__class__.__name__))
-            param_names = model.param_names
-            display_names = getattr(model, "display_names", model.param_names)
-            units = getattr(model, "units", [""] * len(param_names))
-        elif callable(model):  # Get prefix from callable name
-            prefix = kargs.pop("prefix", model.__name__)
-            model = Model(model)
-            param_names = model.param_names
-            display_names = getattr(model, "display_names", model.param_names)
-            units = getattr(model, "units", [""] * len(param_names))
-        else:
-            raise RuntimeError(
-                "model should be either an lmfit.Model or a callable function, not a {}".format(type(model))
-            )
-
-        if prefix is not None:
-
-            if isinstance(prefix, (list, tuple)):
-                prefix = prefix[0]
-
-            prefix = prefix.strip(" :")
-            prefix = "" if prefix == "" else prefix + ":"
-
-        else:
-            if isinstance(prefix, (list, tuple)):
-                prefix = prefix[0]
-
-            if model.prefix == "":
-                prefix = ""
-            else:
-                prefix = model.prefix + ":"
-
-        x = 0.75 if x is None else x
-        y = 0.5 if y is None else y
-
-        try:  # if the model has an attribute display params then use these as the parameter anmes
-            for k, display_name, unit in zip(param_names, display_names, units):
-                if prefix:
-                    self[f"{prefix}{k} label"] = display_name
-                    self[f"{prefix}{k} units"] = unit
-
-                else:
-                    self[f"{k} label"] = display_name
-                    self[f"{k} units"] = unit
-        except (AttributeError, KeyError):
-            pass
-
-        text = "\n".join([self.format(f"{prefix}{k}", fmt="latex", mode=mode) for k in model.param_names])
-        try:
-            self[f"{prefix}chi^2 label"] = r"\chi^2"
-            text += "\n" + self.format(f"{prefix}chi^2", fmt="latex", mode=mode)
-        except KeyError:
-            pass
-
-        if not text_only:
-            ax = self.fig.gca()
-            if "zlim" in ax.properties():
-                # 3D plot then
-                if z is None:
-                    zb, zt = ax.properties()["zlim"]
-                    z = 0.5 * (zt - zb) + zb
-                ax.text3D(x, y, z, text)
-            elif "arrowprops" in kargs:
-                ax.annotate(text, xy=(x, y), **kargs)
-            else:
-                kargs.pop("xycoords", None)
-                kargs["transform"] = ax.transAxes
-                ax.text(x, y, text, **kargs)
-            ret = self
-        else:
-            ret = text
-        return ret
-
-    def _get_curve_fit_data(self, xcol, ycol, bounds, sigma):
-        """Gather up the xdata and sigma columns for curve_fit."""
-        working = self.search(xcol, bounds)
-        working = ma.mask_rowcols(working, axis=0)
-        if not isNone(sigma):
-            sigma = working[:, self.find_col(sigma)]
-        else:
-            sigma = None
-        if isinstance(xcol, string_types):
-            xdat = working[:, self.find_col(xcol)]
-        elif isIterable(xcol):
-            xdat = ()
-            for c in xcol:
-                xdat = xdat + (working[:, self.find_col(c)],)
-        else:
-            xdat = working[:, self.find_col(xcol)]
-
-        for i, yc in enumerate(ycol):
-
-            if isinstance(yc, index_types):
-                ydat = working[:, self.find_col(yc)]
-            elif isinstance(yc, np.ndarray) and len(yc.shape) == 1 and len(yc) == len(self):
-                ydat = yc
-            else:
-                raise RuntimeError(
-                    """Y-data for fitting not defined - should either be an index or a 1D numpy array of the same
-                    length as the dataset"""
-                )
-            if i == 0:
-                ydata = np.atleast_2d(ydat)
-            else:
-                ydata = np.row_stack([ydata, ydat])
-
-        return xdat, ydata, sigma
-
-    def _assemnle_data_to_fit(self, xcol, ycol, sigma, bounds, scale_covar, sigma_x=None):
-        """Marshall the data for doing a curve_fit or equivalent.
-
-        Parameters:
-            xcol (index):
-                Column with xdata in it
-            ycol(index):
-                Column with ydata in it
-            sigma (index or array-like):
-                column of y-errors or uncertainity values.
-            bounds (callable):
-                Used to select the data rows to fit
-            scale_covar (bool,None):
-                If set the flag to scale the covariance.
-
-        Returns:
-            (data,scale_covar,col_assignments):
-                data is a tuple of (x,y,sigma). scale_covar is False if sigma is real errors.
-        """
-        _ = self._col_args(xcol=xcol, ycol=ycol)
-        working = self.search(_.xcol, bounds)
-        working = ma.mask_rowcols(working, axis=0)
-        xdata = working[:, self.find_col(_.xcol)]
-        ydata = working[:, self.find_col(_.ycol)]
-        # Now check for sigma_y and sigma_x and have them default to sigma (which in turn defaults to None)
-
-        if sigma is not None:
-            if isinstance(sigma, index_types):
-                _ = self._col(xcol=xcol, ycol=ycol, yerr=sigma)
-                sigma = working[:, self.find_col(sigma)]
-            elif isinstance(sigma, (list, tuple)):
-                sigma = ma.array(sigma)
-            elif isinstance(sigma, np.ndarray):
-                sigma = ma.array(sigma)  # ensure masked
-            else:
-                raise RuntimeError("Sigma should have been a column index or list of values")
-        elif not isNone(_.yerr):
-            sigma = working[:, self.find_col(_.yerr)]
-        else:
-            sigma = ma.ones(len(xdata))
-            scale_covar = True
-
-        if sigma_x is None:
-            if _.xerr is None:
-                sigma_x = sigma
-            else:
-                sigma_x = working[:, self.find_col(_.xerr)]
-        else:
-            if isinstance(sigma_x, index_types):
-                _ = self._col(xcol=xcol, ycol=ycol, yerr=_.yerr, xerr=sigma_x)
-                sigma_x = working[:, self.find_col(sigma_x)]
-            elif isinstance(sigma_x, (list, tuple)):
-                sigma_x = ma.array(sigma_x)
-            elif isinstance(sigma_x, np.ndarray):
-                sigma_x = ma.array(sigma_x)  # ensure masked
-            else:
-                raise RuntimeError("Sigma_x should have been a column index or list of values")
-
-        mask = np.invert(ydata.mask)
-        sigma = sigma[mask]
-        ydata = ydata[mask]
-        xdata = xdata[mask]  # lmfit doesn't seem to work well with masked data - here we just delete masked points
-
-        return (xdata, ydata, sigma, sigma_x), scale_covar, _
-
-    def __lmfit_one(self, model, data, params, prefix, columns, scale_covar, **kargs):
-        """Carry out a single fit wioth lmfit.
-
-        Args:
-            model (lmfit.Model):
-                Configured model
-            data (tuple of xdata,ydata,sigma):
-                Data and errors to use in fitting
-            params (lmfit.Parameters):
-                The parameters to use on the model for the fitting.
-            prefix (str):
-                Prefix for labels in metadata
-            columns (attribute dict):
-                Column assignments
-            scale_covat (bool):
-                Whether sigmas are absolute or relative.
-
-        Keyword Arguments:
-            result (bool,str):
-                Where the result goes
-            header (str):
-                Name of new data column if used
-            replace (bool):
-                whether to add new dataa
-            output (str):
-                What to return
-
-        Returns:
-            (various):
-                Results froma  fit or raises and exception.
-        """
-        if not _lmfit:
-            raise RuntimeError("lmfit module not available.")
-
-        replace = kargs.pop("replace", False)
-        result = kargs.pop("result", False)
-        header = kargs.pop("header", "")
-        residuals = kargs.pop("residuals", False)
-        output = kargs.pop("output", "row")
-        nan_policy = kargs.pop("nan_policy", "raise")
-        kargs[model.independent_vars[0]] = data[0]
-        fit = model.fit(
-            data[1], params, scale_covar=scale_covar, weights=1.0 / data[2], nan_policy=nan_policy, **kargs
-        )
-        if fit.success:
-            row = self._record_curve_fit_result(
-                model,
-                fit,
-                columns.xcol,
-                header,
-                result,
-                replace,
-                residuals=residuals,
-                prefix=prefix,
-                ycol=columns.ycol,
-            )
-
-            res_dict = {}
-            for p in fit.params:
-                res_dict[p] = fit.params[p].value
-                res_dict["d_{}".format(p)] = fit.params[p].stderr
-            res_dict["chi-square"] = fit.chisqr
-            res_dict["red. chi-sqr"] = fit.redchi
-            res_dict["nfev"] = fit.nfev
-
-            retval = {
-                "fit": (row[::2], fit.covar),
-                "report": fit,
-                "row": row,
-                "full": (fit, row),
-                "data": self,
-                "dict": res_dict,
-            }
-            if output not in retval:
-                raise RuntimeError("Failed to recognise output format:{}".format(output))
-            else:
-                return retval[output]
-        else:
-            raise RuntimeError("Failed to complete fit. Error was:\n{}\n{}".format(fit.lmdif_message, fit.message))
-
-    def _record_curve_fit_result(
-        self, func, fit, xcol, header, result, replace, residuals=False, ycol=None, prefix=None
-    ):
-        """Annotate the DataFile object with the curve_fit result."""
-        if isinstance(func, (lmfit.Model)):
-            f_name = func.__class__.__name__
-            func = func.func
-        elif isclass(func) and issubclass(func, lmfit.Model):
-            f_name = func.__name__
-            func = func.func
-        elif isinstance(func, (sp.odr.Model)):
-            f_name = func.meta["name"]
-            func = func.func
-        else:
-            f_name = func.__name__
-        if prefix is not None:
-            f_name = prefix
-
-        args = getfullargspec(func)[0]  # pylint: disable=W1505
-        del args[0]
-        if isinstance(fit, _curve_fit_result):  # Come from curve_fit
-            popt = fit.popt
-            perr = fit.perr
-            nfev = fit.nfev
-            chisq = fit.chisq
-        elif isinstance(fit, lmfit.model.ModelResult):  # Come form an lmfit operation
-            popt = [fit.params[x].value for x in args]
-            perr = [fit.params[x].stderr for x in args]
-            nfev = fit.nfev
-            chisq = fit.redchi
-        elif isinstance(fit, sp.odr.Output):
-            popt = fit.beta
-            perr = fit.sd_beta
-            delta, eps = fit.delta, fit.eps
-            nfree = len(delta) - len(popt)
-            chisq = np.sum((delta ** 2 + eps ** 2)) / nfree
-            nfev = None
-        elif isinstance(fit, sp.optimize.OptimizeResult):
-            popt = fit.popt
-            perr = fit.perr
-            nfev = fit.nfev
-            nfree = len(self) - len(popt)
-            data = self.data[:, ycol]
-            fit_data = func(self.data[:, xcol], *popt)
-            chisq = np.sum((data - fit_data) ** 2) / nfree
-        else:
-            raise RuntimeError("Unable to understand {} as a fitting result".format(type(fit)))
-
-        for val, err, name in zip(popt, perr, args):
-            self["{}:{}".format(f_name, name)] = val
-            self["{}:{} err".format(f_name, name)] = err
-            self["{}:{} label".format(f_name, name)] = self.metadata.get("{}:{} label".format(f_name, name), name)
-
-        if not isinstance(header, string_types):
-            header = "Fitted with " + func.__name__
-
-        # Store our current mask, calculate new column's mask and turn off mask
-        tmp_mask = self.mask
-        col_mask = np.any(tmp_mask, axis=1)
-        self.mask = False
-
-        if isinstance(result, bool) and result:  # Appending data to end of data
-            result = self.shape[1]
-            tmp_mask = np.column_stack((tmp_mask, col_mask))
-        else:  # Inserting data
-            tmp_mask = np.column_stack((tmp_mask[:, 0:result], col_mask, tmp_mask[:, result:]))
-        if isLikeList(xcol):
-            new_col = func(self[:, xcol].T, *popt)
-        else:
-            new_col = func(self.column(xcol), *popt)
-        if result:
-            self.add_column(new_col, index=result, replace=replace, header=header)
-        if residuals and result:
-            if not isLikeList(ycol):
-                ycol = [ycol]
-            for yc in ycol:
-                residual_vals = self.column(yc) - new_col
-                if isinstance(residuals, bool) and residuals:
-                    if result is None:
-                        residuals_idx = None
-                    else:
-                        residuals_idx = self.find_col(result) + 1
-                else:
-                    residuals_idx = residuals
-                self.add_column(residual_vals, index=residuals_idx, replace=False, header=header + ":residuals")
-                self["{}:mean residual".format(f_name)] = np.mean(residual_vals)
-                self["{}:std residual".format(f_name)] = np.std(residual_vals)
-                self["{}:chi^2".format(f_name)] = chisq
-                self["{}:chi^2 err".format(f_name)] = np.sqrt(2 / len(residual_vals)) * chisq
-        if nfev is not None:
-            self["{}:nfev".format(f_name)] = nfev
-
-        self.mask = tmp_mask
-        # Make row object
-        row = []
-        ch = []
-        for v, e, a in zip(popt, perr, args):
-            row.extend([v, e])
-            ch.extend([a, "{} stderr".format(a)])
-        row.append(chisq)
-        ch.append("$\\chi^2$")
-        cls = self.data.__class__
-        row = cls(row)
-        row.column_headers = ch
-        return row
-
-    def _odr_one(self, data, model, prefix, _, **kargs):
-        """Carry out a single fit wioth odr.
-
-        Args:
-            data (odr.Data):
-                configured data
-            model (odr.Model):
-                Configured model
-            prefix (str):
-                Prefix for labels in metadata
-
-        Keyword Arguments:
-            result (bool,str):
-                Where the result goes
-            header (str):
-                Name of new data column if used
-            replace (bool):
-                whether to add new dataa
-            output (str):
-                What to return
-
-        Returns:
-            (various):
-                Results froma  fit or raises and exception.
-        """
-        result = kargs.pop("result", None)
-        replace = kargs.pop("replace", False)
-        header = kargs.pop("header", None)
-        residuals = kargs.pop("residuals", False)
-        asrow = kargs.pop("asrow", False)
-        output = kargs.pop("output", "row" if asrow else "fit")
-
-        fit = sp.odr.ODR(data, model, beta0=model.estimate)
-        try:
-            fit_result = fit.run()
-            fit_result.redchi = fit_result.sum_square / (len(fit_result.y) - len(fit_result.beta))
-            fit_result.chisqr = fit_result.sum_square
-
-            tmp = "Beta:{}\nBeta Std Error:{}\nBeta Covariance:{}\n".format(
-                fit_result.beta, fit_result.sd_beta, fit_result.cov_beta
-            )
-            if hasattr(fit_result, "info"):
-                tmp += "Residual Variance:{}\nInverse Condition #:{}\nReason(s) for Halting:\n".format(
-                    fit_result.res_var, fit_result.inv_condnum
-                )
-                for r in fit_result.stopreason:
-                    tmp += "  %s\n" % r
-            tmp += "Sum of orthogonal distance (~chi^2):{}\nReduced Sum of Orthogonal distances (~reduced chi^2): {}\n".format(
-                fit_result.chisqr, fit_result.redchi
-            )
-            fit_result.fit_report = lambda: tmp
-
-        except sp.odr.OdrError as err:
-            print(err)
-            return None
-        except sp.odr.OdrStop as err:
-            print(err)
-            return None
-        self._record_curve_fit_result(
-            model, fit_result, _.xcol, header, result, replace, residuals, ycol=_.ycol, prefix=prefix
-        )
-
-        row = []
-        # Store our current mask, calculate new column's mask and turn off mask
-
-        param_names = getattr(model, "param_names", None)
-        ret_dict = {}
-        for i, p in enumerate(param_names):
-            row.extend([fit_result.beta[i], fit_result.sd_beta[i]])
-            ret_dict[p], ret_dict["d_{}".format(p)] = fit_result.beta[i], fit_result.sd_beta[i]
-        row.append(fit_result.redchi)
-        ret_dict["chi-square"] = fit_result.chisqr
-        ret_dict["red. chi-sqr"] = fit_result.redchi
-
-        row = np.array(row)
-
-        retval = {
-            "fit": (row[::2], fit_result.cov_beta),
-            "report": fit_result,
-            "row": row,
-            "full": (fit_result, row),
-            "data": self,
-            "dict": ret_dict,
-        }
-        if output not in retval:
-            raise RuntimeError("Failed to recognise output format:{}".format(output))
-        else:
-            return retval[output]
-
-    def curve_fit(self, func, xcol=None, ycol=None, sigma=None, **kargs):
-        """General curve fitting function passed through from scipy.
-
-        Args:
-            func (callable, lmfit.Model, odr.Model):
-                The fitting function with the form def f(x,*p) where p is a list of fitting parameters
-            xcol (index, Iterable):
-                The index of the x-column data to fit. If list or other iterable sends a tuple of x columns to func
-                for N-d fitting.
-            ycol (index, list of indices or array):
-                The index of the y-column data to fit. If an array, then should be 1D and
-                the same length as the data. If ycol is a list of indices then the columns are iterated over in
-                turn, fitting occuring for each one. In this case the return value is a list of what would be
-                returned for a single column fit.
-
-        Keyword Arguments:
-            p0 (list, tuple, array or callable):
-                A vector of initial parameter values to try. See notes below.
-            sigma (index):
-                The index of the column with the y-error bars
-            bounds (callable):
-                A callable object that evaluates true if a row is to be included. Should be of the form f(x,y)
-            result (bool):
-                Determines whether the fitted data should be added into the DataFile object. If result is True then
-                the last column will be used. If result is a string or an integer then it is used as a column index.
-                Default to None for not adding fitted data
-            replace (bool):
-                Inidcatesa whether the fitted data replaces existing data or is inserted as a new column (default
-                False)
-            header (string or None):
-                If this is a string then it is used as the name of the fitted data. (default None)
-            absolute_sigma (bool):
-                If False, `sigma` denotes relative weights of the data points. The default True means that
-                the sigma parameter is the reciprocal of the absoluate standard deviation.
-            output (str, default "fit"):
-                Specifiy what to return.
-
-        Returns:
-            (various):
-                The return value is determined by the *output* parameter. Options are:
-                    * "fit"    (tuple of popt,pcov) Optimal values of the fitting parameters p, and the
-                                variance-co-variance matrix for the fitting parameters.
-                    * "row"     just a one dimensional numpy array of the fit paraeters interleaved with their
-                                uncertainties
-                    * "full"    a tuple of (popt,pcov,dictionary of optional outputs, message, return code, row).
-                    * "data"   a copy of the :py:class:`Stoner.Core.DataFile` object with fit recorded in the
-                                metadata and optionally as a new column.
-
-        Note:
-            If the columns are not specified (or set to None) then the X and Y data are taken using the
-            :py:attr:`Stoner.Core.DataFile.setas` attribute.
-
-            The fitting function should have prototype y=f(x,p[0],p[1],p[2]...)
-            The x-column and y-column can be anything that :py:meth:`Stoner.Core.DataFile.find_col` can use as an index
-            but typucally either strings to be matched against column headings or integers.
-            The initial parameter values and weightings default to None which corresponds to all parameters starting
-            at 1 and all points equally weighted. The bounds function has format b(x, y-vec) and rewturns true if the
-            point is to be used in the fit and false if not.
-
-
-            The *absolute_sigma* keyword determines whether the returned covariance matrix `pcov` is based on
-            *estimated* errors in the data, and is not affected by the overall magnitude of the values in `sigma`.
-            Only the relative magnitudes of the *sigma* values matter.
-            If True, `sigma` describes one standard deviation errors of the input data points. The estimated
-            covariance in `pcov` is based on these values.
-
-            The starting vector *p0* can be either a list, tuple or array, or a callable that will produce a list,
-            tuple or array. IF callable, it should take the form:
-
-                def p0_func(ydata,x=xdata):
-                    ....
-
-            and return a list of parameter values that is in the same order as the model function. If p0 is not
-            given and a :py:class:`lmfit.Model` or :py:class:`scipy.odr.Model` is supplied as the model function,
-            then the model's estimates of the starting values will be used instead.
-
-
-        See Also:
-            *   :py:meth:`Stoner.Data.lmfit`
-            *   :py:meth:`Stoner.Data.odr`
-            *   :py:meth:`Stoner.Data.differential_evolution`
-            *   User guide section :ref:`curve_fit_guide`
-        """
-
-        _ = self._col_args(scalar=False, xcol=xcol, ycol=ycol, yerr=sigma)
-        xcol, ycol, sigma = _.xcol, _.ycol, _.yerr
-
-        bounds = kargs.pop("bounds", lambda x, y: True)
-        result = kargs.pop("result", None)
-        replace = kargs.pop("replace", False)
-        header = kargs.pop("header", None)
-        residuals = kargs.pop("residuals", False)
-        prefix = kargs.pop("prefix", None)
-
-        # Support either scale_covar or absolute_sigma, the latter wins if both supplied
-        # If neither are specified, then if sigma is not given, absolute sigma will be False.
-
-        scale_covar = kargs.pop("scale_covar", sigma is not None)
-        absolute_sigma = kargs.pop("absolute_sigma", not scale_covar)
-        # Support both asrow and output, the latter wins if both supplied
-        asrow = kargs.pop("asrow", False)
-        output = kargs.pop("output", "row" if asrow else "fit")
-        kargs["full_output"] = True
-
-        if not isinstance(ycol, list):
-            ycol = [ycol]
-
-        xdat, ydata, sigma = self._get_curve_fit_data(xcol, ycol, bounds, sigma)
-
-        # Support any of our alternatives for the fitting function
-        if isinstance(func, type) and issubclass(func, (Model, sp.odr.Model)):
-            func = func()
-        if isinstance(func, sp.odr.Model):  # scipy othrothogonal model hack
-
-            def _func(x, *beta):
-                return func.fcn(beta, x)
-
-            p0 = kargs.pop("p0", func.estimate)
-        elif isinstance(func, Model):
-            _func = func.func
-            try:
-                if "p0" not in kargs:  # Avoid expensive guess if we have a p0
-                    pguess = func.guess
-                else:
-                    pguess = None
-            except (
-                ArithmeticError,
-                AttributeError,
-                LookupError,
-                RuntimeError,
-                NameError,
-                OSError,
-                TypeError,
-                ValueError,
-            ):
-                pguess = None
-            p0 = kargs.pop("p0", pguess)
-        elif callable(func):
-            _func = func
-            p0 = kargs.pop("p0", None)
-        else:
-            raise TypeError(
-                "curve_fit parameter 1 must be either a Model class from lmfit or scipy.odr, or a callable, not a {}".format(
-                    type(func)
-                )
-            )
-
-        if callable(p0):  # Allow the user to suppy p0 as a callanble function
-            if ydata.ndim != 1:
-                yy = ydata.ravel()
-            else:
-                yy = ydata
-            try:  # Skip the guess if it fails
-                p0 = p0(yy, xdat)
-            except (
-                ArithmeticError,
-                AttributeError,
-                LookupError,
-                RuntimeError,
-                NameError,
-                OSError,
-                TypeError,
-                ValueError,
-            ):
-                p0 = None
-
-        p0 = _curve_fit_p0_list(p0, func)
-
-        retvals = []
-        i = None
-        for i, ydat in enumerate(ydata):
-
-            if isinstance(sigma, np.ndarray) and sigma.shape[0] > 1:
-                if sigma.shape[0] == len(ycol):
-                    s = sigma[i]
-                elif len(sigma.shape) == 2 and sigma.shape[1] == len(ycol):
-                    s = sigma[:, i]
-                else:
-                    s = sigma  # probably this will fail!
-            else:
-                s = sigma
-            report = _curve_fit_result(
-                *curve_fit(_func, xdat, ydat, p0=p0, sigma=s, absolute_sigma=absolute_sigma, **kargs)
-            )
-            report.func = func
-            if p0 is None:
-                report.p0 = np.ones(len(report.popt))
-            else:
-                report.p0 = p0
-            report.data = self
-            report.residual_vals = ydata - report.fvec
-            report.chisq = (report.residual_vals ** 2).sum()
-            report.nfree = len(self) - len(report.popt)
-            report.chisq /= report.nfree
-
-            if result is not None:
-                self._record_curve_fit_result(
-                    func, report, xcol, header, result, replace, residuals=residuals, ycol=ycol, prefix=prefix
-                )
-            try:
-                retvals.append(getattr(report, output))
-            except AttributeError:
-                raise RuntimeError("Specified output: {}, from curve_fit not recognised".format(kargs["output"]))
-        if i == 0:
-            retvals = retvals[0]
-        return retvals
-
-    def differential_evolution(self, model, xcol=None, ycol=None, p0=None, sigma=None, **kargs):
-        """Fit model to the data using a differential evolution algorithm.
-
-        Args:
-            model (lmfit.Model):
-                An instance of an lmfit.Model that represents the model to be fitted to the data
-            xcol (index or None):
-                Columns to be used for the x  data for the fitting. If not givem defaults to the
-                :py:attr:`Stoner.Core.DataFile.setas` x column
-            ycol (index or None):
-                Columns to be used for the  y data for the fitting. If not givem defaults to the
-                :py:attr:`Stoner.Core.DataFile.setas` y column
-
-        Keyword Arguments:
-            p0 (list, tuple, array or callable):
-                A vector of initial parameter values to try. See the notes in :py:meth:`Stoner.Data.curve_fit` for
-                more details.
-            sigma (index):
-                The index of the column with the y-error bars
-            bounds (callable):
-                A callable object that evaluates true if a row is to be included. Should be of the form f(x,y)
-            result (bool):
-                Determines whether the fitted data should be added into the DataFile object. If result is True then
-                the last column will be used. If result is a string or an integer then it is used as a column index.
-                Default to None for not adding fitted data
-            replace (bool):
-                Inidcatesa whether the fitted data replaces existing data or is inserted as a new column (default
-                False)
-            header (string or None):
-                If this is a string then it is used as the name of the fitted data. (default None)
-            scale_covar (bool) :
-                whether to automatically scale covariance matrix (leastsq only)
-            output (str, default "fit"):
-                Specifiy what to return.
-
-        Returns:
-            ( various ) :
-
-                The return value is determined by the *output* parameter. Options are
-                    - "fit"    just the :py:class:`lmfit.model.ModelFit` instance that contains all relevant
-                                information about the fit.
-                    - "row"     just a one dimensional numpy array of the fit paraeters interleaved with their
-                                uncertainties
-                    - "full"    a tuple of the fit instance and the row.
-                    - "data"    a copy of the :py:class:`Stoner.Core.DataFile` object with the fit recorded in the
-                                emtadata and optinally as a column of data.
-
-        This function is essentially a wrapper around the :py:func:`scipy.optimize.differential_evolution` funtion
-        that presents the same interface as the other Stoner package curve fitting functions. The parent function,
-        however, does not provide the variance-covariance matrix to estimate the fitting errors. To work around this,
-        this function does the initial fit with the differential evolution, but then uses that to give a starting
-        vector to a call to :py:func:`scipy.optimize.curve_fit` to calculate the covariance matrix.
-
-        See Also:
-            -   :py:meth:`Stoner.Data.curve_fit`
-            -   :py:meth:`Stoner.Data.lmfit`
-            -   :py:meth:`Stoner.Data.odr`
-            -   User guide section :ref:`curve_fit_guide`
-
-        Example:
-            .. plot:: samples/differential_evolution_simple.py
-                :include-source:
-                :outname: diffev1
-        """
-        bounds = kargs.pop("bounds", lambda x, y: True)
-        result = kargs.pop("result", None)
-        replace = kargs.pop("replace", False)
-        residuals = kargs.pop("residuals", False)
-        header = kargs.pop("header", None)
-        # Support both absolute_sigma and scale_covar, but scale_covar wins here (c.f.curve_fit)
-        absolute_sigma = kargs.pop("absolute_sigma", True)
-        scale_covar = kargs.pop("scale_covar", not absolute_sigma)
-        # Support both asrow and output, the latter wins if both supplied
-        asrow = kargs.pop("asrow", False)
-        output = kargs.pop("output", "row" if asrow else "fit")
-
-        data, scale_covar, _ = self._assemnle_data_to_fit(xcol, ycol, sigma, bounds, scale_covar)
-        data = data[0:3]
-        model, prefix = _prep_lmfit_model(model, kargs)
-        p0, single_fit = _prep_lmfit_p0(model, data[1], data[0], p0, kargs)
-
-        for k in model.param_names:
-            kargs.pop(k, None)
-
-        diff_model = MimizerAdaptor(model, params=p0)
-
-        kargs["polish"] = kargs.get("polish", True)
-
-        if not single_fit:
-            raise NotImplementedError("Sorry chi^2 mapping not implemented for differential evolution yet.")
-        fit = differential_evolution(diff_model.minimize_func, diff_model.bounds, data, **kargs)
-        if not fit.success:
-            raise RuntimeError(fit.message)
-        kargs.pop("polish", None)
-        kargs["full_output"] = True
-        polish = _curve_fit_result(
-            *curve_fit(model.func, data[0], data[1], sigma=data[2], p0=fit.x, absolute_sigma=not scale_covar, **kargs)
-        )
-
-        polish.func = model.func
-        polish.p0 = p0
-        polish.data = self
-        polish.residual_vals = data[1] - polish.fvec
-        polish.chisq = (polish.residual_vals ** 2).sum()
-        polish.nfree = len(self) - len(polish.popt)
-        polish.chisq /= polish.nfree
-
-        model.popt = polish.popt
-        fit.covar = polish.pcov
-        fit.popt = polish.popt
-        fit.perr = polish.perr
-        fit.fit_report = polish.fit_report
-        row = self._record_curve_fit_result(
-            model, fit, _.xcol, header, result, replace, residuals=residuals, prefix=prefix, ycol=_.ycol
-        )
-        ret_dict = {}
-        for i, p in enumerate(model.param_names):
-            ret_dict[p], ret_dict["d_{}".format(p)] = row[2 * i], row[2 * i + 1]
-        ret_dict["chi-square"] = polish.chisqr
-        ret_dict["red. chi-sqr"] = polish.redchi
-        ret_dict["nfev"] = fit.nfev
-        fit.dict = ret_dict
-
-        retval = {
-            "fit": (row[::2], fit.covar),
-            "report": fit,
-            "row": row,
-            "full": (fit, row),
-            "data": self,
-            "dict": fit.dict,
-        }
-        if output not in retval:
-            raise RuntimeError("Failed to recognise output format:{}".format(output))
-        else:
-            return retval[output]
-
-    def lmfit(self, model, xcol=None, ycol=None, p0=None, sigma=None, **kargs):
-        r"""Wrapper around lmfit module fitting.
-
-        Args:
-            model (lmfit.Model):
-                An instance of an lmfit.Model that represents the model to be fitted to the data
-            xcol (index or None):
-                Columns to be used for the x  data for the fitting. If not givem defaults to the
-                :py:attr:`Stoner.Core.DataFile.setas` x column
-            ycol (index or None):
-                Columns to be used for the  y data for the fitting. If not givem defaults to the
-                :py:attr:`Stoner.Core.DataFile.setas` y column
-
-        Keyword Arguments:
-            p0 (list, tuple, array or callable):
-                A vector of initial parameter values to try. See the notes in :py:meth:`Stoner.Data.curve_fit` for
-                more details.
-            sigma (index):
-                The index of the column with the y-error bars
-            bounds (callable):
-                A callable object that evaluates true if a row is to be included. Should be of the form f(x,y)
-            result (bool):
-                Determines whether the fitted data should be added into the DataFile object. If result is True then
-                the last column will be used. If result is a string or an integer then it is used as a column index.
-                Default to None for not adding fitted data
-            replace (bool):
-                Inidcatesa whether the fitted data replaces existing data or is inserted as a new column (default
-                False)
-            header (string or None):
-                If this is a string then it is used as the name of the fitted data. (default None)
-            scale_covar (bool) :
-                whether to automatically scale covariance matrix (leastsq only)
-            output (str, default "fit"):
-                Specifiy what to return.
-
-        Returns:
-            ( various ) :
-                The return value is determined by the *output* parameter. Options are
-                    - "fit"    just the :py:class:`lmfit.model.ModelFit` instance that contains all relevant
-                                information about the fit.
-                    - "row"     just a one dimensional numpy array of the fit paraeters interleaved with their
-                                uncertainties
-                    - "full"    a tuple of the fit instance and the row.
-                    - "data"    a copy of the :py:class:`Stoner.Core.DataFile` object with the fit recorded in the
-                                emtadata and optinally as a column of data.
-
-        See Also:
-            -   :py:meth:`Stoner.Data.curve_fit`
-            -   :py:meth:`Stoner.Data.odr`
-            -   :py:meth:`Stoner.Data.differential_evolution`
-            -   User guide section :ref:`fitting_with_limits`
-
-        .. note::
-
-           If *p0* is fed a 2D array, then it assumed that you want to calculate :math:`\chi^2` for different
-           starting parameters with some variables fixed. In this mode, fitting is carried out repeatedly with each
-           row representing one attempt with different values of the parameters. In this mode the return value is
-           a 2D array whose rows correspond to the inputs to the rows of p0, the columns are the fitted values of the
-           parameters with an additional column for :math:`\chi^2`.
-
-        Example:
-            .. plot:: samples/lmfit_simple.py
-                :include-source:
-                :outname: lmfit2
-        """
-        bounds = kargs.pop("bounds", lambda x, y: True)
-        result = kargs.pop("result", None)
-        replace = kargs.pop("replace", False)
-        residuals = kargs.pop("residuals", False)
-        header = kargs.pop("header", None)
-        # Support both absolute_sigma and scale_covar, but scale_covar wins here (c.f.curve_fit)
-        absolute_sigma = kargs.pop("absolute_sigma", True)
-        scale_covar = kargs.pop("scale_covar", not absolute_sigma)
-        # Support both asrow and output, the latter wins if both supplied
-        asrow = kargs.pop("asrow", False)
-        output = kargs.pop("output", "row" if asrow else "fit")
-
-        data, scale_covar, _ = self._assemnle_data_to_fit(xcol, ycol, sigma, bounds, scale_covar)
-        model, prefix = _prep_lmfit_model(model, kargs)
-        p0, single_fit = _prep_lmfit_p0(model, data[1], data[0], p0, kargs)
-        nan_policy = kargs.pop("nan_policy", getattr(model, "nan_policy", "omit"))
-
-        if single_fit:
-            ret_val = self.__lmfit_one(
-                model,
-                data,
-                p0,
-                prefix,
-                _,
-                scale_covar,
-                result=result,
-                header=header,
-                replace=replace,
-                output=output,
-                residuals=residuals,
-                nan_policy=nan_policy,
-            )
-        else:  # chi^2 mode
-            pn = p0
-            ret_val = np.zeros((pn.shape[0], pn.shape[1] * 2 + 1))
-            for i, pn_i in enumerate(pn):  # iterate over every row in the supplied p0 values
-                p0, single_fit = _prep_lmfit_p0(
-                    model, data[1], data[0], pn_i, kargs
-                )  # model, data, params, prefix, columns, scale_covar,**kargs)
-                ret_val[i, :] = self.__lmfit_one(
-                    model, data, p0, prefix, _, scale_covar, nan_policy=nan_policy, output="row"
-                )
-            if output == "data":  # Create a data object and seet column headers etc correctly
-                ret = self.clone
-                ret.data = ret_val
-                ret.column_headers = []
-                ret.setas = ""
-                prefix = ret["lmfit.prefix"][-1]
-                ix = 0
-                for ix, p in enumerate(model.param_names):
-                    if "{}{} label".format(prefix, p) in self:  # Get a label for the columns
-                        label = self["{}{} label".format(prefix, p)]
-                    else:  # Not already defined, so user parameter name
-                        label = p
-                    if "{}{} units".format(prefix, p) in self:  # Get a value for the units
-                        units = r"({})".format(self["{}{} units".format(prefix, p)])
-                    else:  # Not defined - no units
-                        units = ""
-                    # Set columns
-                    ret.column_headers[2 * ix] = r"${} {}$".format(label, units)
-                    ret.column_headers[2 * ix + 1] = r"$\delta{} {}$".format(label, units)
-                    if not ret["{}{} vary".format(prefix, p)]:
-                        fixed = 2 * ix
-                ret.column_headers[-1] = "$\\chi^2$"
-                ret.labels = ret.column_headers
-                # Workout which columns are y,e and x
-                plots = list(range(0, ix * 2 + 1, 2))
-                errors = list(range(1, ix * 2 + 2, 2))
-                plots.append(ix * 2 + 2)
-                plots.remove(fixed)
-                errors.remove(fixed + 1)
-                ret.setas[plots] = "y"
-                ret.setas[errors] = "e"
-                ret.setas[fixed] = "x"
-                ret_val = ret
-
-        return ret_val
-
-    def polyfit(
-        self,
-        xcol=None,
-        ycol=None,
-        polynomial_order=2,
-        bounds=lambda x, y: True,
-        result=None,
-        replace=False,
-        header=None,
-    ):
-        """ Pass through to numpy.polyfit.
-
-            Args:
-                xcol (index):
-                    Index to the column in the data with the X data in it
-                ycol (index):
-                    Index to the column int he data with the Y data in it
-                polynomial_order (int):
-                    Order of polynomial to fit (default 2)
-                bounds (callable):
-                    A function that evaluates True if the current row should be included in the fit
-                result (index or None):
-                    Add the fitted data to the current data object in a new column (default don't add)
-                replace (bool):
-                    Overwrite or insert new data if result is not None (default False)
-                header (string or None):
-                    Name of column_header of replacement data. Default is construct a string from the y column
-                    headser and polynomial order.
-
-            Returns:
-                (numpy.poly):
-                    The best fit polynomial as a numpy.poly object.
-
-            Note:
-                If the x or y columns are not specified (or are None) the the setas attribute is used instead.
-
-                This method is depricated and may be removed in a future version in favour of the more general
-                curve_fit
-            """
-        from Stoner.Util import ordinal
-
-        _ = self._col_args(xcol=xcol, ycol=ycol, scalar=False)
-
-        working = self.search(_.xcol, bounds)
-        if not isIterable(_.ycol):
-            _.ycol = [_.ycol]
-        p = np.zeros((len(_.ycol), polynomial_order + 1))
-        if isinstance(result, bool) and result:
-            result = self.shape[1]
-        for i, ycol in enumerate(_.ycol):
-            p[i, :] = np.polyfit(working[:, self.find_col(_.xcol)], working[:, self.find_col(ycol)], polynomial_order)
-            if result:
-                if header is None:
-                    header = "Fitted {} with {} order polynomial".format(
-                        self.column_headers[self.find_col(ycol)], ordinal(polynomial_order)
-                    )
-                self.add_column(
-                    np.polyval(p[i, :], x=self.column(_.xcol)), index=result, replace=replace, header=header
-                )
-        if len(_.ycol) == 1:
-            p = p[0, :]
-        self["{}-order polyfit coefficients".format(ordinal(polynomial_order))] = list(p)
-        return p
-
-    def odr(self, model, xcol=None, ycol=None, **kargs):
-        """Wrapper around scipy.odr orthogonal distance regression fitting.
-
-        Args:
-            model (scipy.odr.Model, lmfit.models.Model or callable):
-                Tje model that describes the data. See below for more details.
-            xcol (index or None):
-                Columns to be used for the x  data for the fitting. If not givem defaults to the
-                :py:attr:`Stoner.Core.DataFile.setas` x column
-            ycol (index or None):
-                Columns to be used for the  y data for the fitting. If not givem defaults to the
-                :py:attr:`Stoner.Core.DataFile.setas` y column
-
-        Keyword Arguments:
-            p0 (list, tuple, array or callable):
-                A vector of initial parameter values to try. See the notes to :py:meth:`Stoner.Data.curve_fit` for
-                more details.
-            sigma_x (index):
-                The index of the column with the x-error bars
-            sigma_y (index):
-                The index of the column with the x-error bars
-            bounds (callable):
-                A callable object that evaluates true if a row is to be included. Should be of the form f(x,y)
-            result (bool):
-                Determines whether the fitted data should be added into the DataFile object. If result is True then
-                the last column will be used. If result is a string or an integer then it is used as a column index.
-                Default to None for not adding fitted data
-            replace (bool):
-                Inidcatesa whether the fitted data replaces existing data or is inserted as a new column
-                (default False)
-            header (string or None):
-                If this is a string then it is used as the name of the fitted data. (default None)
-            output (str, default "fit"):
-                Specifiy what to return.
-
-        Returns:
-            ( various ) :
-                The return value is determined by the *output* parameter. Options are
-                    - "fit"    just the :py:class:`scipy.odr.Output` instance (default)
-                    - "row"     just a one dimensional numpy array of the fit paraeters interleaved with their
-                                uncertainties
-                    - "full"    a tuple of the fit instance and the row.
-                    - "data"    a copy of the :py:class:`Stoner.Core.DataFile` object with the fit recorded in the
-                                emtadata and optinally
-                        as a column of data.
-
-        Notes:
-            The function tries to make use of whatever model you give it. Specifically, it accepts:
-
-                -   A subclass or an instance of :py:class:`scipy.odr.Model` : this is the native model type for the
-                    underlying scipy odr package.
-                -   A subclass or instance of an lmfit.models.Model: the :py:mod:`Stoner.analysis.fitting.models`
-                    package has a number of useful prebuilt lmfit models that can be used directly by this function.
-                -   A callable function which should have a signature f(x,parameter1,parameter2...) and *not* the
-                    scip.odr stadnard f(beta,x)
-
-            This function ois designed to be as compatible as possible with :py:meth:`AnalysisMixin.curve_fit` and
-                :py:meth:`AnalysisMixin.lmfit` to facilitate easy of switching between them.
-
-        See Also:
-            -   :py:meth:`AnalysisMixin.curve_fit`
-            -   :py:meth:`AnalysisMixin.lmfit`
-            -   :py:meth:`Stoner.Data.differential_evolution`
-            -   User guide section :ref:`fitting_with_limits`
-
-        Example:
-            .. plot:: samples/odr_simple.py
-                 :include-source:
-                 :outname: odrfit1
-        """
-        # Support both absolute_sigma and scale_covar, but scale_covar wins here (c.f.curve_fit)
-        absolute_sigma = kargs.pop("absolute_sigma", True)
-        scale_covar = kargs.pop("scale_covar", not absolute_sigma)
-        # Support both asrow and output, the latter wins if both supplied
-        sigma = kargs.pop("sigma", None)
-        sigma_x = kargs.pop("sigma_x", None)
-        bounds = kargs.pop("boinds", lambda x, r: True)
-        p0 = kargs.pop("p0", None)
-        data, scale_covar, _ = self._assemnle_data_to_fit(xcol, ycol, sigma, bounds, scale_covar, sigma_x=sigma_x)
-        model, prefix = _prep_lmfit_model(model, kargs)
-        p0, single_fit = _prep_lmfit_p0(model, data[1], data[0], p0, kargs)
-        kargs["p0"] = p0
-        model = odr_Model(model, p0=p0)
-        if not absolute_sigma:
-            data = sp.odr.Data(data[0], data[1], wd=1 / data[3] ** 2, we=1 / data[2] ** 2)
-        else:
-            data = sp.odr.RealData(data[0], data[1], sx=data[3], sy=data[2])
-
-        if single_fit:
-            ret_val = self._odr_one(data, model, prefix, _, **kargs)
-        else:  # chi^2 mode
-            raise NotImplementedError("Sorry cannot do chi^2 mode for orthogonal distance regression yet!")
-        return ret_val
+#!/usr/bin/env python3
+# -*- coding: utf-8 -*-
+"""Fitting Functions and classes to mixin for :py:class:`Stoner.Data`."""
+__all__ = ["odr_Model", "FittingMixin"]
+
+from inspect import isclass
+from collections.abc import Mapping
+from distutils.version import LooseVersion
+
+import numpy as np
+import numpy.ma as ma
+import scipy as sp
+from scipy.odr import Model as odrModel
+from scipy.optimize import curve_fit, differential_evolution
+
+from Stoner.compat import string_types, index_types, get_func_params
+from Stoner.tools import isNone, isIterable, isLikeList, AttributeStore
+
+try:  # Allow lmfit to be optional
+    import lmfit
+
+    if LooseVersion(lmfit.__version__) < LooseVersion("0.9.0"):
+        from lmfit.model import Model
+    else:
+        from lmfit.model import Model
+    _lmfit = True
+except ImportError:
+    Model = None
+    Parameters = None
+    _lmfit = False
+from copy import deepcopy as copy
+
+# from matplotlib.pylab import * #Surely not?
+from inspect import getfullargspec
+
+
+class odr_Model(odrModel):
+
+    """A wrapper for converting lmfit models to odr models."""
+
+    def __init__(self, *args, **kargs):
+        """Initialise with lmfit.models.Model or callable."""
+        meta = kargs.pop("meta", dict())
+        kargs = copy(kargs)
+        for n in list(kargs.keys()):
+            if n in ["replace", "header", "result", "output", "residuals", "prefix"]:
+                del kargs[n]
+        p0 = kargs.pop("p0", kargs.pop("estimate", None))
+        if args:
+            args = list(args)
+            model = args.pop(0)
+        else:
+            raise RuntimeError("Need at least one argument to make a fitting model." "")
+
+        if isclass(model) and issubclass(model, Model):  # Instantiate if only a class passed in
+            model = model()
+        if isclass(model) and issubclass(model, odrModel):
+            model = model()
+        if isinstance(model, Model):
+            self.model = model
+            self.func = model.func
+            model = lambda beta, x, **kargs: self.model.func(x, *beta, **kargs)
+            meta["param_names"] = self.model.param_names
+            meta["param_hints"] = self.model.param_hints
+            meta["name"] = self.model.__class__.__name__
+        elif isinstance(model, odrModel):
+            self.model = model
+
+            def _func(x, *beta):
+                return model.fcn(beta, x)
+
+            self.func = _func
+            meta["param_names"] = model.meta.pop("param_names", ["Param_{}".format(ix) for ix, p in enumerate(p0)])
+            meta["name"] = model.fcn.__name__
+        elif callable(model):
+            self.model = None
+            meta["name"] = model.__name__
+            arguments = getfullargspec(model)[0]  # pylint: disable=W1505
+            meta["param_names"] = list(arguments[1:])
+            meta["param_hints"] = {x: {"value": 1.0} for x in arguments[1:]}
+            # print(arguments,carargs,jeywords,defaults)
+            func = model
+            self.func = model
+
+            def model(beta, x, **_):  # pylint: disable=E0102
+                """Warapper for model function."""
+                return func(x, *beta)
+
+            meta["__name__"] = meta["name"]
+        else:
+            raise ValueError(
+                "Cannot construct a model instance from a {} - need a callable, lmfit.Model or scipy.odr.Model".format(
+                    type(model)
+                )
+            )
+        if not isinstance(p0, lmfit.Parameters):  # This can happen if we are creating an odr_Model in advance.
+            tmp_model = AttributeStore(meta)
+            p0 = _prep_lmfit_p0(tmp_model, None, None, p0, kargs)[0]
+        p_new = list()
+        meta["params"] = copy(p0)
+        for p in p0.values():
+            p_new.append(p.value)
+        p0 = p_new
+        kargs["estimate"] = p0
+
+        kargs["meta"] = meta
+
+        super(odr_Model, self).__init__(model, *args, **kargs)
+
+    @property
+    def p0(self):
+        """Convert an estimate attribute as p0."""
+        return getattr(self, "estimate", None)
+
+    @property
+    def param_names(self):
+        """Convert the meta parameter key param_names to an attribute."""
+        return self.meta["param_names"]
+
+
+class MimizerAdaptor:
+    """A class that will work with an lmfit.Model or generic callable to use with scipy.optimize global minimization
+    functions.
+
+    The :pymod:`scipy.optimize` module's minimizers generally expect functions  which take an array like parameter
+    space variable and then other arguments. This class will produce a suitable wrapper function and bounds
+    variables from information int he lmfit.Model.
+    """
+
+    def __init__(self, model, *args, **kargs):
+        """
+        Setup the wrapper from the minimuzer.
+
+        Args:
+            model (lmfit):
+                The model that has been fitted.
+            *args (tuple):
+                Positional parameters to initialise class.
+
+        Keyword Arguments:
+            params (lmfit:parameter or dict):
+                Parameters used to fit model.
+            **kargs (dict):
+                Keyword arguments to intialise the reuslt object/.
+
+        Raises:
+            RuntimeError:
+                Fails if a *params* Parameter does not supply a fitted value.
+        """
+
+        self.func = model.func
+        hints = kargs.pop("params")
+        p0 = list()
+        upper = list()
+        lower = list()
+        for name, hint in hints.items():
+            if not isinstance(hint, lmfit.Parameter):
+                hint = lmfit.Parameter(**hint)
+            if not hasattr(hint, "value"):
+                raise RuntimeError("At the very least we need a starting value for the {} parameter".format(name))
+            v = hint.value
+            p0.append(v)
+            limits = [v * 10, v * 0.1]
+            u = getattr(hint, "max", max(limits))
+            l = getattr(hint, "min", min(limits))
+            upper.append(u if not np.isinf(u) else max(limits))
+            lower.append(l if not np.isinf(l) else min(limits))
+        self.p0 = p0
+        self.bounds = [ix for ix in zip(upper, lower)]
+
+        def wrapper(beta, x, y, sigma, *args):
+            """Function that calculates a least-squares goodness from the model functiuon."""
+            beta = tuple(beta) + tuple(args)
+            if sigma is None:
+                sigma = np.ones_like(x)
+            sigma = sigma / sigma.sum()  # normalise uncertainties
+            sigma += np.finfo(float).eps
+            weights = 1.0 / sigma ** 2
+            variance = ((y - self.func(x, *beta)) ** 2) * weights
+            return np.sum(variance) / (len(x) - len(beta))
+
+        self.minimize_func = wrapper
+
+
+class _curve_fit_result:
+
+    """Represent a result from fitting using :py:func:`scipy.optimize.curve_fit` as a class to make handling easier."""
+
+    def __init__(self, popt, pcov, infodict, mesg, ier):
+        """
+        Store the results of the curve fit full_output fit.
+
+        Args:
+            popt (1D array):
+                Optimal parameters for fit.
+            pcov (2D array):
+                Variance-co-variance matrix.
+            infodict (dict):
+                Additional information from curve_fit.
+            mesg (str):
+                Descriptive information frok curve_fit.
+            ier (int):
+                Numerical error message.
+        """
+        self.popt = popt
+        self.pcov = pcov
+        self.perr = np.sqrt(np.diag(pcov))
+        self.mesg = mesg
+        self.ier = ier
+        self.nfev = None
+        self.fvec = None
+        self.fjac = None
+        self.ipvt = None
+        self.qtf = None
+        self.func = None
+        self.p0 = None
+        self.residual_vals = None
+        self.chisq = None
+        self.nfree = None
+        self.infodict = infodict
+        for k in infodict:
+            setattr(self, k, infodict[k])
+
+    # Following peroperties used to return desired information
+
+    @property
+    def name(self):
+        """Name of the model fitted."""
+        return self.func.__name__
+
+    @property
+    def dict(self):
+        """Optimal parameters and errors as a Dictionary."""
+        ret = {}
+        for p, v, e in zip(self.params, self.popt, self.perr):
+            ret[p] = v
+            ret["d_{}", format(p)] = e
+        ret["chi-square"] = self.chisqr
+        ret["red. chi-sqr"] = self.redchi
+        ret["nfev"] = self.nfev
+        return ret
+
+    @property
+    def full(self):
+        """The same as :py:attr:`_curve_fit_result.row`"""
+        return self, self.row
+
+    @property
+    def row(self):
+        """Optimal parameters and errors as a single row."""
+        ret = np.zeros(self.popt.size * 2)
+        ret[0::2] = self.popt
+        ret[1::2] = self.perr
+        return ret
+
+    @property
+    def fit(self):
+        """Copy of the fit report and optimal parameters and covariance."""
+        return (self.popt, self.pcov)
+
+    @property
+    def data(self):
+        """The data that was fitted."""
+        self._data = getattr(self, "_data", np.array([]))
+        return self._data
+
+    @data.setter
+    def data(self, data):
+        """The data that was fitted."""
+        self._data = data
+
+    @property
+    def report(self):
+        """Copy of the fit report."""
+        return self
+
+    @property
+    def N(self):
+        """Number of data points in dataset."""
+        return len(self.data)
+
+    @property
+    def n_p(self):
+        """Number of parameters in model."""
+        return len(self.popt)
+
+    @property
+    def redchi(self):
+        r"""Reduced $\chi^2$ Statistic."""
+        return self.chisq
+
+    @property
+    def chisqr(self):
+        r"""$\chi^2$ Statistic."""
+        return self.chisq * (self.N - self.n_p)
+
+    @property
+    def aic(self):
+        """Akaike Information Criterion statistic"""
+        return self.N * np.log(self.chisqr / self.N) + 2 * self.n_p
+
+    @property
+    def bic(self):
+        """Bayesian Information Criterion statistic"""
+        return self.N * np.log(self.chisqr / self.N) + np.log(self.N) * self.n_p
+
+    @property
+    def params(self):
+        """A list of parameter class objects."""
+        return get_func_params(self.func)
+
+    def fit_report(self):
+        """A Fit report like lmfit does."""
+        template = """[[ Model ]]
+    {}
+[[ Fit Statistics ]]
+    # function evals   = {}
+    # data points      = {}
+    # variables        = {}
+    chi-square         = {}
+    reduced chi-square = {}
+    Akaike info crit   = {}
+    Bayesian info crit = {}
+[[ Variables ]]\n""".format(
+            self.name, self.nfev, self.N, self.n_p, self.chisqr, self.redchi, self.aic, self.bic
+        )
+        for p, v, e, p0 in zip(self.params, self.popt, self.perr, self.p0):
+            template += "\t{}: {} +/- {} ({:.3f}%) (init {})\n".format(p, v, e, (e * 100 / v), p0)
+        template += "[[Correlations]] (unreported correlations are <  0.100)\n"
+        for i, p in enumerate(self.params):
+            for j in range(i + 1, len(self.params)):
+                if np.abs(self.pcov[i, j]) > 0.1:
+                    template += "\t({},{})\t\t={:.3f}".format(p, list(self.params)[j], self.pcov[i, j])
+        return template
+
+
+def _get_model_parnames(model):
+    """get a list of the model parameter names."""
+    if isinstance(model, type) and (issubclass(model, Model) or issubclass(model, odrModel)):
+        model = Model()
+
+    if isinstance(model, Model):
+        return model.param_names
+    if isinstance(model, odrModel):
+        if "param_names" in model.meta:
+            return model.meta["param_names"]
+        else:
+            model = model.fcn
+    if not callable(model):
+        raise ValueError(
+            "Unrecognised type for model! - should be lmfit.Model, scipy.odr.Model or callable, not {}",
+            format(type(model)),
+        )
+    arguments = getfullargspec(model)[0]  # pylint: disable=W1505
+    return list(arguments[1:])
+
+
+def _curve_fit_p0_list(p0, model):
+    """Takes something containing an initial vector and turns it into a list for curve_fit.
+
+    Args:
+        model (callable, lmfit/Model, odr.Model): miodel object for parameter names
+        o0 (list,array,type or Mapping): Object containing the parameter gues values
+
+    Returns:
+        A list of starting values in the order in which they appear in the model.
+    """
+    if p0 is None:
+        return p0
+
+    if isinstance(p0, Mapping):
+        p_new = dict()
+        for x, v in p0.items():
+            p_new[x] = getattr(v, "value", float(v))
+        ret = []
+        for x in _get_model_parnames(model):
+            ret.append(p_new.get(x, None))
+        return ret
+    if isIterable(p0):
+        return [float(x) for x in p0]
+    raise RuntimeError("Shouldn't have returned None from _curve_fit_p0_list!")
+
+
+def _prep_lmfit_model(model, kargs):
+    """Prepare an lmfit model instance.
+
+    Arguments:
+        model (lmfit Model class or instance, or callable): the model to be fitted to the data.
+        p0 (iterable or floats): The initial values of the fitting parameters.
+        kargs (dict):Other keyword arguments passed to the fitting function
+
+    Returns:
+        model,p0, prefix (lmfit.Model instance, iterable, str)
+
+    Converts the model parameter into an instance of lmfit.Model - either by instantiating the class or wrapping a
+    callable into an lmfit.Model class and establishes a prefix string from the model if not provided in the
+    keyword arguments.
+    """
+    if Model is None:  # Will be the case if lmfit is not imported.
+        raise RuntimeError(
+            """To use the lmfit function you need to be able to import the lmfit module\n Try pip install lmfit\nat
+            a command prompt."""
+        )
+    # Enure that model is an instance of an lmfit.Model() class
+    if isinstance(model, Model):
+        pass
+    elif isclass(model) and issubclass(model, Model):
+        model = model(nan_policy="propagate")
+    elif callable(model):
+        model = Model(model)
+    else:
+        raise TypeError("{} must be an instance of lmfit.Model or a cllable function!".format(model))
+    # Nprmalise p0 to be lmfit.Parameters
+    # Get a default prefix for the model
+    prefix = str(kargs.pop("prefix", model.__class__.__name__))
+    return model, prefix
+
+
+def _prep_lmfit_p0(model, ydata, xdata, p0, kargs):
+    """Prepare the initial start vector for an lmfit.
+
+    Arguments:
+        model (lmfit.Model instance): model to fit with
+        ydata,xdata (array): y and x data ppoints for fitting
+        p0 (iterable of float): Existing p0 vector if defined
+        kargs (dict): Other keyword arguments for the lmfit method.
+
+    Returns:
+        p0,single_fit (iterable of floats, bool): The revised initial starting vector and whether this is a single
+        fit operation.
+    """
+    single_fit = True
+    if p0 is None:  # First guess the p0 values using the model
+        try:
+            p0 = model.guess(ydata, x=xdata)
+        except Exception:  # Don't be fussy here
+            p0 = lmfit.Parameters()
+        for p_name in model.param_names:
+            if p_name in kargs:
+                p0[p_name] = lmfit.Parameter(value=kargs.pop(p_name))
+        single_fit = True
+
+    if callable(p0):
+        p0 = p0(ydata, xdata)
+    if isinstance(p0, (list, tuple)):
+        p0 = np.array(p0)
+
+    if isinstance(p0, np.ndarray) and (p0.ndim == 1 or (p0.ndim == 2 and np.max(p0.shape) == p0.size)):
+        single_fit = True
+        p_new = lmfit.Parameters()
+        p0 = p0.ravel()
+        for n, v in zip(model.param_names, p0):
+            if hasattr(model, "param_hints"):
+                hint = model.param_hints.get(n, {})
+            else:
+                hint = {}
+            hint["value"] = v
+            p_new[n] = lmfit.Parameter(**hint)
+        p0 = p_new
+        for p_name in model.param_names:
+            if p_name in kargs:
+                p0[p_name] = lmfit.Parameter(value=kargs.pop(p_name))
+    elif isinstance(p0, np.ndarray) and p0.ndim == 2:  # chi^2 mapping
+        single_fit = False
+        return p0, single_fit
+
+    if not isinstance(p0, lmfit.Parameters):
+        raise RuntimeError("Unknown data type for initial guess vector p0: {}".format(type(p0)))
+    if set(p0.keys()) < set(model.param_names):
+        raise RuntimeError(
+            "Missing some values from the initial guess vector p0: {}".format(set(model.param_names) - set(p0.keys()))
+        )
+
+    return p0, single_fit
+
+
+class FittingMixin:
+
+    """A mixin calss designed to work with :py:class:`Stoner.Core.DataFile` to provide additional curve_fiotting
+    methods."""
+
+    def annotate_fit(self, model, x=None, y=None, z=None, text_only=False, **kargs):
+        """Annotate a plot with some information about a fit.
+
+        Args:
+            mode (callable or lmfit.Model):
+                The function/model used to describe the fit to be annotated.
+
+        Keyword Parameters:
+            x (float):
+                x co-ordinate of the label
+            y (float):
+                y co-ordinate of the label
+            z (float):
+                z co-ordinbate of the label if the current axes are 3D
+            prefix (str):
+                The prefix placed ahead of the model parameters in the metadata.
+            text_only (bool):
+                If False (default), add the text to the plot and return the current object, otherwise,
+                return just the text and don't add to a plot.
+            prefix(str):
+                If given  overridges the prefix from the model to determine a prefix to the parameter names in the
+                metadata
+
+        Returns:
+            (Datam, str):
+                A copy of the current Data instance if text_only is False, otherwise returns the text.
+
+        If *prefix* is not given, then the first prefix in the metadata lmfit.prefix is used if present,
+        otherwise a prefix is generated from the model.prefix attribute. If *x* and *y* are not specified then they
+        are set to be 0.75 * maximum x and y limit of the plot.
+        """
+        mode = kargs.pop("mode", "float")
+        if isclass(model) and ((_lmfit and issubclass(model, Model)) or issubclass(model, odrModel)):
+            model = model()  # Instantiate a bare class first
+
+        if isinstance(model, odrModel):  # Get predix from odrModel
+            model_prefix = model.meta.get("__name__", model.__class__.__name__)
+            prefix = kargs.pop("prefix", self.get("odr.prefix", model_prefix))
+            param_names = model.meta.get("param_names", [])
+            display_names = model.meta.get("display_names", param_names)
+            units = model.meta.get("units", [""] * len(param_names))
+        elif _lmfit and isinstance(model, Model):  # Get prefix from lmfit
+            prefix = kargs.pop("prefix", self.get("lmfit.prefix", model.__class__.__name__))
+            param_names = model.param_names
+            display_names = getattr(model, "display_names", model.param_names)
+            units = getattr(model, "units", [""] * len(param_names))
+        elif callable(model):  # Get prefix from callable name
+            prefix = kargs.pop("prefix", model.__name__)
+            model = Model(model)
+            param_names = model.param_names
+            display_names = getattr(model, "display_names", model.param_names)
+            units = getattr(model, "units", [""] * len(param_names))
+        else:
+            raise RuntimeError(
+                "model should be either an lmfit.Model or a callable function, not a {}".format(type(model))
+            )
+
+        if prefix is not None:
+
+            if isinstance(prefix, (list, tuple)):
+                prefix = prefix[0]
+
+            prefix = prefix.strip(" :")
+            prefix = "" if prefix == "" else prefix + ":"
+
+        else:
+            if isinstance(prefix, (list, tuple)):
+                prefix = prefix[0]
+
+            if model.prefix == "":
+                prefix = ""
+            else:
+                prefix = model.prefix + ":"
+
+        x = 0.75 if x is None else x
+        y = 0.5 if y is None else y
+
+        try:  # if the model has an attribute display params then use these as the parameter anmes
+            for k, display_name, unit in zip(param_names, display_names, units):
+                if prefix:
+                    self[f"{prefix}{k} label"] = display_name
+                    self[f"{prefix}{k} units"] = unit
+
+                else:
+                    self[f"{k} label"] = display_name
+                    self[f"{k} units"] = unit
+        except (AttributeError, KeyError):
+            pass
+
+        text = "\n".join([self.format(f"{prefix}{k}", fmt="latex", mode=mode) for k in model.param_names])
+        try:
+            self[f"{prefix}chi^2 label"] = r"\chi^2"
+            text += "\n" + self.format(f"{prefix}chi^2", fmt="latex", mode=mode)
+        except KeyError:
+            pass
+
+        if not text_only:
+            ax = self.fig.gca()
+            if "zlim" in ax.properties():
+                # 3D plot then
+                if z is None:
+                    zb, zt = ax.properties()["zlim"]
+                    z = 0.5 * (zt - zb) + zb
+                ax.text3D(x, y, z, text)
+            elif "arrowprops" in kargs:
+                ax.annotate(text, xy=(x, y), **kargs)
+            else:
+                kargs.pop("xycoords", None)
+                kargs["transform"] = ax.transAxes
+                ax.text(x, y, text, **kargs)
+            ret = self
+        else:
+            ret = text
+        return ret
+
+    def _get_curve_fit_data(self, xcol, ycol, bounds, sigma):
+        """Gather up the xdata and sigma columns for curve_fit."""
+        working = self.search(xcol, bounds)
+        working = ma.mask_rowcols(working, axis=0)
+        if not isNone(sigma):
+            sigma = working[:, self.find_col(sigma)]
+        else:
+            sigma = None
+        if isinstance(xcol, string_types):
+            xdat = working[:, self.find_col(xcol)]
+        elif isIterable(xcol):
+            xdat = ()
+            for c in xcol:
+                xdat = xdat + (working[:, self.find_col(c)],)
+        else:
+            xdat = working[:, self.find_col(xcol)]
+
+        for i, yc in enumerate(ycol):
+
+            if isinstance(yc, index_types):
+                ydat = working[:, self.find_col(yc)]
+            elif isinstance(yc, np.ndarray) and len(yc.shape) == 1 and len(yc) == len(self):
+                ydat = yc
+            else:
+                raise RuntimeError(
+                    """Y-data for fitting not defined - should either be an index or a 1D numpy array of the same
+                    length as the dataset"""
+                )
+            if i == 0:
+                ydata = np.atleast_2d(ydat)
+            else:
+                ydata = np.row_stack([ydata, ydat])
+
+        return xdat, ydata, sigma
+
+    def _assemnle_data_to_fit(self, xcol, ycol, sigma, bounds, scale_covar, sigma_x=None):
+        """Marshall the data for doing a curve_fit or equivalent.
+
+        Parameters:
+            xcol (index):
+                Column with xdata in it
+            ycol(index):
+                Column with ydata in it
+            sigma (index or array-like):
+                column of y-errors or uncertainity values.
+            bounds (callable):
+                Used to select the data rows to fit
+            scale_covar (bool,None):
+                If set the flag to scale the covariance.
+
+        Returns:
+            (data,scale_covar,col_assignments):
+                data is a tuple of (x,y,sigma). scale_covar is False if sigma is real errors.
+        """
+        _ = self._col_args(xcol=xcol, ycol=ycol)
+        working = self.search(_.xcol, bounds)
+        working = ma.mask_rowcols(working, axis=0)
+        xdata = working[:, self.find_col(_.xcol)]
+        ydata = working[:, self.find_col(_.ycol)]
+        # Now check for sigma_y and sigma_x and have them default to sigma (which in turn defaults to None)
+
+        if sigma is not None:
+            if isinstance(sigma, index_types):
+                _ = self._col(xcol=xcol, ycol=ycol, yerr=sigma)
+                sigma = working[:, self.find_col(sigma)]
+            elif isinstance(sigma, (list, tuple)):
+                sigma = ma.array(sigma)
+            elif isinstance(sigma, np.ndarray):
+                sigma = ma.array(sigma)  # ensure masked
+            else:
+                raise RuntimeError("Sigma should have been a column index or list of values")
+        elif not isNone(_.yerr):
+            sigma = working[:, self.find_col(_.yerr)]
+        else:
+            sigma = ma.ones(len(xdata))
+            scale_covar = True
+
+        if sigma_x is None:
+            if _.xerr is None:
+                sigma_x = sigma
+            else:
+                sigma_x = working[:, self.find_col(_.xerr)]
+        else:
+            if isinstance(sigma_x, index_types):
+                _ = self._col(xcol=xcol, ycol=ycol, yerr=_.yerr, xerr=sigma_x)
+                sigma_x = working[:, self.find_col(sigma_x)]
+            elif isinstance(sigma_x, (list, tuple)):
+                sigma_x = ma.array(sigma_x)
+            elif isinstance(sigma_x, np.ndarray):
+                sigma_x = ma.array(sigma_x)  # ensure masked
+            else:
+                raise RuntimeError("Sigma_x should have been a column index or list of values")
+
+        mask = np.invert(ydata.mask)
+        sigma = sigma[mask]
+        ydata = ydata[mask]
+        xdata = xdata[mask]  # lmfit doesn't seem to work well with masked data - here we just delete masked points
+
+        return (xdata, ydata, sigma, sigma_x), scale_covar, _
+
+    def __lmfit_one(self, model, data, params, prefix, columns, scale_covar, **kargs):
+        """Carry out a single fit wioth lmfit.
+
+        Args:
+            model (lmfit.Model):
+                Configured model
+            data (tuple of xdata,ydata,sigma):
+                Data and errors to use in fitting
+            params (lmfit.Parameters):
+                The parameters to use on the model for the fitting.
+            prefix (str):
+                Prefix for labels in metadata
+            columns (attribute dict):
+                Column assignments
+            scale_covat (bool):
+                Whether sigmas are absolute or relative.
+
+        Keyword Arguments:
+            result (bool,str):
+                Where the result goes
+            header (str):
+                Name of new data column if used
+            replace (bool):
+                whether to add new dataa
+            output (str):
+                What to return
+
+        Returns:
+            (various):
+                Results froma  fit or raises and exception.
+        """
+        if not _lmfit:
+            raise RuntimeError("lmfit module not available.")
+
+        replace = kargs.pop("replace", False)
+        result = kargs.pop("result", False)
+        header = kargs.pop("header", "")
+        residuals = kargs.pop("residuals", False)
+        output = kargs.pop("output", "row")
+        nan_policy = kargs.pop("nan_policy", "raise")
+        kargs[model.independent_vars[0]] = data[0]
+        fit = model.fit(
+            data[1], params, scale_covar=scale_covar, weights=1.0 / data[2], nan_policy=nan_policy, **kargs
+        )
+        if fit.success:
+            row = self._record_curve_fit_result(
+                model,
+                fit,
+                columns.xcol,
+                header,
+                result,
+                replace,
+                residuals=residuals,
+                prefix=prefix,
+                ycol=columns.ycol,
+            )
+
+            res_dict = {}
+            for p in fit.params:
+                res_dict[p] = fit.params[p].value
+                res_dict["d_{}".format(p)] = fit.params[p].stderr
+            res_dict["chi-square"] = fit.chisqr
+            res_dict["red. chi-sqr"] = fit.redchi
+            res_dict["nfev"] = fit.nfev
+
+            retval = {
+                "fit": (row[::2], fit.covar),
+                "report": fit,
+                "row": row,
+                "full": (fit, row),
+                "data": self,
+                "dict": res_dict,
+            }
+            if output not in retval:
+                raise RuntimeError("Failed to recognise output format:{}".format(output))
+            else:
+                return retval[output]
+        else:
+            raise RuntimeError("Failed to complete fit. Error was:\n{}\n{}".format(fit.lmdif_message, fit.message))
+
+    def _record_curve_fit_result(
+        self, func, fit, xcol, header, result, replace, residuals=False, ycol=None, prefix=None
+    ):
+        """Annotate the DataFile object with the curve_fit result."""
+        if isinstance(func, (lmfit.Model)):
+            f_name = func.__class__.__name__
+            func = func.func
+        elif isclass(func) and issubclass(func, lmfit.Model):
+            f_name = func.__name__
+            func = func.func
+        elif isinstance(func, (sp.odr.Model)):
+            f_name = func.meta["name"]
+            func = func.func
+        else:
+            f_name = func.__name__
+        if prefix is not None:
+            f_name = prefix
+
+        args = getfullargspec(func)[0]  # pylint: disable=W1505
+        del args[0]
+        if isinstance(fit, _curve_fit_result):  # Come from curve_fit
+            popt = fit.popt
+            perr = fit.perr
+            nfev = fit.nfev
+            chisq = fit.chisq
+        elif isinstance(fit, lmfit.model.ModelResult):  # Come form an lmfit operation
+            popt = [fit.params[x].value for x in args]
+            perr = [fit.params[x].stderr for x in args]
+            nfev = fit.nfev
+            chisq = fit.redchi
+        elif isinstance(fit, sp.odr.Output):
+            popt = fit.beta
+            perr = fit.sd_beta
+            delta, eps = fit.delta, fit.eps
+            nfree = len(delta) - len(popt)
+            chisq = np.sum((delta ** 2 + eps ** 2)) / nfree
+            nfev = None
+        elif isinstance(fit, sp.optimize.OptimizeResult):
+            popt = fit.popt
+            perr = fit.perr
+            nfev = fit.nfev
+            nfree = len(self) - len(popt)
+            data = self.data[:, ycol]
+            fit_data = func(self.data[:, xcol], *popt)
+            chisq = np.sum((data - fit_data) ** 2) / nfree
+        else:
+            raise RuntimeError("Unable to understand {} as a fitting result".format(type(fit)))
+
+        for val, err, name in zip(popt, perr, args):
+            self["{}:{}".format(f_name, name)] = val
+            self["{}:{} err".format(f_name, name)] = err
+            self["{}:{} label".format(f_name, name)] = self.metadata.get("{}:{} label".format(f_name, name), name)
+
+        if not isinstance(header, string_types):
+            header = "Fitted with " + func.__name__
+
+        # Store our current mask, calculate new column's mask and turn off mask
+        tmp_mask = self.mask
+        col_mask = np.any(tmp_mask, axis=1)
+        self.mask = False
+
+        if isinstance(result, bool) and result:  # Appending data to end of data
+            result = self.shape[1]
+            tmp_mask = np.column_stack((tmp_mask, col_mask))
+        else:  # Inserting data
+            tmp_mask = np.column_stack((tmp_mask[:, 0:result], col_mask, tmp_mask[:, result:]))
+        if isLikeList(xcol):
+            new_col = func(self[:, xcol].T, *popt)
+        else:
+            new_col = func(self.column(xcol), *popt)
+        if result:
+            self.add_column(new_col, index=result, replace=replace, header=header)
+        if residuals and result:
+            if not isLikeList(ycol):
+                ycol = [ycol]
+            for yc in ycol:
+                residual_vals = self.column(yc) - new_col
+                if isinstance(residuals, bool) and residuals:
+                    if result is None:
+                        residuals_idx = None
+                    else:
+                        residuals_idx = self.find_col(result) + 1
+                else:
+                    residuals_idx = residuals
+                self.add_column(residual_vals, index=residuals_idx, replace=False, header=header + ":residuals")
+                self["{}:mean residual".format(f_name)] = np.mean(residual_vals)
+                self["{}:std residual".format(f_name)] = np.std(residual_vals)
+                self["{}:chi^2".format(f_name)] = chisq
+                self["{}:chi^2 err".format(f_name)] = np.sqrt(2 / len(residual_vals)) * chisq
+        if nfev is not None:
+            self["{}:nfev".format(f_name)] = nfev
+
+        self.mask = tmp_mask
+        # Make row object
+        row = []
+        ch = []
+        for v, e, a in zip(popt, perr, args):
+            row.extend([v, e])
+            ch.extend([a, "{} stderr".format(a)])
+        row.append(chisq)
+        ch.append("$\\chi^2$")
+        cls = self.data.__class__
+        row = cls(row)
+        row.column_headers = ch
+        return row
+
+    def _odr_one(self, data, model, prefix, _, **kargs):
+        """Carry out a single fit wioth odr.
+
+        Args:
+            data (odr.Data):
+                configured data
+            model (odr.Model):
+                Configured model
+            prefix (str):
+                Prefix for labels in metadata
+
+        Keyword Arguments:
+            result (bool,str):
+                Where the result goes
+            header (str):
+                Name of new data column if used
+            replace (bool):
+                whether to add new dataa
+            output (str):
+                What to return
+
+        Returns:
+            (various):
+                Results froma  fit or raises and exception.
+        """
+        result = kargs.pop("result", None)
+        replace = kargs.pop("replace", False)
+        header = kargs.pop("header", None)
+        residuals = kargs.pop("residuals", False)
+        asrow = kargs.pop("asrow", False)
+        output = kargs.pop("output", "row" if asrow else "fit")
+
+        fit = sp.odr.ODR(data, model, beta0=model.estimate)
+        try:
+            fit_result = fit.run()
+            fit_result.redchi = fit_result.sum_square / (len(fit_result.y) - len(fit_result.beta))
+            fit_result.chisqr = fit_result.sum_square
+
+            tmp = "Beta:{}\nBeta Std Error:{}\nBeta Covariance:{}\n".format(
+                fit_result.beta, fit_result.sd_beta, fit_result.cov_beta
+            )
+            if hasattr(fit_result, "info"):
+                tmp += "Residual Variance:{}\nInverse Condition #:{}\nReason(s) for Halting:\n".format(
+                    fit_result.res_var, fit_result.inv_condnum
+                )
+                for r in fit_result.stopreason:
+                    tmp += "  %s\n" % r
+            tmp += "Sum of orthogonal distance (~chi^2):{}\nReduced Sum of Orthogonal distances (~reduced chi^2): {}\n".format(
+                fit_result.chisqr, fit_result.redchi
+            )
+            fit_result.fit_report = lambda: tmp
+
+        except sp.odr.OdrError as err:
+            print(err)
+            return None
+        except sp.odr.OdrStop as err:
+            print(err)
+            return None
+        self._record_curve_fit_result(
+            model, fit_result, _.xcol, header, result, replace, residuals, ycol=_.ycol, prefix=prefix
+        )
+
+        row = []
+        # Store our current mask, calculate new column's mask and turn off mask
+
+        param_names = getattr(model, "param_names", None)
+        ret_dict = {}
+        for i, p in enumerate(param_names):
+            row.extend([fit_result.beta[i], fit_result.sd_beta[i]])
+            ret_dict[p], ret_dict["d_{}".format(p)] = fit_result.beta[i], fit_result.sd_beta[i]
+        row.append(fit_result.redchi)
+        ret_dict["chi-square"] = fit_result.chisqr
+        ret_dict["red. chi-sqr"] = fit_result.redchi
+
+        row = np.array(row)
+
+        retval = {
+            "fit": (row[::2], fit_result.cov_beta),
+            "report": fit_result,
+            "row": row,
+            "full": (fit_result, row),
+            "data": self,
+            "dict": ret_dict,
+        }
+        if output not in retval:
+            raise RuntimeError("Failed to recognise output format:{}".format(output))
+        else:
+            return retval[output]
+
+    def curve_fit(self, func, xcol=None, ycol=None, sigma=None, **kargs):
+        """General curve fitting function passed through from scipy.
+
+        Args:
+            func (callable, lmfit.Model, odr.Model):
+                The fitting function with the form def f(x,*p) where p is a list of fitting parameters
+            xcol (index, Iterable):
+                The index of the x-column data to fit. If list or other iterable sends a tuple of x columns to func
+                for N-d fitting.
+            ycol (index, list of indices or array):
+                The index of the y-column data to fit. If an array, then should be 1D and
+                the same length as the data. If ycol is a list of indices then the columns are iterated over in
+                turn, fitting occuring for each one. In this case the return value is a list of what would be
+                returned for a single column fit.
+
+        Keyword Arguments:
+            p0 (list, tuple, array or callable):
+                A vector of initial parameter values to try. See notes below.
+            sigma (index):
+                The index of the column with the y-error bars
+            bounds (callable):
+                A callable object that evaluates true if a row is to be included. Should be of the form f(x,y)
+            result (bool):
+                Determines whether the fitted data should be added into the DataFile object. If result is True then
+                the last column will be used. If result is a string or an integer then it is used as a column index.
+                Default to None for not adding fitted data
+            replace (bool):
+                Inidcatesa whether the fitted data replaces existing data or is inserted as a new column (default
+                False)
+            header (string or None):
+                If this is a string then it is used as the name of the fitted data. (default None)
+            absolute_sigma (bool):
+                If False, `sigma` denotes relative weights of the data points. The default True means that
+                the sigma parameter is the reciprocal of the absoluate standard deviation.
+            output (str, default "fit"):
+                Specifiy what to return.
+
+        Returns:
+            (various):
+                The return value is determined by the *output* parameter. Options are:
+                    * "fit"    (tuple of popt,pcov) Optimal values of the fitting parameters p, and the
+                                variance-co-variance matrix for the fitting parameters.
+                    * "row"     just a one dimensional numpy array of the fit paraeters interleaved with their
+                                uncertainties
+                    * "full"    a tuple of (popt,pcov,dictionary of optional outputs, message, return code, row).
+                    * "data"   a copy of the :py:class:`Stoner.Core.DataFile` object with fit recorded in the
+                                metadata and optionally as a new column.
+
+        Note:
+            If the columns are not specified (or set to None) then the X and Y data are taken using the
+            :py:attr:`Stoner.Core.DataFile.setas` attribute.
+
+            The fitting function should have prototype y=f(x,p[0],p[1],p[2]...)
+            The x-column and y-column can be anything that :py:meth:`Stoner.Core.DataFile.find_col` can use as an index
+            but typucally either strings to be matched against column headings or integers.
+            The initial parameter values and weightings default to None which corresponds to all parameters starting
+            at 1 and all points equally weighted. The bounds function has format b(x, y-vec) and rewturns true if the
+            point is to be used in the fit and false if not.
+
+
+            The *absolute_sigma* keyword determines whether the returned covariance matrix `pcov` is based on
+            *estimated* errors in the data, and is not affected by the overall magnitude of the values in `sigma`.
+            Only the relative magnitudes of the *sigma* values matter.
+            If True, `sigma` describes one standard deviation errors of the input data points. The estimated
+            covariance in `pcov` is based on these values.
+
+            The starting vector *p0* can be either a list, tuple or array, or a callable that will produce a list,
+            tuple or array. IF callable, it should take the form:
+
+                def p0_func(ydata,x=xdata):
+                    ....
+
+            and return a list of parameter values that is in the same order as the model function. If p0 is not
+            given and a :py:class:`lmfit.Model` or :py:class:`scipy.odr.Model` is supplied as the model function,
+            then the model's estimates of the starting values will be used instead.
+
+
+        See Also:
+            *   :py:meth:`Stoner.Data.lmfit`
+            *   :py:meth:`Stoner.Data.odr`
+            *   :py:meth:`Stoner.Data.differential_evolution`
+            *   User guide section :ref:`curve_fit_guide`
+        """
+
+        _ = self._col_args(scalar=False, xcol=xcol, ycol=ycol, yerr=sigma)
+        xcol, ycol, sigma = _.xcol, _.ycol, _.yerr
+
+        bounds = kargs.pop("bounds", lambda x, y: True)
+        result = kargs.pop("result", None)
+        replace = kargs.pop("replace", False)
+        header = kargs.pop("header", None)
+        residuals = kargs.pop("residuals", False)
+        prefix = kargs.pop("prefix", None)
+
+        # Support either scale_covar or absolute_sigma, the latter wins if both supplied
+        # If neither are specified, then if sigma is not given, absolute sigma will be False.
+
+        scale_covar = kargs.pop("scale_covar", sigma is not None)
+        absolute_sigma = kargs.pop("absolute_sigma", not scale_covar)
+        # Support both asrow and output, the latter wins if both supplied
+        asrow = kargs.pop("asrow", False)
+        output = kargs.pop("output", "row" if asrow else "fit")
+        kargs["full_output"] = True
+
+        if not isinstance(ycol, list):
+            ycol = [ycol]
+
+        xdat, ydata, sigma = self._get_curve_fit_data(xcol, ycol, bounds, sigma)
+
+        # Support any of our alternatives for the fitting function
+        if isinstance(func, type) and issubclass(func, (Model, sp.odr.Model)):
+            func = func()
+        if isinstance(func, sp.odr.Model):  # scipy othrothogonal model hack
+
+            def _func(x, *beta):
+                return func.fcn(beta, x)
+
+            p0 = kargs.pop("p0", func.estimate)
+        elif isinstance(func, Model):
+            _func = func.func
+            try:
+                if "p0" not in kargs:  # Avoid expensive guess if we have a p0
+                    pguess = func.guess
+                else:
+                    pguess = None
+            except (
+                ArithmeticError,
+                AttributeError,
+                LookupError,
+                RuntimeError,
+                NameError,
+                OSError,
+                TypeError,
+                ValueError,
+            ):
+                pguess = None
+            p0 = kargs.pop("p0", pguess)
+        elif callable(func):
+            _func = func
+            p0 = kargs.pop("p0", None)
+        else:
+            raise TypeError(
+                "curve_fit parameter 1 must be either a Model class from lmfit or scipy.odr, or a callable, not a {}".format(
+                    type(func)
+                )
+            )
+
+        if callable(p0):  # Allow the user to suppy p0 as a callanble function
+            if ydata.ndim != 1:
+                yy = ydata.ravel()
+            else:
+                yy = ydata
+            try:  # Skip the guess if it fails
+                p0 = p0(yy, xdat)
+            except (
+                ArithmeticError,
+                AttributeError,
+                LookupError,
+                RuntimeError,
+                NameError,
+                OSError,
+                TypeError,
+                ValueError,
+            ):
+                p0 = None
+
+        p0 = _curve_fit_p0_list(p0, func)
+
+        retvals = []
+        i = None
+        for i, ydat in enumerate(ydata):
+
+            if isinstance(sigma, np.ndarray) and sigma.shape[0] > 1:
+                if sigma.shape[0] == len(ycol):
+                    s = sigma[i]
+                elif len(sigma.shape) == 2 and sigma.shape[1] == len(ycol):
+                    s = sigma[:, i]
+                else:
+                    s = sigma  # probably this will fail!
+            else:
+                s = sigma
+            report = _curve_fit_result(
+                *curve_fit(_func, xdat, ydat, p0=p0, sigma=s, absolute_sigma=absolute_sigma, **kargs)
+            )
+            report.func = func
+            if p0 is None:
+                report.p0 = np.ones(len(report.popt))
+            else:
+                report.p0 = p0
+            report.data = self
+            report.residual_vals = ydata - report.fvec
+            report.chisq = (report.residual_vals ** 2).sum()
+            report.nfree = len(self) - len(report.popt)
+            report.chisq /= report.nfree
+
+            if result is not None:
+                self._record_curve_fit_result(
+                    func, report, xcol, header, result, replace, residuals=residuals, ycol=ycol, prefix=prefix
+                )
+            try:
+                retvals.append(getattr(report, output))
+            except AttributeError:
+                raise RuntimeError("Specified output: {}, from curve_fit not recognised".format(kargs["output"]))
+        if i == 0:
+            retvals = retvals[0]
+        return retvals
+
+    def differential_evolution(self, model, xcol=None, ycol=None, p0=None, sigma=None, **kargs):
+        """Fit model to the data using a differential evolution algorithm.
+
+        Args:
+            model (lmfit.Model):
+                An instance of an lmfit.Model that represents the model to be fitted to the data
+            xcol (index or None):
+                Columns to be used for the x  data for the fitting. If not givem defaults to the
+                :py:attr:`Stoner.Core.DataFile.setas` x column
+            ycol (index or None):
+                Columns to be used for the  y data for the fitting. If not givem defaults to the
+                :py:attr:`Stoner.Core.DataFile.setas` y column
+
+        Keyword Arguments:
+            p0 (list, tuple, array or callable):
+                A vector of initial parameter values to try. See the notes in :py:meth:`Stoner.Data.curve_fit` for
+                more details.
+            sigma (index):
+                The index of the column with the y-error bars
+            bounds (callable):
+                A callable object that evaluates true if a row is to be included. Should be of the form f(x,y)
+            result (bool):
+                Determines whether the fitted data should be added into the DataFile object. If result is True then
+                the last column will be used. If result is a string or an integer then it is used as a column index.
+                Default to None for not adding fitted data
+            replace (bool):
+                Inidcatesa whether the fitted data replaces existing data or is inserted as a new column (default
+                False)
+            header (string or None):
+                If this is a string then it is used as the name of the fitted data. (default None)
+            scale_covar (bool) :
+                whether to automatically scale covariance matrix (leastsq only)
+            output (str, default "fit"):
+                Specifiy what to return.
+
+        Returns:
+            ( various ) :
+
+                The return value is determined by the *output* parameter. Options are
+                    - "fit"    just the :py:class:`lmfit.model.ModelFit` instance that contains all relevant
+                                information about the fit.
+                    - "row"     just a one dimensional numpy array of the fit paraeters interleaved with their
+                                uncertainties
+                    - "full"    a tuple of the fit instance and the row.
+                    - "data"    a copy of the :py:class:`Stoner.Core.DataFile` object with the fit recorded in the
+                                emtadata and optinally as a column of data.
+
+        This function is essentially a wrapper around the :py:func:`scipy.optimize.differential_evolution` funtion
+        that presents the same interface as the other Stoner package curve fitting functions. The parent function,
+        however, does not provide the variance-covariance matrix to estimate the fitting errors. To work around this,
+        this function does the initial fit with the differential evolution, but then uses that to give a starting
+        vector to a call to :py:func:`scipy.optimize.curve_fit` to calculate the covariance matrix.
+
+        See Also:
+            -   :py:meth:`Stoner.Data.curve_fit`
+            -   :py:meth:`Stoner.Data.lmfit`
+            -   :py:meth:`Stoner.Data.odr`
+            -   User guide section :ref:`curve_fit_guide`
+
+        Example:
+            .. plot:: samples/differential_evolution_simple.py
+                :include-source:
+                :outname: diffev1
+        """
+        bounds = kargs.pop("bounds", lambda x, y: True)
+        result = kargs.pop("result", None)
+        replace = kargs.pop("replace", False)
+        residuals = kargs.pop("residuals", False)
+        header = kargs.pop("header", None)
+        # Support both absolute_sigma and scale_covar, but scale_covar wins here (c.f.curve_fit)
+        absolute_sigma = kargs.pop("absolute_sigma", True)
+        scale_covar = kargs.pop("scale_covar", not absolute_sigma)
+        # Support both asrow and output, the latter wins if both supplied
+        asrow = kargs.pop("asrow", False)
+        output = kargs.pop("output", "row" if asrow else "fit")
+
+        data, scale_covar, _ = self._assemnle_data_to_fit(xcol, ycol, sigma, bounds, scale_covar)
+        data = data[0:3]
+        model, prefix = _prep_lmfit_model(model, kargs)
+        p0, single_fit = _prep_lmfit_p0(model, data[1], data[0], p0, kargs)
+
+        for k in model.param_names:
+            kargs.pop(k, None)
+
+        diff_model = MimizerAdaptor(model, params=p0)
+
+        kargs["polish"] = kargs.get("polish", True)
+
+        if not single_fit:
+            raise NotImplementedError("Sorry chi^2 mapping not implemented for differential evolution yet.")
+        fit = differential_evolution(diff_model.minimize_func, diff_model.bounds, data, **kargs)
+        if not fit.success:
+            raise RuntimeError(fit.message)
+        kargs.pop("polish", None)
+        kargs["full_output"] = True
+        polish = _curve_fit_result(
+            *curve_fit(model.func, data[0], data[1], sigma=data[2], p0=fit.x, absolute_sigma=not scale_covar, **kargs)
+        )
+
+        polish.func = model.func
+        polish.p0 = p0
+        polish.data = self
+        polish.residual_vals = data[1] - polish.fvec
+        polish.chisq = (polish.residual_vals ** 2).sum()
+        polish.nfree = len(self) - len(polish.popt)
+        polish.chisq /= polish.nfree
+
+        model.popt = polish.popt
+        fit.covar = polish.pcov
+        fit.popt = polish.popt
+        fit.perr = polish.perr
+        fit.fit_report = polish.fit_report
+        row = self._record_curve_fit_result(
+            model, fit, _.xcol, header, result, replace, residuals=residuals, prefix=prefix, ycol=_.ycol
+        )
+        ret_dict = {}
+        for i, p in enumerate(model.param_names):
+            ret_dict[p], ret_dict["d_{}".format(p)] = row[2 * i], row[2 * i + 1]
+        ret_dict["chi-square"] = polish.chisqr
+        ret_dict["red. chi-sqr"] = polish.redchi
+        ret_dict["nfev"] = fit.nfev
+        fit.dict = ret_dict
+
+        retval = {
+            "fit": (row[::2], fit.covar),
+            "report": fit,
+            "row": row,
+            "full": (fit, row),
+            "data": self,
+            "dict": fit.dict,
+        }
+        if output not in retval:
+            raise RuntimeError("Failed to recognise output format:{}".format(output))
+        else:
+            return retval[output]
+
+    def lmfit(self, model, xcol=None, ycol=None, p0=None, sigma=None, **kargs):
+        r"""Wrapper around lmfit module fitting.
+
+        Args:
+            model (lmfit.Model):
+                An instance of an lmfit.Model that represents the model to be fitted to the data
+            xcol (index or None):
+                Columns to be used for the x  data for the fitting. If not givem defaults to the
+                :py:attr:`Stoner.Core.DataFile.setas` x column
+            ycol (index or None):
+                Columns to be used for the  y data for the fitting. If not givem defaults to the
+                :py:attr:`Stoner.Core.DataFile.setas` y column
+
+        Keyword Arguments:
+            p0 (list, tuple, array or callable):
+                A vector of initial parameter values to try. See the notes in :py:meth:`Stoner.Data.curve_fit` for
+                more details.
+            sigma (index):
+                The index of the column with the y-error bars
+            bounds (callable):
+                A callable object that evaluates true if a row is to be included. Should be of the form f(x,y)
+            result (bool):
+                Determines whether the fitted data should be added into the DataFile object. If result is True then
+                the last column will be used. If result is a string or an integer then it is used as a column index.
+                Default to None for not adding fitted data
+            replace (bool):
+                Inidcatesa whether the fitted data replaces existing data or is inserted as a new column (default
+                False)
+            header (string or None):
+                If this is a string then it is used as the name of the fitted data. (default None)
+            scale_covar (bool) :
+                whether to automatically scale covariance matrix (leastsq only)
+            output (str, default "fit"):
+                Specifiy what to return.
+
+        Returns:
+            ( various ) :
+                The return value is determined by the *output* parameter. Options are
+                    - "fit"    just the :py:class:`lmfit.model.ModelFit` instance that contains all relevant
+                                information about the fit.
+                    - "row"     just a one dimensional numpy array of the fit paraeters interleaved with their
+                                uncertainties
+                    - "full"    a tuple of the fit instance and the row.
+                    - "data"    a copy of the :py:class:`Stoner.Core.DataFile` object with the fit recorded in the
+                                emtadata and optinally as a column of data.
+
+        See Also:
+            -   :py:meth:`Stoner.Data.curve_fit`
+            -   :py:meth:`Stoner.Data.odr`
+            -   :py:meth:`Stoner.Data.differential_evolution`
+            -   User guide section :ref:`fitting_with_limits`
+
+        .. note::
+
+           If *p0* is fed a 2D array, then it assumed that you want to calculate :math:`\chi^2` for different
+           starting parameters with some variables fixed. In this mode, fitting is carried out repeatedly with each
+           row representing one attempt with different values of the parameters. In this mode the return value is
+           a 2D array whose rows correspond to the inputs to the rows of p0, the columns are the fitted values of the
+           parameters with an additional column for :math:`\chi^2`.
+
+        Example:
+            .. plot:: samples/lmfit_simple.py
+                :include-source:
+                :outname: lmfit2
+        """
+        bounds = kargs.pop("bounds", lambda x, y: True)
+        result = kargs.pop("result", None)
+        replace = kargs.pop("replace", False)
+        residuals = kargs.pop("residuals", False)
+        header = kargs.pop("header", None)
+        # Support both absolute_sigma and scale_covar, but scale_covar wins here (c.f.curve_fit)
+        absolute_sigma = kargs.pop("absolute_sigma", True)
+        scale_covar = kargs.pop("scale_covar", not absolute_sigma)
+        # Support both asrow and output, the latter wins if both supplied
+        asrow = kargs.pop("asrow", False)
+        output = kargs.pop("output", "row" if asrow else "fit")
+
+        data, scale_covar, _ = self._assemnle_data_to_fit(xcol, ycol, sigma, bounds, scale_covar)
+        model, prefix = _prep_lmfit_model(model, kargs)
+        p0, single_fit = _prep_lmfit_p0(model, data[1], data[0], p0, kargs)
+        nan_policy = kargs.pop("nan_policy", getattr(model, "nan_policy", "omit"))
+
+        if single_fit:
+            ret_val = self.__lmfit_one(
+                model,
+                data,
+                p0,
+                prefix,
+                _,
+                scale_covar,
+                result=result,
+                header=header,
+                replace=replace,
+                output=output,
+                residuals=residuals,
+                nan_policy=nan_policy,
+            )
+        else:  # chi^2 mode
+            pn = p0
+            ret_val = np.zeros((pn.shape[0], pn.shape[1] * 2 + 1))
+            for i, pn_i in enumerate(pn):  # iterate over every row in the supplied p0 values
+                p0, single_fit = _prep_lmfit_p0(
+                    model, data[1], data[0], pn_i, kargs
+                )  # model, data, params, prefix, columns, scale_covar,**kargs)
+                ret_val[i, :] = self.__lmfit_one(
+                    model, data, p0, prefix, _, scale_covar, nan_policy=nan_policy, output="row"
+                )
+            if output == "data":  # Create a data object and seet column headers etc correctly
+                ret = self.clone
+                ret.data = ret_val
+                ret.column_headers = []
+                ret.setas = ""
+                prefix = ret["lmfit.prefix"][-1]
+                ix = 0
+                for ix, p in enumerate(model.param_names):
+                    if "{}{} label".format(prefix, p) in self:  # Get a label for the columns
+                        label = self["{}{} label".format(prefix, p)]
+                    else:  # Not already defined, so user parameter name
+                        label = p
+                    if "{}{} units".format(prefix, p) in self:  # Get a value for the units
+                        units = r"({})".format(self["{}{} units".format(prefix, p)])
+                    else:  # Not defined - no units
+                        units = ""
+                    # Set columns
+                    ret.column_headers[2 * ix] = r"${} {}$".format(label, units)
+                    ret.column_headers[2 * ix + 1] = r"$\delta{} {}$".format(label, units)
+                    if not ret["{}{} vary".format(prefix, p)]:
+                        fixed = 2 * ix
+                ret.column_headers[-1] = "$\\chi^2$"
+                ret.labels = ret.column_headers
+                # Workout which columns are y,e and x
+                plots = list(range(0, ix * 2 + 1, 2))
+                errors = list(range(1, ix * 2 + 2, 2))
+                plots.append(ix * 2 + 2)
+                plots.remove(fixed)
+                errors.remove(fixed + 1)
+                ret.setas[plots] = "y"
+                ret.setas[errors] = "e"
+                ret.setas[fixed] = "x"
+                ret_val = ret
+
+        return ret_val
+
+    def polyfit(
+        self,
+        xcol=None,
+        ycol=None,
+        polynomial_order=2,
+        bounds=lambda x, y: True,
+        result=None,
+        replace=False,
+        header=None,
+    ):
+        """ Pass through to numpy.polyfit.
+
+            Args:
+                xcol (index):
+                    Index to the column in the data with the X data in it
+                ycol (index):
+                    Index to the column int he data with the Y data in it
+                polynomial_order (int):
+                    Order of polynomial to fit (default 2)
+                bounds (callable):
+                    A function that evaluates True if the current row should be included in the fit
+                result (index or None):
+                    Add the fitted data to the current data object in a new column (default don't add)
+                replace (bool):
+                    Overwrite or insert new data if result is not None (default False)
+                header (string or None):
+                    Name of column_header of replacement data. Default is construct a string from the y column
+                    headser and polynomial order.
+
+            Returns:
+                (numpy.poly):
+                    The best fit polynomial as a numpy.poly object.
+
+            Note:
+                If the x or y columns are not specified (or are None) the the setas attribute is used instead.
+
+                This method is depricated and may be removed in a future version in favour of the more general
+                curve_fit
+            """
+        from Stoner.Util import ordinal
+
+        _ = self._col_args(xcol=xcol, ycol=ycol, scalar=False)
+
+        working = self.search(_.xcol, bounds)
+        if not isIterable(_.ycol):
+            _.ycol = [_.ycol]
+        p = np.zeros((len(_.ycol), polynomial_order + 1))
+        if isinstance(result, bool) and result:
+            result = self.shape[1]
+        for i, ycol in enumerate(_.ycol):
+            p[i, :] = np.polyfit(working[:, self.find_col(_.xcol)], working[:, self.find_col(ycol)], polynomial_order)
+            if result:
+                if header is None:
+                    header = "Fitted {} with {} order polynomial".format(
+                        self.column_headers[self.find_col(ycol)], ordinal(polynomial_order)
+                    )
+                self.add_column(
+                    np.polyval(p[i, :], x=self.column(_.xcol)), index=result, replace=replace, header=header
+                )
+        if len(_.ycol) == 1:
+            p = p[0, :]
+        self["{}-order polyfit coefficients".format(ordinal(polynomial_order))] = list(p)
+        return p
+
+    def odr(self, model, xcol=None, ycol=None, **kargs):
+        """Wrapper around scipy.odr orthogonal distance regression fitting.
+
+        Args:
+            model (scipy.odr.Model, lmfit.models.Model or callable):
+                Tje model that describes the data. See below for more details.
+            xcol (index or None):
+                Columns to be used for the x  data for the fitting. If not givem defaults to the
+                :py:attr:`Stoner.Core.DataFile.setas` x column
+            ycol (index or None):
+                Columns to be used for the  y data for the fitting. If not givem defaults to the
+                :py:attr:`Stoner.Core.DataFile.setas` y column
+
+        Keyword Arguments:
+            p0 (list, tuple, array or callable):
+                A vector of initial parameter values to try. See the notes to :py:meth:`Stoner.Data.curve_fit` for
+                more details.
+            sigma_x (index):
+                The index of the column with the x-error bars
+            sigma_y (index):
+                The index of the column with the x-error bars
+            bounds (callable):
+                A callable object that evaluates true if a row is to be included. Should be of the form f(x,y)
+            result (bool):
+                Determines whether the fitted data should be added into the DataFile object. If result is True then
+                the last column will be used. If result is a string or an integer then it is used as a column index.
+                Default to None for not adding fitted data
+            replace (bool):
+                Inidcatesa whether the fitted data replaces existing data or is inserted as a new column
+                (default False)
+            header (string or None):
+                If this is a string then it is used as the name of the fitted data. (default None)
+            output (str, default "fit"):
+                Specifiy what to return.
+
+        Returns:
+            ( various ) :
+                The return value is determined by the *output* parameter. Options are
+                    - "fit"    just the :py:class:`scipy.odr.Output` instance (default)
+                    - "row"     just a one dimensional numpy array of the fit paraeters interleaved with their
+                                uncertainties
+                    - "full"    a tuple of the fit instance and the row.
+                    - "data"    a copy of the :py:class:`Stoner.Core.DataFile` object with the fit recorded in the
+                                emtadata and optinally
+                        as a column of data.
+
+        Notes:
+            The function tries to make use of whatever model you give it. Specifically, it accepts:
+
+                -   A subclass or an instance of :py:class:`scipy.odr.Model` : this is the native model type for the
+                    underlying scipy odr package.
+                -   A subclass or instance of an lmfit.models.Model: the :py:mod:`Stoner.analysis.fitting.models`
+                    package has a number of useful prebuilt lmfit models that can be used directly by this function.
+                -   A callable function which should have a signature f(x,parameter1,parameter2...) and *not* the
+                    scip.odr stadnard f(beta,x)
+
+            This function ois designed to be as compatible as possible with :py:meth:`AnalysisMixin.curve_fit` and
+                :py:meth:`AnalysisMixin.lmfit` to facilitate easy of switching between them.
+
+        See Also:
+            -   :py:meth:`AnalysisMixin.curve_fit`
+            -   :py:meth:`AnalysisMixin.lmfit`
+            -   :py:meth:`Stoner.Data.differential_evolution`
+            -   User guide section :ref:`fitting_with_limits`
+
+        Example:
+            .. plot:: samples/odr_simple.py
+                 :include-source:
+                 :outname: odrfit1
+        """
+        # Support both absolute_sigma and scale_covar, but scale_covar wins here (c.f.curve_fit)
+        absolute_sigma = kargs.pop("absolute_sigma", True)
+        scale_covar = kargs.pop("scale_covar", not absolute_sigma)
+        # Support both asrow and output, the latter wins if both supplied
+        sigma = kargs.pop("sigma", None)
+        sigma_x = kargs.pop("sigma_x", None)
+        bounds = kargs.pop("boinds", lambda x, r: True)
+        p0 = kargs.pop("p0", None)
+        data, scale_covar, _ = self._assemnle_data_to_fit(xcol, ycol, sigma, bounds, scale_covar, sigma_x=sigma_x)
+        model, prefix = _prep_lmfit_model(model, kargs)
+        p0, single_fit = _prep_lmfit_p0(model, data[1], data[0], p0, kargs)
+        kargs["p0"] = p0
+        model = odr_Model(model, p0=p0)
+        if not absolute_sigma:
+            data = sp.odr.Data(data[0], data[1], wd=1 / data[3] ** 2, we=1 / data[2] ** 2)
+        else:
+            data = sp.odr.RealData(data[0], data[1], sx=data[3], sy=data[2])
+
+        if single_fit:
+            ret_val = self._odr_one(data, model, prefix, _, **kargs)
+        else:  # chi^2 mode
+            raise NotImplementedError("Sorry cannot do chi^2 mode for orthogonal distance regression yet!")
+        return ret_val