# -*- coding: utf-8 -*-
"""Classes and support functions for the :py:attr:`Stoner.DataFolder.each`.magic attribute."""
__all__ = ["Item"]
from collections.abc import MutableSequence
from functools import wraps, partial
from traceback import format_exc

import numpy as np

from dask import bag

from ..tools import isiterable
from ..compat import string_types
from .utils import get_pool


def _worker(d, **kwargs):
    """Support function to run an arbitary function over a :py:class:`Stoner.Data` object."""
    byname = kwargs.get("byname", False)
    func = kwargs.get("_func", lambda x: x)
    if byname:
        func = getattr(d, func, lambda x: x)
    args = kwargs.get("args", tuple())
    kargs = kwargs.get("kargs", dict)
    if hasattr(d, "setas"):
        d["setas"] = list(d.setas)
    d["args"] = args
    d["kargs"] = kargs
    d["func"] = func.__name__
    try:
        if byname:  # Ut's an instance bound moethod
            ret = func(*args, **kargs)
        else:  # It's an arbitary function
            ret = func(d, *args, **kargs)
    except Exception as e:  # pylint: disable=W0703 # Ok to be broad as user func could do anything
        ret = e, format_exc()
    return (d, ret)


class SetasWrapper(MutableSequence):

    """Manages wrapping each member of the folder's setas attribute."""

    def __init__(self, parent):
        """Note a reference to the parent item class instance and folder."""
        self._each = parent
        self._folder = parent._folder

    def __call__(self, *args, **kargs):
        """Pass through the calls the setas method of each item in our folder."""
        _ = self._folder._object_attrs.pop("setas", None)
        for ix, obj in enumerate(self._folder):
            obj.setas(*args, **kargs)
        self._folder._object_attrs["setas"] = self.collapse()

        return self._folder

    def __len__(self):
        """Return the shortest length of all the setas elements in the folder."""
        lengths = np.array([len(data.setas) for data in self._folder])
        return abs(lengths.min())

    def __getitem__(self, index):
        """Get the corresponding item from all the setas items in the folder."""
        return [data.setas[index] for data in self._folder]

    def __setitem__(self, index, value):
        """Set the value of the specified item on the setas elements in the folder.

        Args:
            index (int):
                The column index of the individual setas attributes to change
            value (iterable):
                The set of values to apply to the setas attributes.

        Notes:
            If value has a length less than the data folder, then the final value is repeated to encompass the
            remaining elements.
        """
        if len(value) < len(self._folder):
            value = value + value[-1] * (len(self._folder) - len(value))
        for v, data in zip(value, self._folder):
            data.setas[index] = v
        setas = self._folder._object_attrs.get("setas", self.collapse())
        setas[index] = v
        self._folder._object_attrs["setas"] = setas

    def __delitem__(self, index):
        """Cannot delete items from the proxy setas object - so simply clear it instead."""
        for data in self._folder:
            data.setas[index] = "."
        setas = self._folder._object_attrs.get("setas", self.collapse())
        setas[index] = "."
        self._folder._object_attrs["setas"] = setas

    def insert(self, index, value):
        """Cannot insert items into the proxy setas object."""
        raise IndexError("Cannot insert into the objectFolder's setas - insdert into the objectFolder instead!")

    def collapse(self):
        """Collapse the setas into a single list if possible."""
        setas = []
        for v in self:
            if len(v):
                if np.unique(v).size == 1:
                    setas.append(v[0])
                else:
                    setas.append("-")
        return setas


class Item:

    """Provides a proxy object for accessing methods on the inividual members of a Folder.

    Notes:
        The pupose of this class is to allow it to be explicit that we're calling methods
        on the members of the folder rather than a collective method. This allows us to work
        around nameclashes.
    """

    _folder = None

    def __init__(self, folder):
        """Create the each proxy object.

        Notes the partent folder that created us."""
        self._folder = folder

    @property
    def setas(self):
        """Return a proxy object for manipulating all the setas objects in a folder."""
        return SetasWrapper(self)

    @setas.setter
    def setas(self, value):
        """Manipualte the setas property of all the objects in the folder."""
        setas = self.setas
        setas(value)
        self._folder._object_attrs["setas"] = setas.collapse()
        return setas

    def __call__(self, func, *args, **kargs):
        """Iterate over the baseFolder, calling func on each item.

        Args:
            func (callable, str):
                Either a callable object, or the name of a callable object (either method or global) that must take
                a metadataObject type instance as it's first argument.

        Keyword Args:
            _return (None, bool or str): Controls how the return value from *func* is added to the DataFolder

        Returns:
            A list of the results of evaluating *func* for each item in the folder.

        Notes:
            If *_return* is None and the return type of *func* is the same type as the :py:class:`baseFolder` is
            storing, then the return value replaces trhe original :py:class:`Stoner.Core.metadataobject` in the
            :py:class:`baseFolder`. If *_result* is True the return value is added to the
            :py:class:`Stoner.Core.metadataObject`'s metadata under the name of the function. If *_result* is a
            string. then return result is stored in the corresponding name.
        """
        # Just call the iter generator but assemble into a list.
        if isinstance(func, string_types) and "_byname" not in kargs:
            if func in globals() and callable(globals()[func]):
                func = globals()[func]
            else:
                func = getattr(self, func)
        return list(self.iter(func, *args, **kargs))

    def __dir__(self):
        """Return a list of the common set of attributes of the instances in the folder."""
        if self._folder and len(self._folder) != 0:
            res = set(dir(self._folder[0]))
        else:
            res = set()
        if self._folder and len(self._folder) > 0:
            for d in self._folder[1:]:
                res &= set(dir(d))
        return list(res)

    def __delattr__(self, name):
        """Handle removing an attribute from the folder, including proxied attributes."""
        if name in dir(self._folder.instance) or (
            len(self._folder) and hasattr(self._folder[0], name)
        ):  # This is an instance attribute
            # If we're tracking the object attributes and have a type set, then we can store this for adding to all
            # loaded objects on read.
            del self._folder._object_attrs[name]
            for _, this in self._folder.loaded:
                try:
                    delattr(this, name)
                except AttributeError:
                    pass
        elif name in self._folder._instance_attrs:
            del self._folder._instance_attrs[name]
        else:
            raise AttributeError(f"Unrecognised attribute {name}")

    def __getattr__(self, name):
        """Handle some special case attributes that provide alternative views of the objectFolder.

        Args:
            item (string): The attribute name being requested

        Returns:
            Depends on the attribute

        Notes:
            If *name* is not present on the empty member instance, then the first member of the folder is checked as
            well. This allows the attributes of a :py:class:`Stoner.Data` object that derive from the
            Lpy:attr:`Stoner.Data.setas` attribute (such as *.x*, *.y* or *.e* etc) can be accessed.
        """
        try:
            return super().__getattr__(name)
        except AttributeError:
            pass
        try:
            instance = self._folder.instance
            if callable(getattr(instance, name, None)):  # It's a method
                ret = self.__getattr_proxy(name)
            else:  # It's a static attribute
                if name in self._folder._object_attrs and len(self._folder) == 0:
                    ret = self._folder._object_attrs[name]
                elif len(self._folder):
                    ret = [(not hasattr(x, name), getattr(x, name, None)) for x in self._folder]
                    mask, values = zip(*ret)
                    ret = np.ma.MaskedArray(values)
                    ret.mask = mask
                else:
                    ret = getattr(instance, name, None)
                if ret is None or (hasattr(ret, "mask") and np.all(ret.mask)):
                    raise AttributeError
        except AttributeError as err:  # Ok, pass back
            raise AttributeError(f"{name} is not an Attribute of {type(self)} or {type(instance)}") from err
        # except TypeError as err:  # Can be triggered if self.instance lacks the attribute
        #     if len(self._folder) and hasattr(self._folder[0], name):
        #         ret = [(not hasattr(x, name), getattr(x, name, None)) for x in self._folder]
        #         mask, values = zip(*ret)
        #         ret = np.ma.MaskedArray(values)
        #         ret.mask = mask
        #     else:
        #         raise err

        return ret

    def __setattr__(self, name, value):
        """Proxy call to set an attribute.

        Setting the attrbute on .each sets it on all instantiated objects and in _object_attrs.

        Args:
            name(str): Attribute to set
            value (any): Value to set

        Notes:
            If *name* is not present on the empty member instance, then the first member of the folder is checked as
            well. This allows the attributes of a :py:class:`Stoner.Data` object that derive from the
            Lpy:attr:`Stoner.Data.setas` attribute (such as *.x*, *.y* or *.e* etc) can be accessed.

            If *value* is iterable and the same length as the folder, then each element in the folder is loaded and
            the corresponding element of *value* is assigned to the attribute of the member.
        """
        if hasattr(type(self), name) or name.startswith("_"):  # Handle setting our own attributes
            super().__setattr__(name, value)
        elif name in dir(self._folder.instance) or (
            len(self._folder) and hasattr(self._folder[0], name)
        ):  # This is an instance attribute
            if isiterable(value) and len(value) == len(self._folder):
                force_load = True
            else:
                force_load = False
                self._folder._object_attrs[name] = value  # Add to attributes to be set on load
                value = [value] * len(self._folder)
            for d, v in zip(self._folder.__names__(), value):  # And set on all instantiated objects
                if force_load or isinstance(self._folder.__getter__(d, instantiate=False), self._folder.type):
                    d = self._folder.__getter__(d)
                    setattr(d, name, v)
        else:
            raise AttributeError(f"Unknown attribute {name}")

    def __getattr_proxy(self, item):
        """Make a prpoxy call to access a method of the metadataObject like types.

        Args:
            item (string): Name of method of metadataObject class to be called

        Returns:
            Either a modifed copy of this objectFolder or a list of return values
            from evaluating the method for each file in the Folder.
        """
        meth = getattr(self._folder.instance, item, None)

        @wraps(meth)
        def _wrapper_(*args, **kargs):
            """Wrap a call to the metadataObject type for magic method calling.

            Keyword Arguments:
                _return (index types or None): specify to store the return value in the individual object's metadata

            Note:
                This relies on being defined inside the enclosure of the objectFolder method
                so we have access to self and item
            """
            kargs["_byname"] = True
            return self(item, *args, **kargs)  # Develove to self.__call__ where we have multiprocess magic

        # Ok that's the wrapper function, now return  it for the user to mess around with.
        return _wrapper_

    def __rmatmul__(self, other):
        """Implement callable@DataFolder as a generic iterate a function over DataFolder members.

        Returns:
            An object that supports __call__ and knows about this DataFolder.
        """
        if not callable(other):
            return NotImplemented

        @wraps(other)
        def _wrapper_(*args, **kargs):
            """Wrap a call to the metadataObject type for magic method calling.

            Keyword Arguments:
                _return (index types or None): specify to store the return value in the individual object's metadata

            Note:
                This relies on being defined inside the enclosure of the objectFolder method
                so we have access to self and item
            """
            kargs["_byname"] = False  # Force the __call__ to use the callable function
            return self(other, *args, **kargs)  # Delegate to self.__call__ which has multiprocess magic.

        # Ok that's the wrapper function, now return  it for the user to mess around with.
        return _wrapper_

    def iter(self, func, *args, **kargs):
        """Iterate over the baseFolder, calling func on each item.

        Args:
            func (callable): A Callable object that must take a metadataObject type instance as it's first argument.

        Keyword Args:
            _return (None, bool or str): Controls how the return value from *func* is added to the DataFolder

        Returns:
            A list of the results of evaluating *func* for each item in the folder.

        Notes:
            If *_return* is None and the return type of *func* is the same type as the :py:class:`baseFolder` is
            storing, then the return value replaces trhe original :py:class:`Stoner.Core.metadataobject` in the
            :py:class:`baseFolder`. If *_result* is True the return value is added to the
            :py:class:`Stoner.Core.metadataObject`'s metadata under the name of the function. If *_result* is a
            string. then return result is stored in the corresponding name.
        """
        _return = kargs.pop("_return", None)
        _byname = kargs.pop("_byname", False)
        _serial = kargs.pop("_serial", False)
        self._folder.fetch()  # Prefetch thefolder in case we can do it in parallel
<<<<<<< HEAD
        bg = bag.from_sequence(self._folder)
        for ix, (f, ret) in enumerate(
            bg.map(partial(_worker, func=func, args=args, kargs=kargs, byname=_byname)).compute()
        ):
=======
        self._folder.executor = get_pool(self._folder, _serial)
        futures=[self._folder.executor.submit(_worker,d,_func=func, args=args, kargs=kargs, byname=_byname) for d in self._folder]

        for ix, (f, ret) in enumerate([future.result() for future in futures]):
>>>>>>> 63f7e25a
            new_d = f
            if self._folder.debug:
                print(ix, type(ret))
            if isinstance(ret, self._folder._type) and _return is None:
                try:  # Check if ret has same data type, otherwise will not overwrite well
                    if ret.data.dtype != f.data.dtype:
                        continue
                    new_d = ret
                except AttributeError:
                    pass
            elif _return is not None:
                if isinstance(_return, bool) and _return:
                    _return = func.__name__
                new_d[_return] = ret
            name = self._folder.__names__()[ix]
            self._folder.__setter__(name, new_d)
            yield ret
<|MERGE_RESOLUTION|>--- conflicted
+++ resolved
@@ -1,388 +1,381 @@
-# -*- coding: utf-8 -*-
-"""Classes and support functions for the :py:attr:`Stoner.DataFolder.each`.magic attribute."""
-__all__ = ["Item"]
-from collections.abc import MutableSequence
-from functools import wraps, partial
-from traceback import format_exc
-
-import numpy as np
-
-from dask import bag
-
-from ..tools import isiterable
-from ..compat import string_types
-from .utils import get_pool
-
-
-def _worker(d, **kwargs):
-    """Support function to run an arbitary function over a :py:class:`Stoner.Data` object."""
-    byname = kwargs.get("byname", False)
-    func = kwargs.get("_func", lambda x: x)
-    if byname:
-        func = getattr(d, func, lambda x: x)
-    args = kwargs.get("args", tuple())
-    kargs = kwargs.get("kargs", dict)
-    if hasattr(d, "setas"):
-        d["setas"] = list(d.setas)
-    d["args"] = args
-    d["kargs"] = kargs
-    d["func"] = func.__name__
-    try:
-        if byname:  # Ut's an instance bound moethod
-            ret = func(*args, **kargs)
-        else:  # It's an arbitary function
-            ret = func(d, *args, **kargs)
-    except Exception as e:  # pylint: disable=W0703 # Ok to be broad as user func could do anything
-        ret = e, format_exc()
-    return (d, ret)
-
-
-class SetasWrapper(MutableSequence):
-
-    """Manages wrapping each member of the folder's setas attribute."""
-
-    def __init__(self, parent):
-        """Note a reference to the parent item class instance and folder."""
-        self._each = parent
-        self._folder = parent._folder
-
-    def __call__(self, *args, **kargs):
-        """Pass through the calls the setas method of each item in our folder."""
-        _ = self._folder._object_attrs.pop("setas", None)
-        for ix, obj in enumerate(self._folder):
-            obj.setas(*args, **kargs)
-        self._folder._object_attrs["setas"] = self.collapse()
-
-        return self._folder
-
-    def __len__(self):
-        """Return the shortest length of all the setas elements in the folder."""
-        lengths = np.array([len(data.setas) for data in self._folder])
-        return abs(lengths.min())
-
-    def __getitem__(self, index):
-        """Get the corresponding item from all the setas items in the folder."""
-        return [data.setas[index] for data in self._folder]
-
-    def __setitem__(self, index, value):
-        """Set the value of the specified item on the setas elements in the folder.
-
-        Args:
-            index (int):
-                The column index of the individual setas attributes to change
-            value (iterable):
-                The set of values to apply to the setas attributes.
-
-        Notes:
-            If value has a length less than the data folder, then the final value is repeated to encompass the
-            remaining elements.
-        """
-        if len(value) < len(self._folder):
-            value = value + value[-1] * (len(self._folder) - len(value))
-        for v, data in zip(value, self._folder):
-            data.setas[index] = v
-        setas = self._folder._object_attrs.get("setas", self.collapse())
-        setas[index] = v
-        self._folder._object_attrs["setas"] = setas
-
-    def __delitem__(self, index):
-        """Cannot delete items from the proxy setas object - so simply clear it instead."""
-        for data in self._folder:
-            data.setas[index] = "."
-        setas = self._folder._object_attrs.get("setas", self.collapse())
-        setas[index] = "."
-        self._folder._object_attrs["setas"] = setas
-
-    def insert(self, index, value):
-        """Cannot insert items into the proxy setas object."""
-        raise IndexError("Cannot insert into the objectFolder's setas - insdert into the objectFolder instead!")
-
-    def collapse(self):
-        """Collapse the setas into a single list if possible."""
-        setas = []
-        for v in self:
-            if len(v):
-                if np.unique(v).size == 1:
-                    setas.append(v[0])
-                else:
-                    setas.append("-")
-        return setas
-
-
-class Item:
-
-    """Provides a proxy object for accessing methods on the inividual members of a Folder.
-
-    Notes:
-        The pupose of this class is to allow it to be explicit that we're calling methods
-        on the members of the folder rather than a collective method. This allows us to work
-        around nameclashes.
-    """
-
-    _folder = None
-
-    def __init__(self, folder):
-        """Create the each proxy object.
-
-        Notes the partent folder that created us."""
-        self._folder = folder
-
-    @property
-    def setas(self):
-        """Return a proxy object for manipulating all the setas objects in a folder."""
-        return SetasWrapper(self)
-
-    @setas.setter
-    def setas(self, value):
-        """Manipualte the setas property of all the objects in the folder."""
-        setas = self.setas
-        setas(value)
-        self._folder._object_attrs["setas"] = setas.collapse()
-        return setas
-
-    def __call__(self, func, *args, **kargs):
-        """Iterate over the baseFolder, calling func on each item.
-
-        Args:
-            func (callable, str):
-                Either a callable object, or the name of a callable object (either method or global) that must take
-                a metadataObject type instance as it's first argument.
-
-        Keyword Args:
-            _return (None, bool or str): Controls how the return value from *func* is added to the DataFolder
-
-        Returns:
-            A list of the results of evaluating *func* for each item in the folder.
-
-        Notes:
-            If *_return* is None and the return type of *func* is the same type as the :py:class:`baseFolder` is
-            storing, then the return value replaces trhe original :py:class:`Stoner.Core.metadataobject` in the
-            :py:class:`baseFolder`. If *_result* is True the return value is added to the
-            :py:class:`Stoner.Core.metadataObject`'s metadata under the name of the function. If *_result* is a
-            string. then return result is stored in the corresponding name.
-        """
-        # Just call the iter generator but assemble into a list.
-        if isinstance(func, string_types) and "_byname" not in kargs:
-            if func in globals() and callable(globals()[func]):
-                func = globals()[func]
-            else:
-                func = getattr(self, func)
-        return list(self.iter(func, *args, **kargs))
-
-    def __dir__(self):
-        """Return a list of the common set of attributes of the instances in the folder."""
-        if self._folder and len(self._folder) != 0:
-            res = set(dir(self._folder[0]))
-        else:
-            res = set()
-        if self._folder and len(self._folder) > 0:
-            for d in self._folder[1:]:
-                res &= set(dir(d))
-        return list(res)
-
-    def __delattr__(self, name):
-        """Handle removing an attribute from the folder, including proxied attributes."""
-        if name in dir(self._folder.instance) or (
-            len(self._folder) and hasattr(self._folder[0], name)
-        ):  # This is an instance attribute
-            # If we're tracking the object attributes and have a type set, then we can store this for adding to all
-            # loaded objects on read.
-            del self._folder._object_attrs[name]
-            for _, this in self._folder.loaded:
-                try:
-                    delattr(this, name)
-                except AttributeError:
-                    pass
-        elif name in self._folder._instance_attrs:
-            del self._folder._instance_attrs[name]
-        else:
-            raise AttributeError(f"Unrecognised attribute {name}")
-
-    def __getattr__(self, name):
-        """Handle some special case attributes that provide alternative views of the objectFolder.
-
-        Args:
-            item (string): The attribute name being requested
-
-        Returns:
-            Depends on the attribute
-
-        Notes:
-            If *name* is not present on the empty member instance, then the first member of the folder is checked as
-            well. This allows the attributes of a :py:class:`Stoner.Data` object that derive from the
-            Lpy:attr:`Stoner.Data.setas` attribute (such as *.x*, *.y* or *.e* etc) can be accessed.
-        """
-        try:
-            return super().__getattr__(name)
-        except AttributeError:
-            pass
-        try:
-            instance = self._folder.instance
-            if callable(getattr(instance, name, None)):  # It's a method
-                ret = self.__getattr_proxy(name)
-            else:  # It's a static attribute
-                if name in self._folder._object_attrs and len(self._folder) == 0:
-                    ret = self._folder._object_attrs[name]
-                elif len(self._folder):
-                    ret = [(not hasattr(x, name), getattr(x, name, None)) for x in self._folder]
-                    mask, values = zip(*ret)
-                    ret = np.ma.MaskedArray(values)
-                    ret.mask = mask
-                else:
-                    ret = getattr(instance, name, None)
-                if ret is None or (hasattr(ret, "mask") and np.all(ret.mask)):
-                    raise AttributeError
-        except AttributeError as err:  # Ok, pass back
-            raise AttributeError(f"{name} is not an Attribute of {type(self)} or {type(instance)}") from err
-        # except TypeError as err:  # Can be triggered if self.instance lacks the attribute
-        #     if len(self._folder) and hasattr(self._folder[0], name):
-        #         ret = [(not hasattr(x, name), getattr(x, name, None)) for x in self._folder]
-        #         mask, values = zip(*ret)
-        #         ret = np.ma.MaskedArray(values)
-        #         ret.mask = mask
-        #     else:
-        #         raise err
-
-        return ret
-
-    def __setattr__(self, name, value):
-        """Proxy call to set an attribute.
-
-        Setting the attrbute on .each sets it on all instantiated objects and in _object_attrs.
-
-        Args:
-            name(str): Attribute to set
-            value (any): Value to set
-
-        Notes:
-            If *name* is not present on the empty member instance, then the first member of the folder is checked as
-            well. This allows the attributes of a :py:class:`Stoner.Data` object that derive from the
-            Lpy:attr:`Stoner.Data.setas` attribute (such as *.x*, *.y* or *.e* etc) can be accessed.
-
-            If *value* is iterable and the same length as the folder, then each element in the folder is loaded and
-            the corresponding element of *value* is assigned to the attribute of the member.
-        """
-        if hasattr(type(self), name) or name.startswith("_"):  # Handle setting our own attributes
-            super().__setattr__(name, value)
-        elif name in dir(self._folder.instance) or (
-            len(self._folder) and hasattr(self._folder[0], name)
-        ):  # This is an instance attribute
-            if isiterable(value) and len(value) == len(self._folder):
-                force_load = True
-            else:
-                force_load = False
-                self._folder._object_attrs[name] = value  # Add to attributes to be set on load
-                value = [value] * len(self._folder)
-            for d, v in zip(self._folder.__names__(), value):  # And set on all instantiated objects
-                if force_load or isinstance(self._folder.__getter__(d, instantiate=False), self._folder.type):
-                    d = self._folder.__getter__(d)
-                    setattr(d, name, v)
-        else:
-            raise AttributeError(f"Unknown attribute {name}")
-
-    def __getattr_proxy(self, item):
-        """Make a prpoxy call to access a method of the metadataObject like types.
-
-        Args:
-            item (string): Name of method of metadataObject class to be called
-
-        Returns:
-            Either a modifed copy of this objectFolder or a list of return values
-            from evaluating the method for each file in the Folder.
-        """
-        meth = getattr(self._folder.instance, item, None)
-
-        @wraps(meth)
-        def _wrapper_(*args, **kargs):
-            """Wrap a call to the metadataObject type for magic method calling.
-
-            Keyword Arguments:
-                _return (index types or None): specify to store the return value in the individual object's metadata
-
-            Note:
-                This relies on being defined inside the enclosure of the objectFolder method
-                so we have access to self and item
-            """
-            kargs["_byname"] = True
-            return self(item, *args, **kargs)  # Develove to self.__call__ where we have multiprocess magic
-
-        # Ok that's the wrapper function, now return  it for the user to mess around with.
-        return _wrapper_
-
-    def __rmatmul__(self, other):
-        """Implement callable@DataFolder as a generic iterate a function over DataFolder members.
-
-        Returns:
-            An object that supports __call__ and knows about this DataFolder.
-        """
-        if not callable(other):
-            return NotImplemented
-
-        @wraps(other)
-        def _wrapper_(*args, **kargs):
-            """Wrap a call to the metadataObject type for magic method calling.
-
-            Keyword Arguments:
-                _return (index types or None): specify to store the return value in the individual object's metadata
-
-            Note:
-                This relies on being defined inside the enclosure of the objectFolder method
-                so we have access to self and item
-            """
-            kargs["_byname"] = False  # Force the __call__ to use the callable function
-            return self(other, *args, **kargs)  # Delegate to self.__call__ which has multiprocess magic.
-
-        # Ok that's the wrapper function, now return  it for the user to mess around with.
-        return _wrapper_
-
-    def iter(self, func, *args, **kargs):
-        """Iterate over the baseFolder, calling func on each item.
-
-        Args:
-            func (callable): A Callable object that must take a metadataObject type instance as it's first argument.
-
-        Keyword Args:
-            _return (None, bool or str): Controls how the return value from *func* is added to the DataFolder
-
-        Returns:
-            A list of the results of evaluating *func* for each item in the folder.
-
-        Notes:
-            If *_return* is None and the return type of *func* is the same type as the :py:class:`baseFolder` is
-            storing, then the return value replaces trhe original :py:class:`Stoner.Core.metadataobject` in the
-            :py:class:`baseFolder`. If *_result* is True the return value is added to the
-            :py:class:`Stoner.Core.metadataObject`'s metadata under the name of the function. If *_result* is a
-            string. then return result is stored in the corresponding name.
-        """
-        _return = kargs.pop("_return", None)
-        _byname = kargs.pop("_byname", False)
-        _serial = kargs.pop("_serial", False)
-        self._folder.fetch()  # Prefetch thefolder in case we can do it in parallel
-<<<<<<< HEAD
-        bg = bag.from_sequence(self._folder)
-        for ix, (f, ret) in enumerate(
-            bg.map(partial(_worker, func=func, args=args, kargs=kargs, byname=_byname)).compute()
-        ):
-=======
-        self._folder.executor = get_pool(self._folder, _serial)
-        futures=[self._folder.executor.submit(_worker,d,_func=func, args=args, kargs=kargs, byname=_byname) for d in self._folder]
-
-        for ix, (f, ret) in enumerate([future.result() for future in futures]):
->>>>>>> 63f7e25a
-            new_d = f
-            if self._folder.debug:
-                print(ix, type(ret))
-            if isinstance(ret, self._folder._type) and _return is None:
-                try:  # Check if ret has same data type, otherwise will not overwrite well
-                    if ret.data.dtype != f.data.dtype:
-                        continue
-                    new_d = ret
-                except AttributeError:
-                    pass
-            elif _return is not None:
-                if isinstance(_return, bool) and _return:
-                    _return = func.__name__
-                new_d[_return] = ret
-            name = self._folder.__names__()[ix]
-            self._folder.__setter__(name, new_d)
-            yield ret
+# -*- coding: utf-8 -*-
+"""Classes and support functions for the :py:attr:`Stoner.DataFolder.each`.magic attribute."""
+__all__ = ["Item"]
+from collections.abc import MutableSequence
+from functools import wraps, partial
+from traceback import format_exc
+
+import numpy as np
+
+from dask import bag
+
+from ..tools import isiterable
+from ..compat import string_types
+from .utils import get_pool
+
+
+def _worker(d, **kwargs):
+    """Support function to run an arbitary function over a :py:class:`Stoner.Data` object."""
+    byname = kwargs.get("byname", False)
+    func = kwargs.get("_func", lambda x: x)
+    if byname:
+        func = getattr(d, func, lambda x: x)
+    args = kwargs.get("args", tuple())
+    kargs = kwargs.get("kargs", dict)
+    if hasattr(d, "setas"):
+        d["setas"] = list(d.setas)
+    d["args"] = args
+    d["kargs"] = kargs
+    d["func"] = func.__name__
+    try:
+        if byname:  # Ut's an instance bound moethod
+            ret = func(*args, **kargs)
+        else:  # It's an arbitary function
+            ret = func(d, *args, **kargs)
+    except Exception as e:  # pylint: disable=W0703 # Ok to be broad as user func could do anything
+        ret = e, format_exc()
+    return (d, ret)
+
+
+class SetasWrapper(MutableSequence):
+
+    """Manages wrapping each member of the folder's setas attribute."""
+
+    def __init__(self, parent):
+        """Note a reference to the parent item class instance and folder."""
+        self._each = parent
+        self._folder = parent._folder
+
+    def __call__(self, *args, **kargs):
+        """Pass through the calls the setas method of each item in our folder."""
+        _ = self._folder._object_attrs.pop("setas", None)
+        for ix, obj in enumerate(self._folder):
+            obj.setas(*args, **kargs)
+        self._folder._object_attrs["setas"] = self.collapse()
+
+        return self._folder
+
+    def __len__(self):
+        """Return the shortest length of all the setas elements in the folder."""
+        lengths = np.array([len(data.setas) for data in self._folder])
+        return abs(lengths.min())
+
+    def __getitem__(self, index):
+        """Get the corresponding item from all the setas items in the folder."""
+        return [data.setas[index] for data in self._folder]
+
+    def __setitem__(self, index, value):
+        """Set the value of the specified item on the setas elements in the folder.
+
+        Args:
+            index (int):
+                The column index of the individual setas attributes to change
+            value (iterable):
+                The set of values to apply to the setas attributes.
+
+        Notes:
+            If value has a length less than the data folder, then the final value is repeated to encompass the
+            remaining elements.
+        """
+        if len(value) < len(self._folder):
+            value = value + value[-1] * (len(self._folder) - len(value))
+        for v, data in zip(value, self._folder):
+            data.setas[index] = v
+        setas = self._folder._object_attrs.get("setas", self.collapse())
+        setas[index] = v
+        self._folder._object_attrs["setas"] = setas
+
+    def __delitem__(self, index):
+        """Cannot delete items from the proxy setas object - so simply clear it instead."""
+        for data in self._folder:
+            data.setas[index] = "."
+        setas = self._folder._object_attrs.get("setas", self.collapse())
+        setas[index] = "."
+        self._folder._object_attrs["setas"] = setas
+
+    def insert(self, index, value):
+        """Cannot insert items into the proxy setas object."""
+        raise IndexError("Cannot insert into the objectFolder's setas - insdert into the objectFolder instead!")
+
+    def collapse(self):
+        """Collapse the setas into a single list if possible."""
+        setas = []
+        for v in self:
+            if len(v):
+                if np.unique(v).size == 1:
+                    setas.append(v[0])
+                else:
+                    setas.append("-")
+        return setas
+
+
+class Item:
+
+    """Provides a proxy object for accessing methods on the inividual members of a Folder.
+
+    Notes:
+        The pupose of this class is to allow it to be explicit that we're calling methods
+        on the members of the folder rather than a collective method. This allows us to work
+        around nameclashes.
+    """
+
+    _folder = None
+
+    def __init__(self, folder):
+        """Create the each proxy object.
+
+        Notes the partent folder that created us."""
+        self._folder = folder
+
+    @property
+    def setas(self):
+        """Return a proxy object for manipulating all the setas objects in a folder."""
+        return SetasWrapper(self)
+
+    @setas.setter
+    def setas(self, value):
+        """Manipualte the setas property of all the objects in the folder."""
+        setas = self.setas
+        setas(value)
+        self._folder._object_attrs["setas"] = setas.collapse()
+        return setas
+
+    def __call__(self, func, *args, **kargs):
+        """Iterate over the baseFolder, calling func on each item.
+
+        Args:
+            func (callable, str):
+                Either a callable object, or the name of a callable object (either method or global) that must take
+                a metadataObject type instance as it's first argument.
+
+        Keyword Args:
+            _return (None, bool or str): Controls how the return value from *func* is added to the DataFolder
+
+        Returns:
+            A list of the results of evaluating *func* for each item in the folder.
+
+        Notes:
+            If *_return* is None and the return type of *func* is the same type as the :py:class:`baseFolder` is
+            storing, then the return value replaces trhe original :py:class:`Stoner.Core.metadataobject` in the
+            :py:class:`baseFolder`. If *_result* is True the return value is added to the
+            :py:class:`Stoner.Core.metadataObject`'s metadata under the name of the function. If *_result* is a
+            string. then return result is stored in the corresponding name.
+        """
+        # Just call the iter generator but assemble into a list.
+        if isinstance(func, string_types) and "_byname" not in kargs:
+            if func in globals() and callable(globals()[func]):
+                func = globals()[func]
+            else:
+                func = getattr(self, func)
+        return list(self.iter(func, *args, **kargs))
+
+    def __dir__(self):
+        """Return a list of the common set of attributes of the instances in the folder."""
+        if self._folder and len(self._folder) != 0:
+            res = set(dir(self._folder[0]))
+        else:
+            res = set()
+        if self._folder and len(self._folder) > 0:
+            for d in self._folder[1:]:
+                res &= set(dir(d))
+        return list(res)
+
+    def __delattr__(self, name):
+        """Handle removing an attribute from the folder, including proxied attributes."""
+        if name in dir(self._folder.instance) or (
+            len(self._folder) and hasattr(self._folder[0], name)
+        ):  # This is an instance attribute
+            # If we're tracking the object attributes and have a type set, then we can store this for adding to all
+            # loaded objects on read.
+            del self._folder._object_attrs[name]
+            for _, this in self._folder.loaded:
+                try:
+                    delattr(this, name)
+                except AttributeError:
+                    pass
+        elif name in self._folder._instance_attrs:
+            del self._folder._instance_attrs[name]
+        else:
+            raise AttributeError(f"Unrecognised attribute {name}")
+
+    def __getattr__(self, name):
+        """Handle some special case attributes that provide alternative views of the objectFolder.
+
+        Args:
+            item (string): The attribute name being requested
+
+        Returns:
+            Depends on the attribute
+
+        Notes:
+            If *name* is not present on the empty member instance, then the first member of the folder is checked as
+            well. This allows the attributes of a :py:class:`Stoner.Data` object that derive from the
+            Lpy:attr:`Stoner.Data.setas` attribute (such as *.x*, *.y* or *.e* etc) can be accessed.
+        """
+        try:
+            return super().__getattr__(name)
+        except AttributeError:
+            pass
+        try:
+            instance = self._folder.instance
+            if callable(getattr(instance, name, None)):  # It's a method
+                ret = self.__getattr_proxy(name)
+            else:  # It's a static attribute
+                if name in self._folder._object_attrs and len(self._folder) == 0:
+                    ret = self._folder._object_attrs[name]
+                elif len(self._folder):
+                    ret = [(not hasattr(x, name), getattr(x, name, None)) for x in self._folder]
+                    mask, values = zip(*ret)
+                    ret = np.ma.MaskedArray(values)
+                    ret.mask = mask
+                else:
+                    ret = getattr(instance, name, None)
+                if ret is None or (hasattr(ret, "mask") and np.all(ret.mask)):
+                    raise AttributeError
+        except AttributeError as err:  # Ok, pass back
+            raise AttributeError(f"{name} is not an Attribute of {type(self)} or {type(instance)}") from err
+        # except TypeError as err:  # Can be triggered if self.instance lacks the attribute
+        #     if len(self._folder) and hasattr(self._folder[0], name):
+        #         ret = [(not hasattr(x, name), getattr(x, name, None)) for x in self._folder]
+        #         mask, values = zip(*ret)
+        #         ret = np.ma.MaskedArray(values)
+        #         ret.mask = mask
+        #     else:
+        #         raise err
+
+        return ret
+
+    def __setattr__(self, name, value):
+        """Proxy call to set an attribute.
+
+        Setting the attrbute on .each sets it on all instantiated objects and in _object_attrs.
+
+        Args:
+            name(str): Attribute to set
+            value (any): Value to set
+
+        Notes:
+            If *name* is not present on the empty member instance, then the first member of the folder is checked as
+            well. This allows the attributes of a :py:class:`Stoner.Data` object that derive from the
+            Lpy:attr:`Stoner.Data.setas` attribute (such as *.x*, *.y* or *.e* etc) can be accessed.
+
+            If *value* is iterable and the same length as the folder, then each element in the folder is loaded and
+            the corresponding element of *value* is assigned to the attribute of the member.
+        """
+        if hasattr(type(self), name) or name.startswith("_"):  # Handle setting our own attributes
+            super().__setattr__(name, value)
+        elif name in dir(self._folder.instance) or (
+            len(self._folder) and hasattr(self._folder[0], name)
+        ):  # This is an instance attribute
+            if isiterable(value) and len(value) == len(self._folder):
+                force_load = True
+            else:
+                force_load = False
+                self._folder._object_attrs[name] = value  # Add to attributes to be set on load
+                value = [value] * len(self._folder)
+            for d, v in zip(self._folder.__names__(), value):  # And set on all instantiated objects
+                if force_load or isinstance(self._folder.__getter__(d, instantiate=False), self._folder.type):
+                    d = self._folder.__getter__(d)
+                    setattr(d, name, v)
+        else:
+            raise AttributeError(f"Unknown attribute {name}")
+
+    def __getattr_proxy(self, item):
+        """Make a prpoxy call to access a method of the metadataObject like types.
+
+        Args:
+            item (string): Name of method of metadataObject class to be called
+
+        Returns:
+            Either a modifed copy of this objectFolder or a list of return values
+            from evaluating the method for each file in the Folder.
+        """
+        meth = getattr(self._folder.instance, item, None)
+
+        @wraps(meth)
+        def _wrapper_(*args, **kargs):
+            """Wrap a call to the metadataObject type for magic method calling.
+
+            Keyword Arguments:
+                _return (index types or None): specify to store the return value in the individual object's metadata
+
+            Note:
+                This relies on being defined inside the enclosure of the objectFolder method
+                so we have access to self and item
+            """
+            kargs["_byname"] = True
+            return self(item, *args, **kargs)  # Develove to self.__call__ where we have multiprocess magic
+
+        # Ok that's the wrapper function, now return  it for the user to mess around with.
+        return _wrapper_
+
+    def __rmatmul__(self, other):
+        """Implement callable@DataFolder as a generic iterate a function over DataFolder members.
+
+        Returns:
+            An object that supports __call__ and knows about this DataFolder.
+        """
+        if not callable(other):
+            return NotImplemented
+
+        @wraps(other)
+        def _wrapper_(*args, **kargs):
+            """Wrap a call to the metadataObject type for magic method calling.
+
+            Keyword Arguments:
+                _return (index types or None): specify to store the return value in the individual object's metadata
+
+            Note:
+                This relies on being defined inside the enclosure of the objectFolder method
+                so we have access to self and item
+            """
+            kargs["_byname"] = False  # Force the __call__ to use the callable function
+            return self(other, *args, **kargs)  # Delegate to self.__call__ which has multiprocess magic.
+
+        # Ok that's the wrapper function, now return  it for the user to mess around with.
+        return _wrapper_
+
+    def iter(self, func, *args, **kargs):
+        """Iterate over the baseFolder, calling func on each item.
+
+        Args:
+            func (callable): A Callable object that must take a metadataObject type instance as it's first argument.
+
+        Keyword Args:
+            _return (None, bool or str): Controls how the return value from *func* is added to the DataFolder
+
+        Returns:
+            A list of the results of evaluating *func* for each item in the folder.
+
+        Notes:
+            If *_return* is None and the return type of *func* is the same type as the :py:class:`baseFolder` is
+            storing, then the return value replaces trhe original :py:class:`Stoner.Core.metadataobject` in the
+            :py:class:`baseFolder`. If *_result* is True the return value is added to the
+            :py:class:`Stoner.Core.metadataObject`'s metadata under the name of the function. If *_result* is a
+            string. then return result is stored in the corresponding name.
+        """
+        _return = kargs.pop("_return", None)
+        _byname = kargs.pop("_byname", False)
+        _serial = kargs.pop("_serial", False)
+        self._folder.fetch()  # Prefetch thefolder in case we can do it in parallel
+        bg = bag.from_sequence(self._folder)
+        for ix, (f, ret) in enumerate(
+            bg.map(partial(_worker, func=func, args=args, kargs=kargs, byname=_byname)).compute()
+        ):
+            new_d = f
+            if self._folder.debug:
+                print(ix, type(ret))
+            if isinstance(ret, self._folder._type) and _return is None:
+                try:  # Check if ret has same data type, otherwise will not overwrite well
+                    if ret.data.dtype != f.data.dtype:
+                        continue
+                    new_d = ret
+                except AttributeError:
+                    pass
+            elif _return is not None:
+                if isinstance(_return, bool) and _return:
+                    _return = func.__name__
+                new_d[_return] = ret
+            name = self._folder.__names__()[ix]
+            self._folder.__setter__(name, new_d)
+            yield ret