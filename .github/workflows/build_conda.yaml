
name: Conda

on:
  release:
    types: ['released', 'prereleased']

# workflow_dispatch:        # Un comment line if you also want to trigger action manually

jobs:
  conda_deployment_with_new_tag:
    name: Conda deployment of package for platform ${{ matrix.os }} with Python ${{ matrix.python-version }}
    runs-on: ${{ matrix.os }}
    strategy:
      matrix:
<<<<<<< HEAD
        os: [macOS-latest, ubuntu-latest]
        python-version: [ "3.10"]
=======
        os: [ ubuntu-latest ]
        python-version: ["3.10"]
>>>>>>> 2e0b0417

    steps:
      - name: Checkout
        uses: actions/checkout@v2
      - name: Conda environment creation and activation
        uses: conda-incubator/setup-miniconda@v2
        with:
          python-version: ${{ matrix.python-version }}
          environment-file: recipe/build-env.yml    # Path to the build conda environment
          activate-environment: build-environment
          auto-update-conda: true
          auto-activate-base: false
          show-channel-urls: true
      - name: Build and upload the conda packages
        uses: uibcdf/action-build-and-upload-conda-packages@v1.1-beta.1
        with:
          meta_yaml_dir: recipe
          python-version: ${{ matrix.python-version }} # Values previously defined in `matrix`
          user: phygbu
          label: auto
          overwrite: true
          token: ${{ secrets.ANACONDA }} # Replace with the right name of your secret
      - name: Upload wheel
        env:
          TWINE_USERNAME: __token__
          TWINE_PASSWORD: ${{ secrets.PYPI_TOKEN }}
        run: |
          python -m pip install twine
          python setup.py sdist bdist_wheel
          twine upload dist/*
<|MERGE_RESOLUTION|>--- conflicted
+++ resolved
@@ -1,52 +1,47 @@
-
-name: Conda
-
-on:
-  release:
-    types: ['released', 'prereleased']
-
-# workflow_dispatch:        # Un comment line if you also want to trigger action manually
-
-jobs:
-  conda_deployment_with_new_tag:
-    name: Conda deployment of package for platform ${{ matrix.os }} with Python ${{ matrix.python-version }}
-    runs-on: ${{ matrix.os }}
-    strategy:
-      matrix:
-<<<<<<< HEAD
-        os: [macOS-latest, ubuntu-latest]
-        python-version: [ "3.10"]
-=======
-        os: [ ubuntu-latest ]
-        python-version: ["3.10"]
->>>>>>> 2e0b0417
-
-    steps:
-      - name: Checkout
-        uses: actions/checkout@v2
-      - name: Conda environment creation and activation
-        uses: conda-incubator/setup-miniconda@v2
-        with:
-          python-version: ${{ matrix.python-version }}
-          environment-file: recipe/build-env.yml    # Path to the build conda environment
-          activate-environment: build-environment
-          auto-update-conda: true
-          auto-activate-base: false
-          show-channel-urls: true
-      - name: Build and upload the conda packages
-        uses: uibcdf/action-build-and-upload-conda-packages@v1.1-beta.1
-        with:
-          meta_yaml_dir: recipe
-          python-version: ${{ matrix.python-version }} # Values previously defined in `matrix`
-          user: phygbu
-          label: auto
-          overwrite: true
-          token: ${{ secrets.ANACONDA }} # Replace with the right name of your secret
-      - name: Upload wheel
-        env:
-          TWINE_USERNAME: __token__
-          TWINE_PASSWORD: ${{ secrets.PYPI_TOKEN }}
-        run: |
-          python -m pip install twine
-          python setup.py sdist bdist_wheel
-          twine upload dist/*
+
+name: Conda
+
+on:
+  release:
+    types: ['released', 'prereleased']
+
+# workflow_dispatch:        # Un comment line if you also want to trigger action manually
+
+jobs:
+  conda_deployment_with_new_tag:
+    name: Conda deployment of package for platform ${{ matrix.os }} with Python ${{ matrix.python-version }}
+    runs-on: ${{ matrix.os }}
+    strategy:
+      matrix:
+        os: [ ubuntu-latest ]
+        python-version: ["3.10"]
+
+    steps:
+      - name: Checkout
+        uses: actions/checkout@v2
+      - name: Conda environment creation and activation
+        uses: conda-incubator/setup-miniconda@v2
+        with:
+          python-version: ${{ matrix.python-version }}
+          environment-file: recipe/build-env.yml    # Path to the build conda environment
+          activate-environment: build-environment
+          auto-update-conda: true
+          auto-activate-base: false
+          show-channel-urls: true
+      - name: Build and upload the conda packages
+        uses: uibcdf/action-build-and-upload-conda-packages@v1.1-beta.1
+        with:
+          meta_yaml_dir: recipe
+          python-version: ${{ matrix.python-version }} # Values previously defined in `matrix`
+          user: phygbu
+          label: auto
+          overwrite: true
+          token: ${{ secrets.ANACONDA }} # Replace with the right name of your secret
+      - name: Upload wheel
+        env:
+          TWINE_USERNAME: __token__
+          TWINE_PASSWORD: ${{ secrets.PYPI_TOKEN }}
+        run: |
+          python -m pip install twine
+          python setup.py sdist bdist_wheel
+          twine upload dist/*