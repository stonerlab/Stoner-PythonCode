<!DOCTYPE html PUBLIC "-//W3C//DTD XHTML 1.0 Transitional//EN"
  "http://www.w3.org/TR/xhtml1/DTD/xhtml1-transitional.dtd">


<html xmlns="http://www.w3.org/1999/xhtml">
  <head>
    <meta http-equiv="Content-Type" content="text/html; charset=utf-8" />
    
    <title>DataFile.add_column &mdash; Stoner Pacakge API Documentation</title>
    
    <link rel="stylesheet" href="../_static/default.css" type="text/css" />
    <link rel="stylesheet" href="../_static/pygments.css" type="text/css" />
    
    <script type="text/javascript">
      var DOCUMENTATION_OPTIONS = {
        URL_ROOT:    '../',
        VERSION:     '1',
        COLLAPSE_INDEX: false,
        FILE_SUFFIX: '.html',
        HAS_SOURCE:  true
      };
    </script>
    <script type="text/javascript" src="../_static/jquery.js"></script>
    <script type="text/javascript" src="../_static/underscore.js"></script>
    <script type="text/javascript" src="../_static/doctools.js"></script>
    <script type="text/javascript" src="http://cdn.mathjax.org/mathjax/latest/MathJax.js?config=TeX-AMS-MML_HTMLorMML"></script>
    <link rel="top" title="Stoner Pacakge API Documentation" href="../index.html" />
    <link rel="up" title="Stoner.Core.DataFile" href="Stoner.Core.DataFile.html" />
    <link rel="next" title="DataFile.column" href="Stoner.Core.DataFile.column.html" />
    <link rel="prev" title="DataFile.__init__" href="Stoner.Core.DataFile.__init__.html" /> 
  </head>
  <body>
    <div class="related">
      <h3>Navigation</h3>
      <ul>
        <li class="right" style="margin-right: 10px">
          <a href="../genindex.html" title="General Index"
             accesskey="I">index</a></li>
        <li class="right" >
          <a href="../py-modindex.html" title="Python Module Index"
             >modules</a> |</li>
        <li class="right" >
          <a href="Stoner.Core.DataFile.column.html" title="DataFile.column"
             accesskey="N">next</a> |</li>
        <li class="right" >
          <a href="Stoner.Core.DataFile.__init__.html" title="DataFile.__init__"
             accesskey="P">previous</a> |</li>
        <li><a href="../index.html">Stoner Package</a> &raquo;</li>
          <li><a href="../Stoner.html" >Stoner Package</a> &raquo;</li>
          <li><a href="Stoner.Core.DataFile.html" accesskey="U">Stoner.Core.DataFile</a> &raquo;</li> 
      </ul>
    </div>  

    <div class="document">
      <div class="documentwrapper">
        <div class="bodywrapper">
          <div class="body">
            
  <div class="section" id="datafile-add-column">
<h1>DataFile.add_column<a class="headerlink" href="#datafile-add-column" title="Permalink to this headline">¶</a></h1>
<dl class="method">
<dt id="Stoner.Core.DataFile.add_column">
<tt class="descclassname">DataFile.</tt><tt class="descname">add_column</tt><big>(</big><em>column_data</em>, <em>column_header=None</em>, <em>index=None</em>, <em>func_args=None</em>, <em>replace=False</em><big>)</big><a class="reference internal" href="../_modules/Stoner/Core.html#DataFile.add_column"><span class="viewcode-link">[source]</span></a><a class="headerlink" href="#Stoner.Core.DataFile.add_column" title="Permalink to this definition">¶</a></dt>
<dd><p>Appends a column of data or inserts a column to a datafile instance.</p>
<table class="docutils field-list" frame="void" rules="none">
<col class="field-name" />
<col class="field-body" />
<tbody valign="top">
<tr class="field-odd field"><th class="field-name">Parameters:</th><td class="field-body"><p class="first"><strong>column_data</strong> (<tt class="xref py py-class docutils literal"><span class="pre">numpy.array</span></tt> or list or callable) &#8211;
Data to append or insert or a callable function that will generate new data</p>
</td>
</tr>
<tr class="field-even field"><th class="field-name" colspan="2">Keyword Arguments:</th></tr>
<tr class="field-even field"><td>&nbsp;</td><td class="field-body"><ul class="first simple">
<li><strong>column_header</strong> (<em>string</em>) &#8211;
The text to set the column header to,
if not supplied then defaults to &#8216;col#&#8217;</li>
<li><strong>index</strong> (<em>int or string</em>) &#8211;
The  index (numeric or string) to insert (or replace) the data</li>
<li><strong>func_args</strong> (<em>dict</em>) &#8211;
If column_data is a callable object, then this argument
can be used to supply a dictionary of function arguments to the callable object.</li>
<li><strong>replace</strong> (<em>bool</em>) &#8211;
Replace the data or insert the data (default)</li>
</ul>
</td>
</tr>
<tr class="field-odd field"><th class="field-name">Returns:</th><td class="field-body"><p class="first last"><em>A</em> &#8211;
py:class:<cite>DataFile</cite> instance with the additonal column inserted.</p>
</td>
</tr>
</tbody>
</table>
<div class="admonition note">
<p class="first admonition-title">Note</p>
<p class="last">Like most <a class="reference internal" href="Stoner.Core.DataFile.html#Stoner.Core.DataFile" title="Stoner.Core.DataFile"><tt class="xref py py-class docutils literal"><span class="pre">DataFile</span></tt></a> methods, this method operates in-place in that it also modifies
the original DataFile Instance as well as returning it.</p>
</div>
</dd></dl>

</div>


          </div>
        </div>
      </div>
      <div class="sphinxsidebar">
        <div class="sphinxsidebarwrapper">
            <p class="logo"><a href="../index.html">
              <img class="logo" src="../_static/StonerLogo.png" alt="Logo"/>
            </a></p>
  <h4>Previous topic</h4>
  <p class="topless"><a href="Stoner.Core.DataFile.__init__.html"
                        title="previous chapter">DataFile.__init__</a></p>
  <h4>Next topic</h4>
  <p class="topless"><a href="Stoner.Core.DataFile.column.html"
                        title="next chapter">DataFile.column</a></p>
  <h3>This Page</h3>
  <ul class="this-page-menu">
    <li><a href="../_sources/classes/Stoner.Core.DataFile.add_column.txt"
           rel="nofollow">Show Source</a></li>
  </ul>
<div id="searchbox" style="display: none">
  <h3>Quick search</h3>
    <form class="search" action="../search.html" method="get">
      <input type="text" name="q" />
      <input type="submit" value="Go" />
      <input type="hidden" name="check_keywords" value="yes" />
      <input type="hidden" name="area" value="default" />
    </form>
    <p class="searchtip" style="font-size: 90%">
    Enter search terms or a module, class or function name.
    </p>
</div>
<script type="text/javascript">$('#searchbox').show(0);</script>
        </div>
      </div>
      <div class="clearer"></div>
    </div>
    <div class="related">
      <h3>Navigation</h3>
      <ul>
        <li class="right" style="margin-right: 10px">
          <a href="../genindex.html" title="General Index"
             >index</a></li>
        <li class="right" >
          <a href="../py-modindex.html" title="Python Module Index"
             >modules</a> |</li>
        <li class="right" >
          <a href="Stoner.Core.DataFile.column.html" title="DataFile.column"
             >next</a> |</li>
        <li class="right" >
          <a href="Stoner.Core.DataFile.__init__.html" title="DataFile.__init__"
             >previous</a> |</li>
        <li><a href="../index.html">Stoner Package</a> &raquo;</li>
          <li><a href="../Stoner.html" >Stoner Package</a> &raquo;</li>
          <li><a href="Stoner.Core.DataFile.html" >Stoner.Core.DataFile</a> &raquo;</li> 
      </ul>
    </div>
    <div class="footer">
        &copy; Copyright 2013, Gavin Burnell et al.
<<<<<<< HEAD
      Last updated on Mar 30, 2015.
=======
      Last updated on Mar 24, 2015.
>>>>>>> 3ba120d3
      Created using <a href="http://sphinx-doc.org/">Sphinx</a> 1.2.3.
    </div>
  </body>
</html><|MERGE_RESOLUTION|>--- conflicted
+++ resolved
@@ -27,7 +27,7 @@
     <link rel="top" title="Stoner Pacakge API Documentation" href="../index.html" />
     <link rel="up" title="Stoner.Core.DataFile" href="Stoner.Core.DataFile.html" />
     <link rel="next" title="DataFile.column" href="Stoner.Core.DataFile.column.html" />
-    <link rel="prev" title="DataFile.__init__" href="Stoner.Core.DataFile.__init__.html" /> 
+    <link rel="prev" title="DataFile._load" href="Stoner.Core.DataFile._load.html" /> 
   </head>
   <body>
     <div class="related">
@@ -43,7 +43,7 @@
           <a href="Stoner.Core.DataFile.column.html" title="DataFile.column"
              accesskey="N">next</a> |</li>
         <li class="right" >
-          <a href="Stoner.Core.DataFile.__init__.html" title="DataFile.__init__"
+          <a href="Stoner.Core.DataFile._load.html" title="DataFile._load"
              accesskey="P">previous</a> |</li>
         <li><a href="../index.html">Stoner Package</a> &raquo;</li>
           <li><a href="../Stoner.html" >Stoner Package</a> &raquo;</li>
@@ -110,8 +110,8 @@
               <img class="logo" src="../_static/StonerLogo.png" alt="Logo"/>
             </a></p>
   <h4>Previous topic</h4>
-  <p class="topless"><a href="Stoner.Core.DataFile.__init__.html"
-                        title="previous chapter">DataFile.__init__</a></p>
+  <p class="topless"><a href="Stoner.Core.DataFile._load.html"
+                        title="previous chapter">DataFile._load</a></p>
   <h4>Next topic</h4>
   <p class="topless"><a href="Stoner.Core.DataFile.column.html"
                         title="next chapter">DataFile.column</a></p>
@@ -150,7 +150,7 @@
           <a href="Stoner.Core.DataFile.column.html" title="DataFile.column"
              >next</a> |</li>
         <li class="right" >
-          <a href="Stoner.Core.DataFile.__init__.html" title="DataFile.__init__"
+          <a href="Stoner.Core.DataFile._load.html" title="DataFile._load"
              >previous</a> |</li>
         <li><a href="../index.html">Stoner Package</a> &raquo;</li>
           <li><a href="../Stoner.html" >Stoner Package</a> &raquo;</li>
@@ -159,11 +159,7 @@
     </div>
     <div class="footer">
         &copy; Copyright 2013, Gavin Burnell et al.
-<<<<<<< HEAD
-      Last updated on Mar 30, 2015.
-=======
-      Last updated on Mar 24, 2015.
->>>>>>> 3ba120d3
+      Last updated on Apr 07, 2015.
       Created using <a href="http://sphinx-doc.org/">Sphinx</a> 1.2.3.
     </div>
   </body>
