--- conflicted
+++ resolved
@@ -27,7 +27,7 @@
     <link rel="top" title="Stoner Pacakge API Documentation" href="../index.html" />
     <link rel="up" title="Stoner.Plot.PlotFile" href="Stoner.Plot.PlotFile.html" />
     <link rel="next" title="PlotFile.plot_matrix" href="Stoner.Plot.PlotFile.plot_matrix.html" />
-    <link rel="prev" title="PlotFile.load" href="Stoner.Plot.PlotFile.load.html" /> 
+    <link rel="prev" title="PlotFile.inset" href="Stoner.Plot.PlotFile.inset.html" /> 
   </head>
   <body>
     <div class="related">
@@ -43,7 +43,7 @@
           <a href="Stoner.Plot.PlotFile.plot_matrix.html" title="PlotFile.plot_matrix"
              accesskey="N">next</a> |</li>
         <li class="right" >
-          <a href="Stoner.Plot.PlotFile.load.html" title="PlotFile.load"
+          <a href="Stoner.Plot.PlotFile.inset.html" title="PlotFile.inset"
              accesskey="P">previous</a> |</li>
         <li><a href="../index.html">Stoner Package</a> &raquo;</li>
           <li><a href="../Stoner.html" >Stoner Package</a> &raquo;</li>
@@ -79,8 +79,8 @@
               <img class="logo" src="../_static/StonerLogo.png" alt="Logo"/>
             </a></p>
   <h4>Previous topic</h4>
-  <p class="topless"><a href="Stoner.Plot.PlotFile.load.html"
-                        title="previous chapter">PlotFile.load</a></p>
+  <p class="topless"><a href="Stoner.Plot.PlotFile.inset.html"
+                        title="previous chapter">PlotFile.inset</a></p>
   <h4>Next topic</h4>
   <p class="topless"><a href="Stoner.Plot.PlotFile.plot_matrix.html"
                         title="next chapter">PlotFile.plot_matrix</a></p>
@@ -119,7 +119,7 @@
           <a href="Stoner.Plot.PlotFile.plot_matrix.html" title="PlotFile.plot_matrix"
              >next</a> |</li>
         <li class="right" >
-          <a href="Stoner.Plot.PlotFile.load.html" title="PlotFile.load"
+          <a href="Stoner.Plot.PlotFile.inset.html" title="PlotFile.inset"
              >previous</a> |</li>
         <li><a href="../index.html">Stoner Package</a> &raquo;</li>
           <li><a href="../Stoner.html" >Stoner Package</a> &raquo;</li>
@@ -128,11 +128,7 @@
     </div>
     <div class="footer">
         &copy; Copyright 2013, Gavin Burnell et al.
-<<<<<<< HEAD
-      Last updated on Mar 30, 2015.
-=======
-      Last updated on Mar 24, 2015.
->>>>>>> 3ba120d3
+      Last updated on Apr 07, 2015.
       Created using <a href="http://sphinx-doc.org/">Sphinx</a> 1.2.3.
     </div>
   </body>
