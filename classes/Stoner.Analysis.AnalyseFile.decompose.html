<!DOCTYPE html PUBLIC "-//W3C//DTD XHTML 1.0 Transitional//EN"
  "http://www.w3.org/TR/xhtml1/DTD/xhtml1-transitional.dtd">


<html xmlns="http://www.w3.org/1999/xhtml">
  <head>
    <meta http-equiv="Content-Type" content="text/html; charset=utf-8" />
    
    <title>AnalyseFile.decompose &mdash; Stoner Pacakge API Documentation</title>
    
    <link rel="stylesheet" href="../_static/default.css" type="text/css" />
    <link rel="stylesheet" href="../_static/pygments.css" type="text/css" />
    
    <script type="text/javascript">
      var DOCUMENTATION_OPTIONS = {
        URL_ROOT:    '../',
        VERSION:     '1',
        COLLAPSE_INDEX: false,
        FILE_SUFFIX: '.html',
        HAS_SOURCE:  true
      };
    </script>
    <script type="text/javascript" src="../_static/jquery.js"></script>
    <script type="text/javascript" src="../_static/underscore.js"></script>
    <script type="text/javascript" src="../_static/doctools.js"></script>
    <script type="text/javascript" src="http://cdn.mathjax.org/mathjax/latest/MathJax.js?config=TeX-AMS-MML_HTMLorMML"></script>
    <link rel="top" title="Stoner Pacakge API Documentation" href="../index.html" />
    <link rel="up" title="Stoner.Analysis.AnalyseFile" href="Stoner.Analysis.AnalyseFile.html" />
    <link rel="next" title="AnalyseFile.del_column" href="Stoner.Analysis.AnalyseFile.del_column.html" />
    <link rel="prev" title="AnalyseFile.curve_fit" href="Stoner.Analysis.AnalyseFile.curve_fit.html" /> 
  </head>
  <body>
    <div class="related">
      <h3>Navigation</h3>
      <ul>
        <li class="right" style="margin-right: 10px">
          <a href="../genindex.html" title="General Index"
             accesskey="I">index</a></li>
        <li class="right" >
          <a href="../py-modindex.html" title="Python Module Index"
             >modules</a> |</li>
        <li class="right" >
          <a href="Stoner.Analysis.AnalyseFile.del_column.html" title="AnalyseFile.del_column"
             accesskey="N">next</a> |</li>
        <li class="right" >
          <a href="Stoner.Analysis.AnalyseFile.curve_fit.html" title="AnalyseFile.curve_fit"
             accesskey="P">previous</a> |</li>
        <li><a href="../index.html">Stoner Package</a> &raquo;</li>
          <li><a href="../Stoner.html" >Stoner Package</a> &raquo;</li>
          <li><a href="Stoner.Analysis.AnalyseFile.html" accesskey="U">Stoner.Analysis.AnalyseFile</a> &raquo;</li> 
      </ul>
    </div>  

    <div class="document">
      <div class="documentwrapper">
        <div class="bodywrapper">
          <div class="body">
            
  <div class="section" id="analysefile-decompose">
<h1>AnalyseFile.decompose<a class="headerlink" href="#analysefile-decompose" title="Permalink to this headline">¶</a></h1>
<dl class="method">
<dt id="Stoner.Analysis.AnalyseFile.decompose">
<tt class="descclassname">AnalyseFile.</tt><tt class="descname">decompose</tt><big>(</big><em>xcol=None</em>, <em>ycol=None</em>, <em>sym=None</em>, <em>asym=None</em>, <em>replace=True</em>, <em>**kwords</em><big>)</big><a class="reference internal" href="../_modules/Stoner/Analysis.html#AnalyseFile.decompose"><span class="viewcode-link">[source]</span></a><a class="headerlink" href="#Stoner.Analysis.AnalyseFile.decompose" title="Permalink to this definition">¶</a></dt>
<dd><p>Given (x,y) data, decomposes the y part into symmetric and antisymmetric contributions in x.</p>
<table class="docutils field-list" frame="void" rules="none">
<col class="field-name" />
<col class="field-body" />
<tbody valign="top">
<tr class="field-odd field"><th class="field-name" colspan="2">Keyword Arguments:</th></tr>
<tr class="field-odd field"><td>&nbsp;</td><td class="field-body"><ul class="first simple">
<li><strong>xcol</strong> (<em>index</em>) &#8211;
Index of column with x data - defaults to first x column in self.setas</li>
<li><strong>ycol</strong> (<em>index or list of indices</em>) &#8211;
indices of y column(s) data</li>
<li><strong>sym</strong> (<em>index</em>) &#8211;
Index of column to place symmetric data in default, append to end of data</li>
<li><strong>asym</strong> (<em>index</em>) &#8211;
Index of column for asymmetric part of ata. Defaults to appending to end of data</li>
<li><strong>replace</strong> (<em>bool</em>) &#8211;
Overwrite data with output (true)</li>
</ul>
</td>
</tr>
<tr class="field-even field"><th class="field-name">Returns:</th><td class="field-body"><p class="first last">A copy of the newly modified AnalyseFile.</p>
</td>
</tr>
</tbody>
</table>
</dd></dl>

</div>


          </div>
        </div>
      </div>
      <div class="sphinxsidebar">
        <div class="sphinxsidebarwrapper">
            <p class="logo"><a href="../index.html">
              <img class="logo" src="../_static/StonerLogo.png" alt="Logo"/>
            </a></p>
  <h4>Previous topic</h4>
  <p class="topless"><a href="Stoner.Analysis.AnalyseFile.curve_fit.html"
                        title="previous chapter">AnalyseFile.curve_fit</a></p>
  <h4>Next topic</h4>
  <p class="topless"><a href="Stoner.Analysis.AnalyseFile.del_column.html"
                        title="next chapter">AnalyseFile.del_column</a></p>
  <h3>This Page</h3>
  <ul class="this-page-menu">
    <li><a href="../_sources/classes/Stoner.Analysis.AnalyseFile.decompose.txt"
           rel="nofollow">Show Source</a></li>
  </ul>
<div id="searchbox" style="display: none">
  <h3>Quick search</h3>
    <form class="search" action="../search.html" method="get">
      <input type="text" name="q" />
      <input type="submit" value="Go" />
      <input type="hidden" name="check_keywords" value="yes" />
      <input type="hidden" name="area" value="default" />
    </form>
    <p class="searchtip" style="font-size: 90%">
    Enter search terms or a module, class or function name.
    </p>
</div>
<script type="text/javascript">$('#searchbox').show(0);</script>
        </div>
      </div>
      <div class="clearer"></div>
    </div>
    <div class="related">
      <h3>Navigation</h3>
      <ul>
        <li class="right" style="margin-right: 10px">
          <a href="../genindex.html" title="General Index"
             >index</a></li>
        <li class="right" >
          <a href="../py-modindex.html" title="Python Module Index"
             >modules</a> |</li>
        <li class="right" >
          <a href="Stoner.Analysis.AnalyseFile.del_column.html" title="AnalyseFile.del_column"
             >next</a> |</li>
        <li class="right" >
          <a href="Stoner.Analysis.AnalyseFile.curve_fit.html" title="AnalyseFile.curve_fit"
             >previous</a> |</li>
        <li><a href="../index.html">Stoner Package</a> &raquo;</li>
          <li><a href="../Stoner.html" >Stoner Package</a> &raquo;</li>
          <li><a href="Stoner.Analysis.AnalyseFile.html" >Stoner.Analysis.AnalyseFile</a> &raquo;</li> 
      </ul>
    </div>
    <div class="footer">
        &copy; Copyright 2013, Gavin Burnell et al.
<<<<<<< HEAD
      Last updated on Mar 30, 2015.
=======
      Last updated on Mar 24, 2015.
>>>>>>> 3ba120d3
      Created using <a href="http://sphinx-doc.org/">Sphinx</a> 1.2.3.
    </div>
  </body>
</html><|MERGE_RESOLUTION|>--- conflicted
+++ resolved
@@ -26,7 +26,7 @@
     <script type="text/javascript" src="http://cdn.mathjax.org/mathjax/latest/MathJax.js?config=TeX-AMS-MML_HTMLorMML"></script>
     <link rel="top" title="Stoner Pacakge API Documentation" href="../index.html" />
     <link rel="up" title="Stoner.Analysis.AnalyseFile" href="Stoner.Analysis.AnalyseFile.html" />
-    <link rel="next" title="AnalyseFile.del_column" href="Stoner.Analysis.AnalyseFile.del_column.html" />
+    <link rel="next" title="AnalyseFile.diffsum" href="Stoner.Analysis.AnalyseFile.diffsum.html" />
     <link rel="prev" title="AnalyseFile.curve_fit" href="Stoner.Analysis.AnalyseFile.curve_fit.html" /> 
   </head>
   <body>
@@ -40,7 +40,7 @@
           <a href="../py-modindex.html" title="Python Module Index"
              >modules</a> |</li>
         <li class="right" >
-          <a href="Stoner.Analysis.AnalyseFile.del_column.html" title="AnalyseFile.del_column"
+          <a href="Stoner.Analysis.AnalyseFile.diffsum.html" title="AnalyseFile.diffsum"
              accesskey="N">next</a> |</li>
         <li class="right" >
           <a href="Stoner.Analysis.AnalyseFile.curve_fit.html" title="AnalyseFile.curve_fit"
@@ -103,8 +103,8 @@
   <p class="topless"><a href="Stoner.Analysis.AnalyseFile.curve_fit.html"
                         title="previous chapter">AnalyseFile.curve_fit</a></p>
   <h4>Next topic</h4>
-  <p class="topless"><a href="Stoner.Analysis.AnalyseFile.del_column.html"
-                        title="next chapter">AnalyseFile.del_column</a></p>
+  <p class="topless"><a href="Stoner.Analysis.AnalyseFile.diffsum.html"
+                        title="next chapter">AnalyseFile.diffsum</a></p>
   <h3>This Page</h3>
   <ul class="this-page-menu">
     <li><a href="../_sources/classes/Stoner.Analysis.AnalyseFile.decompose.txt"
@@ -137,7 +137,7 @@
           <a href="../py-modindex.html" title="Python Module Index"
              >modules</a> |</li>
         <li class="right" >
-          <a href="Stoner.Analysis.AnalyseFile.del_column.html" title="AnalyseFile.del_column"
+          <a href="Stoner.Analysis.AnalyseFile.diffsum.html" title="AnalyseFile.diffsum"
              >next</a> |</li>
         <li class="right" >
           <a href="Stoner.Analysis.AnalyseFile.curve_fit.html" title="AnalyseFile.curve_fit"
@@ -149,11 +149,7 @@
     </div>
     <div class="footer">
         &copy; Copyright 2013, Gavin Burnell et al.
-<<<<<<< HEAD
-      Last updated on Mar 30, 2015.
-=======
-      Last updated on Mar 24, 2015.
->>>>>>> 3ba120d3
+      Last updated on Apr 07, 2015.
       Created using <a href="http://sphinx-doc.org/">Sphinx</a> 1.2.3.
     </div>
   </body>
