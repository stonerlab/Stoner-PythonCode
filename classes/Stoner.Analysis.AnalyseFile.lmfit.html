<!DOCTYPE html PUBLIC "-//W3C//DTD XHTML 1.0 Transitional//EN"
  "http://www.w3.org/TR/xhtml1/DTD/xhtml1-transitional.dtd">


<html xmlns="http://www.w3.org/1999/xhtml">
  <head>
    <meta http-equiv="Content-Type" content="text/html; charset=utf-8" />
    
    <title>AnalyseFile.lmfit &mdash; Stoner Pacakge API Documentation</title>
    
    <link rel="stylesheet" href="../_static/default.css" type="text/css" />
    <link rel="stylesheet" href="../_static/pygments.css" type="text/css" />
    
    <script type="text/javascript">
      var DOCUMENTATION_OPTIONS = {
        URL_ROOT:    '../',
        VERSION:     '1',
        COLLAPSE_INDEX: false,
        FILE_SUFFIX: '.html',
        HAS_SOURCE:  true
      };
    </script>
    <script type="text/javascript" src="../_static/jquery.js"></script>
    <script type="text/javascript" src="../_static/underscore.js"></script>
    <script type="text/javascript" src="../_static/doctools.js"></script>
    <script type="text/javascript" src="http://cdn.mathjax.org/mathjax/latest/MathJax.js?config=TeX-AMS-MML_HTMLorMML"></script>
    <link rel="top" title="Stoner Pacakge API Documentation" href="../index.html" />
    <link rel="up" title="Stoner.Analysis.AnalyseFile" href="Stoner.Analysis.AnalyseFile.html" />
    <link rel="next" title="AnalyseFile.load" href="Stoner.Analysis.AnalyseFile.load.html" />
    <link rel="prev" title="AnalyseFile.keys" href="Stoner.Analysis.AnalyseFile.keys.html" /> 
  </head>
  <body>
    <div class="related">
      <h3>Navigation</h3>
      <ul>
        <li class="right" style="margin-right: 10px">
          <a href="../genindex.html" title="General Index"
             accesskey="I">index</a></li>
        <li class="right" >
          <a href="../py-modindex.html" title="Python Module Index"
             >modules</a> |</li>
        <li class="right" >
          <a href="Stoner.Analysis.AnalyseFile.load.html" title="AnalyseFile.load"
             accesskey="N">next</a> |</li>
        <li class="right" >
          <a href="Stoner.Analysis.AnalyseFile.keys.html" title="AnalyseFile.keys"
             accesskey="P">previous</a> |</li>
        <li><a href="../index.html">Stoner Package</a> &raquo;</li>
          <li><a href="../Stoner.html" >Stoner Package</a> &raquo;</li>
          <li><a href="Stoner.Analysis.AnalyseFile.html" accesskey="U">Stoner.Analysis.AnalyseFile</a> &raquo;</li> 
      </ul>
    </div>  

    <div class="document">
      <div class="documentwrapper">
        <div class="bodywrapper">
          <div class="body">
            
  <div class="section" id="analysefile-lmfit">
<h1>AnalyseFile.lmfit<a class="headerlink" href="#analysefile-lmfit" title="Permalink to this headline">¶</a></h1>
<dl class="method">
<dt id="Stoner.Analysis.AnalyseFile.lmfit">
<tt class="descclassname">AnalyseFile.</tt><tt class="descname">lmfit</tt><big>(</big><em>model</em>, <em>xcol=None</em>, <em>ycol=None</em>, <em>p0=None</em>, <em>sigma=None</em>, <em>prefix=None</em>, <em>**kargs</em><big>)</big><a class="reference internal" href="../_modules/Stoner/Analysis.html#AnalyseFile.lmfit"><span class="viewcode-link">[source]</span></a><a class="headerlink" href="#Stoner.Analysis.AnalyseFile.lmfit" title="Permalink to this definition">¶</a></dt>
<dd><p>Wrapper around lmfit module fitting.</p>
<table class="docutils field-list" frame="void" rules="none">
<col class="field-name" />
<col class="field-body" />
<tbody valign="top">
<tr class="field-odd field"><th class="field-name">Parameters:</th><td class="field-body"><ul class="first simple">
<li><strong>model</strong> (<em>lmfit.Model</em>) &#8211;
An instance of an lmfit.Model that represents the model to be fitted to the data</li>
<li><strong>xcol</strong> (<em>index or None</em>) &#8211;
Columns to be used for the x  data for the fitting. If not givem defaults to the <a class="reference internal" href="Stoner.Core.DataFile.html#Stoner.Core.DataFile.setas" title="Stoner.Core.DataFile.setas"><tt class="xref py py-attr docutils literal"><span class="pre">Stoner.Core.DataFile.setas</span></tt></a> x column</li>
<li><strong>ycol</strong> (<em>index or None</em>) &#8211;
Columns to be used for the  y data for the fitting. If not givem defaults to the <a class="reference internal" href="Stoner.Core.DataFile.html#Stoner.Core.DataFile.setas" title="Stoner.Core.DataFile.setas"><tt class="xref py py-attr docutils literal"><span class="pre">Stoner.Core.DataFile.setas</span></tt></a> y column</li>
</ul>
</td>
</tr>
<tr class="field-even field"><th class="field-name" colspan="2">Keyword Arguments:</th></tr>
<tr class="field-even field"><td>&nbsp;</td><td class="field-body"><ul class="first simple">
<li><strong>p0</strong> (<em>list, tuple or array</em>) &#8211;
A vector of initial parameter values to try</li>
<li><strong>sigma</strong> (<em>index</em>) &#8211;
The index of the column with the y-error bars</li>
<li><strong>bounds (callable) A callable object that evaluates true if a row is to be included. Should be of the form f(x,y)</strong></li>
<li><strong>result</strong> (<em>bool</em>) &#8211;
Determines whether the fitted data should be added into the DataFile object. If result is True then
the last column will be used. If result is a string or an integer then it is used as a column index.
Default to None for not adding fitted data</li>
<li><strong>replace</strong> (<em>bool</em>) &#8211;
Inidcatesa whether the fitted data replaces existing data or is inserted as a new column (default False)</li>
<li><strong>header</strong> (<em>string or None</em>) &#8211;
If this is a string then it is used as the name of the fitted data. (default None)</li>
<li><strong>scale_covar</strong> (<em>bool</em>) &#8211;
whether to automatically scale covariance matrix (leastsq only)</li>
<li><strong>output</strong> (<em>str, default &#8220;fit&#8221;</em>) &#8211;
Specifiy what to return.</li>
</ul>
</td>
</tr>
<tr class="field-odd field"><th class="field-name">Returns:</th><td class="field-body"><p class="first last"><p>The lmfit module will refurn an instance of the <tt class="xref py py-class docutils literal"><span class="pre">lmfit.models.ModelFit</span></tt> class that contains all
relevant information about the fit.
The return value is determined by the <em>output</em> parameter. Options are</p>
<blockquote>
<div><ul class="simple">
<li>&#8220;ffit&#8221;    just the <tt class="xref py py-class docutils literal"><span class="pre">lmfit.model.ModelFit</span></tt> instance</li>
<li>&#8220;row&#8221;     just a one dimensional numpy array of the fit paraeters interleaved with their uncertainties</li>
<li>&#8220;full&#8221;    a tuple of the fit instance and the row.</li>
</ul>
</div></blockquote>
</p>
</td>
</tr>
</tbody>
</table>
<div class="admonition seealso">
<p class="first admonition-title">See also</p>
<p class="last"><a class="reference internal" href="Stoner.Analysis.AnalyseFile.curve_fit.html#Stoner.Analysis.AnalyseFile.curve_fit" title="Stoner.Analysis.AnalyseFile.curve_fit"><tt class="xref py py-meth docutils literal"><span class="pre">AnalyseFile.curve_fit()</span></tt></a></p>
</div>
</dd></dl>

</div>


          </div>
        </div>
      </div>
      <div class="sphinxsidebar">
        <div class="sphinxsidebarwrapper">
            <p class="logo"><a href="../index.html">
              <img class="logo" src="../_static/StonerLogo.png" alt="Logo"/>
            </a></p>
  <h4>Previous topic</h4>
  <p class="topless"><a href="Stoner.Analysis.AnalyseFile.keys.html"
                        title="previous chapter">AnalyseFile.keys</a></p>
  <h4>Next topic</h4>
  <p class="topless"><a href="Stoner.Analysis.AnalyseFile.load.html"
                        title="next chapter">AnalyseFile.load</a></p>
  <h3>This Page</h3>
  <ul class="this-page-menu">
    <li><a href="../_sources/classes/Stoner.Analysis.AnalyseFile.lmfit.txt"
           rel="nofollow">Show Source</a></li>
  </ul>
<div id="searchbox" style="display: none">
  <h3>Quick search</h3>
    <form class="search" action="../search.html" method="get">
      <input type="text" name="q" />
      <input type="submit" value="Go" />
      <input type="hidden" name="check_keywords" value="yes" />
      <input type="hidden" name="area" value="default" />
    </form>
    <p class="searchtip" style="font-size: 90%">
    Enter search terms or a module, class or function name.
    </p>
</div>
<script type="text/javascript">$('#searchbox').show(0);</script>
        </div>
      </div>
      <div class="clearer"></div>
    </div>
    <div class="related">
      <h3>Navigation</h3>
      <ul>
        <li class="right" style="margin-right: 10px">
          <a href="../genindex.html" title="General Index"
             >index</a></li>
        <li class="right" >
          <a href="../py-modindex.html" title="Python Module Index"
             >modules</a> |</li>
        <li class="right" >
          <a href="Stoner.Analysis.AnalyseFile.load.html" title="AnalyseFile.load"
             >next</a> |</li>
        <li class="right" >
          <a href="Stoner.Analysis.AnalyseFile.keys.html" title="AnalyseFile.keys"
             >previous</a> |</li>
        <li><a href="../index.html">Stoner Package</a> &raquo;</li>
          <li><a href="../Stoner.html" >Stoner Package</a> &raquo;</li>
          <li><a href="Stoner.Analysis.AnalyseFile.html" >Stoner.Analysis.AnalyseFile</a> &raquo;</li> 
      </ul>
    </div>
    <div class="footer">
        &copy; Copyright 2013, Gavin Burnell et al.
<<<<<<< HEAD
      Last updated on Mar 30, 2015.
=======
      Last updated on Mar 24, 2015.
>>>>>>> 3ba120d3
      Created using <a href="http://sphinx-doc.org/">Sphinx</a> 1.2.3.
    </div>
  </body>
</html><|MERGE_RESOLUTION|>--- conflicted
+++ resolved
@@ -26,8 +26,8 @@
     <script type="text/javascript" src="http://cdn.mathjax.org/mathjax/latest/MathJax.js?config=TeX-AMS-MML_HTMLorMML"></script>
     <link rel="top" title="Stoner Pacakge API Documentation" href="../index.html" />
     <link rel="up" title="Stoner.Analysis.AnalyseFile" href="Stoner.Analysis.AnalyseFile.html" />
-    <link rel="next" title="AnalyseFile.load" href="Stoner.Analysis.AnalyseFile.load.html" />
-    <link rel="prev" title="AnalyseFile.keys" href="Stoner.Analysis.AnalyseFile.keys.html" /> 
+    <link rel="next" title="AnalyseFile.make_bins" href="Stoner.Analysis.AnalyseFile.make_bins.html" />
+    <link rel="prev" title="AnalyseFile.interpolate" href="Stoner.Analysis.AnalyseFile.interpolate.html" /> 
   </head>
   <body>
     <div class="related">
@@ -40,10 +40,10 @@
           <a href="../py-modindex.html" title="Python Module Index"
              >modules</a> |</li>
         <li class="right" >
-          <a href="Stoner.Analysis.AnalyseFile.load.html" title="AnalyseFile.load"
+          <a href="Stoner.Analysis.AnalyseFile.make_bins.html" title="AnalyseFile.make_bins"
              accesskey="N">next</a> |</li>
         <li class="right" >
-          <a href="Stoner.Analysis.AnalyseFile.keys.html" title="AnalyseFile.keys"
+          <a href="Stoner.Analysis.AnalyseFile.interpolate.html" title="AnalyseFile.interpolate"
              accesskey="P">previous</a> |</li>
         <li><a href="../index.html">Stoner Package</a> &raquo;</li>
           <li><a href="../Stoner.html" >Stoner Package</a> &raquo;</li>
@@ -98,7 +98,8 @@
 </ul>
 </td>
 </tr>
-<tr class="field-odd field"><th class="field-name">Returns:</th><td class="field-body"><p class="first last"><p>The lmfit module will refurn an instance of the <tt class="xref py py-class docutils literal"><span class="pre">lmfit.models.ModelFit</span></tt> class that contains all
+<tr class="field-odd field"><th class="field-name">Returns:</th><td class="field-body"><p class="first last"><p><em>The lmfit module will refurn an instance of the</em> &#8211;
+py:class:<cite>lmfit.models.ModelFit</cite> class that contains all
 relevant information about the fit.
 The return value is determined by the <em>output</em> parameter. Options are</p>
 <blockquote>
@@ -131,11 +132,11 @@
               <img class="logo" src="../_static/StonerLogo.png" alt="Logo"/>
             </a></p>
   <h4>Previous topic</h4>
-  <p class="topless"><a href="Stoner.Analysis.AnalyseFile.keys.html"
-                        title="previous chapter">AnalyseFile.keys</a></p>
+  <p class="topless"><a href="Stoner.Analysis.AnalyseFile.interpolate.html"
+                        title="previous chapter">AnalyseFile.interpolate</a></p>
   <h4>Next topic</h4>
-  <p class="topless"><a href="Stoner.Analysis.AnalyseFile.load.html"
-                        title="next chapter">AnalyseFile.load</a></p>
+  <p class="topless"><a href="Stoner.Analysis.AnalyseFile.make_bins.html"
+                        title="next chapter">AnalyseFile.make_bins</a></p>
   <h3>This Page</h3>
   <ul class="this-page-menu">
     <li><a href="../_sources/classes/Stoner.Analysis.AnalyseFile.lmfit.txt"
@@ -168,10 +169,10 @@
           <a href="../py-modindex.html" title="Python Module Index"
              >modules</a> |</li>
         <li class="right" >
-          <a href="Stoner.Analysis.AnalyseFile.load.html" title="AnalyseFile.load"
+          <a href="Stoner.Analysis.AnalyseFile.make_bins.html" title="AnalyseFile.make_bins"
              >next</a> |</li>
         <li class="right" >
-          <a href="Stoner.Analysis.AnalyseFile.keys.html" title="AnalyseFile.keys"
+          <a href="Stoner.Analysis.AnalyseFile.interpolate.html" title="AnalyseFile.interpolate"
              >previous</a> |</li>
         <li><a href="../index.html">Stoner Package</a> &raquo;</li>
           <li><a href="../Stoner.html" >Stoner Package</a> &raquo;</li>
@@ -180,11 +181,7 @@
     </div>
     <div class="footer">
         &copy; Copyright 2013, Gavin Burnell et al.
-<<<<<<< HEAD
-      Last updated on Mar 30, 2015.
-=======
-      Last updated on Mar 24, 2015.
->>>>>>> 3ba120d3
+      Last updated on Apr 07, 2015.
       Created using <a href="http://sphinx-doc.org/">Sphinx</a> 1.2.3.
     </div>
   </body>
