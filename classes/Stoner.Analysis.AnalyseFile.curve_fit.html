<!DOCTYPE html PUBLIC "-//W3C//DTD XHTML 1.0 Transitional//EN"
  "http://www.w3.org/TR/xhtml1/DTD/xhtml1-transitional.dtd">


<html xmlns="http://www.w3.org/1999/xhtml">
  <head>
    <meta http-equiv="Content-Type" content="text/html; charset=utf-8" />
    
    <title>AnalyseFile.curve_fit &mdash; Stoner Pacakge API Documentation</title>
    
    <link rel="stylesheet" href="../_static/default.css" type="text/css" />
    <link rel="stylesheet" href="../_static/pygments.css" type="text/css" />
    
    <script type="text/javascript">
      var DOCUMENTATION_OPTIONS = {
        URL_ROOT:    '../',
        VERSION:     '1',
        COLLAPSE_INDEX: false,
        FILE_SUFFIX: '.html',
        HAS_SOURCE:  true
      };
    </script>
    <script type="text/javascript" src="../_static/jquery.js"></script>
    <script type="text/javascript" src="../_static/underscore.js"></script>
    <script type="text/javascript" src="../_static/doctools.js"></script>
    <script type="text/javascript" src="http://cdn.mathjax.org/mathjax/latest/MathJax.js?config=TeX-AMS-MML_HTMLorMML"></script>
    <link rel="top" title="Stoner Pacakge API Documentation" href="../index.html" />
    <link rel="up" title="Stoner.Analysis.AnalyseFile" href="Stoner.Analysis.AnalyseFile.html" />
    <link rel="next" title="AnalyseFile.decompose" href="Stoner.Analysis.AnalyseFile.decompose.html" />
    <link rel="prev" title="AnalyseFile.columns" href="Stoner.Analysis.AnalyseFile.columns.html" /> 
  </head>
  <body>
    <div class="related">
      <h3>Navigation</h3>
      <ul>
        <li class="right" style="margin-right: 10px">
          <a href="../genindex.html" title="General Index"
             accesskey="I">index</a></li>
        <li class="right" >
          <a href="../py-modindex.html" title="Python Module Index"
             >modules</a> |</li>
        <li class="right" >
          <a href="Stoner.Analysis.AnalyseFile.decompose.html" title="AnalyseFile.decompose"
             accesskey="N">next</a> |</li>
        <li class="right" >
          <a href="Stoner.Analysis.AnalyseFile.columns.html" title="AnalyseFile.columns"
             accesskey="P">previous</a> |</li>
        <li><a href="../index.html">Stoner Package</a> &raquo;</li>
          <li><a href="../Stoner.html" >Stoner Package</a> &raquo;</li>
          <li><a href="Stoner.Analysis.AnalyseFile.html" accesskey="U">Stoner.Analysis.AnalyseFile</a> &raquo;</li> 
      </ul>
    </div>  

    <div class="document">
      <div class="documentwrapper">
        <div class="bodywrapper">
          <div class="body">
            
  <div class="section" id="analysefile-curve-fit">
<h1>AnalyseFile.curve_fit<a class="headerlink" href="#analysefile-curve-fit" title="Permalink to this headline">¶</a></h1>
<dl class="method">
<dt id="Stoner.Analysis.AnalyseFile.curve_fit">
<tt class="descclassname">AnalyseFile.</tt><tt class="descname">curve_fit</tt><big>(</big><em>func</em>, <em>xcol=None</em>, <em>ycol=None</em>, <em>p0=None</em>, <em>sigma=None</em>, <em>**kargs</em><big>)</big><a class="reference internal" href="../_modules/Stoner/Analysis.html#AnalyseFile.curve_fit"><span class="viewcode-link">[source]</span></a><a class="headerlink" href="#Stoner.Analysis.AnalyseFile.curve_fit" title="Permalink to this definition">¶</a></dt>
<dd><p>General curve fitting function passed through from scipy.</p>
<table class="docutils field-list" frame="void" rules="none">
<col class="field-name" />
<col class="field-body" />
<tbody valign="top">
<tr class="field-odd field"><th class="field-name">Parameters:</th><td class="field-body"><ul class="first simple">
<li><strong>func</strong> (<em>callable</em>) &#8211;
The fitting function with the form def f(x,*p) where p is a list of fitting parameters</li>
<li><strong>xcol</strong> (<em>index</em>) &#8211;
The index of the x-column data to fit</li>
<li><strong>ycol</strong> (<em>index</em>) &#8211;
The index of the y-column data to fit</li>
</ul>
</td>
</tr>
<tr class="field-even field"><th class="field-name" colspan="2">Keyword Arguments:</th></tr>
<tr class="field-even field"><td>&nbsp;</td><td class="field-body"><ul class="first">
<li><p class="first"><strong>p0</strong> (<em>list, tuple or array</em>) &#8211;
A vector of initial parameter values to try</p>
</li>
<li><p class="first"><strong>sigma</strong> (<em>index</em>) &#8211;
The index of the column with the y-error bars</p>
</li>
<li><p class="first"><strong>bounds (callable) A callable object that evaluates true if a row is to be included. Should be of the form f(x,y)</strong></p>
</li>
<li><p class="first"><strong>result</strong> (<em>bool</em>) &#8211;
Determines whether the fitted data should be added into the DataFile object. If result is True then
the last column will be used. If result is a string or an integer then it is used as a column index.
Default to None for not adding fitted data</p>
</li>
<li><p class="first"><strong>replace</strong> (<em>bool</em>) &#8211;
Inidcatesa whether the fitted data replaces existing data or is inserted as a new column (default False)</p>
</li>
<li><p class="first"><strong>header</strong> (<em>string or None</em>) &#8211;
If this is a string then it is used as the name of the fitted data. (default None)</p>
</li>
<li><p class="first"><strong>absolute_sigma (bool, defaults to True) If False, `sigma` denotes relative weights of the data points.</strong> &#8211;</p>
<p>The returned covariance matrix <cite>pcov</cite> is based on <em>estimated</em>
errors in the data, and is not affected by the overall
magnitude of the values in <cite>sigma</cite>. Only the relative
magnitudes of the <cite>sigma</cite> values matter.
If True, <cite>sigma</cite> describes one standard deviation errors of
the input data points. The estimated covariance in <cite>pcov</cite> is
based on these values.</p>
</li>
<li><p class="first"><strong>output</strong> (<em>str, default &#8220;fit&#8221;</em>) &#8211;
Specifiy what to return.</p>
</li>
</ul>
</td>
</tr>
<tr class="field-odd field"><th class="field-name">Returns:</th><td class="field-body"><p class="first last"><p><strong>popt</strong> (<em>array</em>) &#8211;
Optimal values of the fitting parameters p
pcov (2d array): The variance-co-variance matrix for the fitting parameters.
The return value is determined by the <em>output</em> parameter. Options are:</p>
<blockquote>
<div><ul class="simple">
<li>&#8220;ffit&#8221;    (tuple of popt,pcov)</li>
<li>&#8220;row&#8221;     just a one dimensional numpy array of the fit paraeters interleaved with their uncertainties</li>
<li>&#8220;full&#8221;    a tuple of (popt,pcov,dictionary of optional outputs, message, return code, row).</li>
</ul>
</div></blockquote>
</p>
</td>
</tr>
</tbody>
</table>
<div class="admonition note">
<p class="first admonition-title">Note</p>
<p>If the columns are not specified (or set to None) then the X and Y data are taken using the
<tt class="xref py py-attr docutils literal"><span class="pre">DataFile.setas</span></tt> attribute.</p>
<p class="last">The fitting function should have prototype y=f(x,p[0],p[1],p[2]...)
The x-column and y-column can be anything that <a class="reference internal" href="Stoner.Core.DataFile.find_col.html#Stoner.Core.DataFile.find_col" title="Stoner.Core.DataFile.find_col"><tt class="xref py py-meth docutils literal"><span class="pre">Stoner.Core.DataFile.find_col()</span></tt></a> can use as an index
but typucally either strings to be matched against column headings or integers.
The initial parameter values and weightings default to None which corresponds to all parameters starting
at 1 and all points equally weighted. The bounds function has format b(x, y-vec) and rewturns true if the
point is to be used in the fit and false if not.</p>
</div>
<div class="admonition seealso">
<p class="first admonition-title">See also</p>
<p class="last"><a class="reference internal" href="Stoner.Analysis.AnalyseFile.lmfit.html#Stoner.Analysis.AnalyseFile.lmfit" title="Stoner.Analysis.AnalyseFile.lmfit"><tt class="xref py py-meth docutils literal"><span class="pre">Stoner.Analysis.AnalyseFile.lmfit()</span></tt></a></p>
</div>
</dd></dl>

</div>


          </div>
        </div>
      </div>
      <div class="sphinxsidebar">
        <div class="sphinxsidebarwrapper">
            <p class="logo"><a href="../index.html">
              <img class="logo" src="../_static/StonerLogo.png" alt="Logo"/>
            </a></p>
  <h4>Previous topic</h4>
  <p class="topless"><a href="Stoner.Analysis.AnalyseFile.columns.html"
                        title="previous chapter">AnalyseFile.columns</a></p>
  <h4>Next topic</h4>
  <p class="topless"><a href="Stoner.Analysis.AnalyseFile.decompose.html"
                        title="next chapter">AnalyseFile.decompose</a></p>
  <h3>This Page</h3>
  <ul class="this-page-menu">
    <li><a href="../_sources/classes/Stoner.Analysis.AnalyseFile.curve_fit.txt"
           rel="nofollow">Show Source</a></li>
  </ul>
<div id="searchbox" style="display: none">
  <h3>Quick search</h3>
    <form class="search" action="../search.html" method="get">
      <input type="text" name="q" />
      <input type="submit" value="Go" />
      <input type="hidden" name="check_keywords" value="yes" />
      <input type="hidden" name="area" value="default" />
    </form>
    <p class="searchtip" style="font-size: 90%">
    Enter search terms or a module, class or function name.
    </p>
</div>
<script type="text/javascript">$('#searchbox').show(0);</script>
        </div>
      </div>
      <div class="clearer"></div>
    </div>
    <div class="related">
      <h3>Navigation</h3>
      <ul>
        <li class="right" style="margin-right: 10px">
          <a href="../genindex.html" title="General Index"
             >index</a></li>
        <li class="right" >
          <a href="../py-modindex.html" title="Python Module Index"
             >modules</a> |</li>
        <li class="right" >
          <a href="Stoner.Analysis.AnalyseFile.decompose.html" title="AnalyseFile.decompose"
             >next</a> |</li>
        <li class="right" >
          <a href="Stoner.Analysis.AnalyseFile.columns.html" title="AnalyseFile.columns"
             >previous</a> |</li>
        <li><a href="../index.html">Stoner Package</a> &raquo;</li>
          <li><a href="../Stoner.html" >Stoner Package</a> &raquo;</li>
          <li><a href="Stoner.Analysis.AnalyseFile.html" >Stoner.Analysis.AnalyseFile</a> &raquo;</li> 
      </ul>
    </div>
    <div class="footer">
        &copy; Copyright 2013, Gavin Burnell et al.
<<<<<<< HEAD
      Last updated on Mar 30, 2015.
=======
      Last updated on Mar 24, 2015.
>>>>>>> 3ba120d3
      Created using <a href="http://sphinx-doc.org/">Sphinx</a> 1.2.3.
    </div>
  </body>
</html><|MERGE_RESOLUTION|>--- conflicted
+++ resolved
@@ -27,7 +27,7 @@
     <link rel="top" title="Stoner Pacakge API Documentation" href="../index.html" />
     <link rel="up" title="Stoner.Analysis.AnalyseFile" href="Stoner.Analysis.AnalyseFile.html" />
     <link rel="next" title="AnalyseFile.decompose" href="Stoner.Analysis.AnalyseFile.decompose.html" />
-    <link rel="prev" title="AnalyseFile.columns" href="Stoner.Analysis.AnalyseFile.columns.html" /> 
+    <link rel="prev" title="AnalyseFile.clip" href="Stoner.Analysis.AnalyseFile.clip.html" /> 
   </head>
   <body>
     <div class="related">
@@ -43,7 +43,7 @@
           <a href="Stoner.Analysis.AnalyseFile.decompose.html" title="AnalyseFile.decompose"
              accesskey="N">next</a> |</li>
         <li class="right" >
-          <a href="Stoner.Analysis.AnalyseFile.columns.html" title="AnalyseFile.columns"
+          <a href="Stoner.Analysis.AnalyseFile.clip.html" title="AnalyseFile.clip"
              accesskey="P">previous</a> |</li>
         <li><a href="../index.html">Stoner Package</a> &raquo;</li>
           <li><a href="../Stoner.html" >Stoner Package</a> &raquo;</li>
@@ -157,8 +157,8 @@
               <img class="logo" src="../_static/StonerLogo.png" alt="Logo"/>
             </a></p>
   <h4>Previous topic</h4>
-  <p class="topless"><a href="Stoner.Analysis.AnalyseFile.columns.html"
-                        title="previous chapter">AnalyseFile.columns</a></p>
+  <p class="topless"><a href="Stoner.Analysis.AnalyseFile.clip.html"
+                        title="previous chapter">AnalyseFile.clip</a></p>
   <h4>Next topic</h4>
   <p class="topless"><a href="Stoner.Analysis.AnalyseFile.decompose.html"
                         title="next chapter">AnalyseFile.decompose</a></p>
@@ -197,7 +197,7 @@
           <a href="Stoner.Analysis.AnalyseFile.decompose.html" title="AnalyseFile.decompose"
              >next</a> |</li>
         <li class="right" >
-          <a href="Stoner.Analysis.AnalyseFile.columns.html" title="AnalyseFile.columns"
+          <a href="Stoner.Analysis.AnalyseFile.clip.html" title="AnalyseFile.clip"
              >previous</a> |</li>
         <li><a href="../index.html">Stoner Package</a> &raquo;</li>
           <li><a href="../Stoner.html" >Stoner Package</a> &raquo;</li>
@@ -206,11 +206,7 @@
     </div>
     <div class="footer">
         &copy; Copyright 2013, Gavin Burnell et al.
-<<<<<<< HEAD
-      Last updated on Mar 30, 2015.
-=======
-      Last updated on Mar 24, 2015.
->>>>>>> 3ba120d3
+      Last updated on Apr 07, 2015.
       Created using <a href="http://sphinx-doc.org/">Sphinx</a> 1.2.3.
     </div>
   </body>
