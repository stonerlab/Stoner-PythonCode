<!DOCTYPE html PUBLIC "-//W3C//DTD XHTML 1.0 Transitional//EN"
  "http://www.w3.org/TR/xhtml1/DTD/xhtml1-transitional.dtd">


<html xmlns="http://www.w3.org/1999/xhtml">
  <head>
    <meta http-equiv="Content-Type" content="text/html; charset=utf-8" />
    
    <title>DataFolder.getlist &mdash; Stoner Pacakge API Documentation</title>
    
    <link rel="stylesheet" href="../_static/default.css" type="text/css" />
    <link rel="stylesheet" href="../_static/pygments.css" type="text/css" />
    
    <script type="text/javascript">
      var DOCUMENTATION_OPTIONS = {
        URL_ROOT:    '../',
        VERSION:     '1',
        COLLAPSE_INDEX: false,
        FILE_SUFFIX: '.html',
        HAS_SOURCE:  true
      };
    </script>
    <script type="text/javascript" src="../_static/jquery.js"></script>
    <script type="text/javascript" src="../_static/underscore.js"></script>
    <script type="text/javascript" src="../_static/doctools.js"></script>
    <script type="text/javascript" src="http://cdn.mathjax.org/mathjax/latest/MathJax.js?config=TeX-AMS-MML_HTMLorMML"></script>
    <link rel="top" title="Stoner Pacakge API Documentation" href="../index.html" />
    <link rel="up" title="Stoner.Folders.DataFolder" href="Stoner.Folders.DataFolder.html" />
    <link rel="next" title="DataFolder.group" href="Stoner.Folders.DataFolder.group.html" />
    <link rel="prev" title="DataFolder.gather" href="Stoner.Folders.DataFolder.gather.html" /> 
  </head>
  <body>
    <div class="related">
      <h3>Navigation</h3>
      <ul>
        <li class="right" style="margin-right: 10px">
          <a href="../genindex.html" title="General Index"
             accesskey="I">index</a></li>
        <li class="right" >
          <a href="../py-modindex.html" title="Python Module Index"
             >modules</a> |</li>
        <li class="right" >
          <a href="Stoner.Folders.DataFolder.group.html" title="DataFolder.group"
             accesskey="N">next</a> |</li>
        <li class="right" >
          <a href="Stoner.Folders.DataFolder.gather.html" title="DataFolder.gather"
             accesskey="P">previous</a> |</li>
        <li><a href="../index.html">Stoner Package</a> &raquo;</li>
          <li><a href="../Stoner.html" >Stoner Package</a> &raquo;</li>
          <li><a href="Stoner.Folders.DataFolder.html" accesskey="U">Stoner.Folders.DataFolder</a> &raquo;</li> 
      </ul>
    </div>  

    <div class="document">
      <div class="documentwrapper">
        <div class="bodywrapper">
          <div class="body">
            
  <div class="section" id="datafolder-getlist">
<h1>DataFolder.getlist<a class="headerlink" href="#datafolder-getlist" title="Permalink to this headline">¶</a></h1>
<dl class="method">
<dt id="Stoner.Folders.DataFolder.getlist">
<tt class="descclassname">DataFolder.</tt><tt class="descname">getlist</tt><big>(</big><em>recursive=None</em>, <em>directory=None</em>, <em>flatten=None</em><big>)</big><a class="reference internal" href="../_modules/Stoner/Folders.html#DataFolder.getlist"><span class="viewcode-link">[source]</span></a><a class="headerlink" href="#Stoner.Folders.DataFolder.getlist" title="Permalink to this definition">¶</a></dt>
<dd><p>Scans the current directory, optionally recursively to build a list of filenames</p>
<table class="docutils field-list" frame="void" rules="none">
<col class="field-name" />
<col class="field-body" />
<tbody valign="top">
<tr class="field-odd field"><th class="field-name" colspan="2">Keyword Arguments:</th></tr>
<tr class="field-odd field"><td>&nbsp;</td><td class="field-body"><ul class="first simple">
<li><strong>recursive</strong> (<em>bool</em>) &#8211;
Do a walk through all the directories for files</li>
<li><strong>directory</strong> (<em>string or False</em>) &#8211;
Either a string path to a new directory or False to open a dialog box or not set in which case existing directory is used.</li>
<li><strong>flatten</strong> (<em>bool</em>) &#8211;
After scanning the directory tree, flaten all the subgroupos to make a flat file list. (this is the previous behaviour of</li>
<li><strong>:py:meth:`DataFolder.getlist()`)</strong></li>
</ul>
</td>
</tr>
<tr class="field-even field"><th class="field-name">Returns:</th><td class="field-body"><p class="first last">A copy of the current DataFoder directory with the files stored in the files attribute</p>
</td>
</tr>
</tbody>
</table>
<p>getlist() scans a directory tree finding files that match the pattern. By default it will recurse through the entire
directory tree finding sub directories and creating groups in the data folder for each sub directory.</p>
</dd></dl>

</div>


          </div>
        </div>
      </div>
      <div class="sphinxsidebar">
        <div class="sphinxsidebarwrapper">
            <p class="logo"><a href="../index.html">
              <img class="logo" src="../_static/StonerLogo.png" alt="Logo"/>
            </a></p>
  <h4>Previous topic</h4>
  <p class="topless"><a href="Stoner.Folders.DataFolder.gather.html"
                        title="previous chapter">DataFolder.gather</a></p>
  <h4>Next topic</h4>
  <p class="topless"><a href="Stoner.Folders.DataFolder.group.html"
                        title="next chapter">DataFolder.group</a></p>
  <h3>This Page</h3>
  <ul class="this-page-menu">
    <li><a href="../_sources/classes/Stoner.Folders.DataFolder.getlist.txt"
           rel="nofollow">Show Source</a></li>
  </ul>
<div id="searchbox" style="display: none">
  <h3>Quick search</h3>
    <form class="search" action="../search.html" method="get">
      <input type="text" name="q" />
      <input type="submit" value="Go" />
      <input type="hidden" name="check_keywords" value="yes" />
      <input type="hidden" name="area" value="default" />
    </form>
    <p class="searchtip" style="font-size: 90%">
    Enter search terms or a module, class or function name.
    </p>
</div>
<script type="text/javascript">$('#searchbox').show(0);</script>
        </div>
      </div>
      <div class="clearer"></div>
    </div>
    <div class="related">
      <h3>Navigation</h3>
      <ul>
        <li class="right" style="margin-right: 10px">
          <a href="../genindex.html" title="General Index"
             >index</a></li>
        <li class="right" >
          <a href="../py-modindex.html" title="Python Module Index"
             >modules</a> |</li>
        <li class="right" >
          <a href="Stoner.Folders.DataFolder.group.html" title="DataFolder.group"
             >next</a> |</li>
        <li class="right" >
          <a href="Stoner.Folders.DataFolder.gather.html" title="DataFolder.gather"
             >previous</a> |</li>
        <li><a href="../index.html">Stoner Package</a> &raquo;</li>
          <li><a href="../Stoner.html" >Stoner Package</a> &raquo;</li>
          <li><a href="Stoner.Folders.DataFolder.html" >Stoner.Folders.DataFolder</a> &raquo;</li> 
      </ul>
    </div>
    <div class="footer">
        &copy; Copyright 2013, Gavin Burnell et al.
<<<<<<< HEAD
      Last updated on Mar 30, 2015.
=======
      Last updated on Mar 24, 2015.
>>>>>>> 3ba120d3
      Created using <a href="http://sphinx-doc.org/">Sphinx</a> 1.2.3.
    </div>
  </body>
</html><|MERGE_RESOLUTION|>--- conflicted
+++ resolved
@@ -74,7 +74,8 @@
 Either a string path to a new directory or False to open a dialog box or not set in which case existing directory is used.</li>
 <li><strong>flatten</strong> (<em>bool</em>) &#8211;
 After scanning the directory tree, flaten all the subgroupos to make a flat file list. (this is the previous behaviour of</li>
-<li><strong>:py:meth:`DataFolder.getlist()`)</strong></li>
+<li><strong>:py</strong> &#8211;
+meth:<cite>DataFolder.getlist()</cite>)</li>
 </ul>
 </td>
 </tr>
@@ -148,11 +149,7 @@
     </div>
     <div class="footer">
         &copy; Copyright 2013, Gavin Burnell et al.
-<<<<<<< HEAD
-      Last updated on Mar 30, 2015.
-=======
-      Last updated on Mar 24, 2015.
->>>>>>> 3ba120d3
+      Last updated on Apr 07, 2015.
       Created using <a href="http://sphinx-doc.org/">Sphinx</a> 1.2.3.
     </div>
   </body>
