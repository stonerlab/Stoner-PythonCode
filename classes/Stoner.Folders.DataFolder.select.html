<!DOCTYPE html PUBLIC "-//W3C//DTD XHTML 1.0 Transitional//EN"
  "http://www.w3.org/TR/xhtml1/DTD/xhtml1-transitional.dtd">


<html xmlns="http://www.w3.org/1999/xhtml">
  <head>
    <meta http-equiv="Content-Type" content="text/html; charset=utf-8" />
    
    <title>DataFolder.select &mdash; Stoner Pacakge API Documentation</title>
    
    <link rel="stylesheet" href="../_static/default.css" type="text/css" />
    <link rel="stylesheet" href="../_static/pygments.css" type="text/css" />
    
    <script type="text/javascript">
      var DOCUMENTATION_OPTIONS = {
        URL_ROOT:    '../',
        VERSION:     '1',
        COLLAPSE_INDEX: false,
        FILE_SUFFIX: '.html',
        HAS_SOURCE:  true
      };
    </script>
    <script type="text/javascript" src="../_static/jquery.js"></script>
    <script type="text/javascript" src="../_static/underscore.js"></script>
    <script type="text/javascript" src="../_static/doctools.js"></script>
    <script type="text/javascript" src="http://cdn.mathjax.org/mathjax/latest/MathJax.js?config=TeX-AMS-MML_HTMLorMML"></script>
    <link rel="top" title="Stoner Pacakge API Documentation" href="../index.html" />
    <link rel="up" title="Stoner.Folders.DataFolder" href="Stoner.Folders.DataFolder.html" />
    <link rel="next" title="DataFolder.sort" href="Stoner.Folders.DataFolder.sort.html" />
    <link rel="prev" title="DataFolder.save" href="Stoner.Folders.DataFolder.save.html" /> 
  </head>
  <body>
    <div class="related">
      <h3>Navigation</h3>
      <ul>
        <li class="right" style="margin-right: 10px">
          <a href="../genindex.html" title="General Index"
             accesskey="I">index</a></li>
        <li class="right" >
          <a href="../py-modindex.html" title="Python Module Index"
             >modules</a> |</li>
        <li class="right" >
          <a href="Stoner.Folders.DataFolder.sort.html" title="DataFolder.sort"
             accesskey="N">next</a> |</li>
        <li class="right" >
          <a href="Stoner.Folders.DataFolder.save.html" title="DataFolder.save"
             accesskey="P">previous</a> |</li>
        <li><a href="../index.html">Stoner Package</a> &raquo;</li>
          <li><a href="../Stoner.html" >Stoner Package</a> &raquo;</li>
          <li><a href="Stoner.Folders.DataFolder.html" accesskey="U">Stoner.Folders.DataFolder</a> &raquo;</li> 
      </ul>
    </div>  

    <div class="document">
      <div class="documentwrapper">
        <div class="bodywrapper">
          <div class="body">
            
  <div class="section" id="datafolder-select">
<h1>DataFolder.select<a class="headerlink" href="#datafolder-select" title="Permalink to this headline">¶</a></h1>
<dl class="method">
<dt id="Stoner.Folders.DataFolder.select">
<tt class="descclassname">DataFolder.</tt><tt class="descname">select</tt><big>(</big><em>*args</em>, <em>**kargs</em><big>)</big><a class="reference internal" href="../_modules/Stoner/Folders.html#DataFolder.select"><span class="viewcode-link">[source]</span></a><a class="headerlink" href="#Stoner.Folders.DataFolder.select" title="Permalink to this definition">¶</a></dt>
<dd><p>A generator that can be used to select particular data files from the DataFolder</p>
<table class="docutils field-list" frame="void" rules="none">
<col class="field-name" />
<col class="field-body" />
<tbody valign="top">
<tr class="field-odd field"><th class="field-name">Parameters:</th><td class="field-body"><ul class="first">
<li><p class="first"><strong>args</strong> (<em>various</em>) &#8211;
A single positional argument if present is interpreted as follows:</p>
</li>
<li><p class="first"><strong>* If a callable function is given, the entire DataFile is presented to it.</strong> &#8211;</p>
<p>If it evaluates True then that DataFile is selected. This allows arbitary select operations</p>
</li>
<li><p class="first"><strong>* If a dict is given, then it and the kargs dictionary are merged and used to select the DataFiles</strong></p>
</li>
</ul>
</td>
</tr>
<tr class="field-even field"><th class="field-name" colspan="2">Keyword Arguments:</th></tr>
<tr class="field-even field"><td>&nbsp;</td><td class="field-body"><ul class="first simple">
<li><strong>kargs</strong> (<em>varuous</em>) &#8211;
Arbitary keyword arguments are interpreted as requestion matches against the corresponding
metadata values. The value of the argument is used as follows:</li>
<li><strong>* if is a scalar, then an equality test is carried out</strong></li>
<li><strong>* If is a list then a membership test is carried out</strong></li>
<li><strong>* if it is a tuple of numbers then it is interpreted as a bounds test (t1&lt;=x&lt;t2)</strong></li>
</ul>
</td>
</tr>
<tr class="field-odd field"><th class="field-name">Yields:</th><td class="field-body"><p class="first last"><em>A DataFile that matches the select requirements</em></p>
</td>
</tr>
</tbody>
</table>
</dd></dl>

</div>


          </div>
        </div>
      </div>
      <div class="sphinxsidebar">
        <div class="sphinxsidebarwrapper">
            <p class="logo"><a href="../index.html">
              <img class="logo" src="../_static/StonerLogo.png" alt="Logo"/>
            </a></p>
  <h4>Previous topic</h4>
  <p class="topless"><a href="Stoner.Folders.DataFolder.save.html"
                        title="previous chapter">DataFolder.save</a></p>
  <h4>Next topic</h4>
  <p class="topless"><a href="Stoner.Folders.DataFolder.sort.html"
                        title="next chapter">DataFolder.sort</a></p>
  <h3>This Page</h3>
  <ul class="this-page-menu">
    <li><a href="../_sources/classes/Stoner.Folders.DataFolder.select.txt"
           rel="nofollow">Show Source</a></li>
  </ul>
<div id="searchbox" style="display: none">
  <h3>Quick search</h3>
    <form class="search" action="../search.html" method="get">
      <input type="text" name="q" />
      <input type="submit" value="Go" />
      <input type="hidden" name="check_keywords" value="yes" />
      <input type="hidden" name="area" value="default" />
    </form>
    <p class="searchtip" style="font-size: 90%">
    Enter search terms or a module, class or function name.
    </p>
</div>
<script type="text/javascript">$('#searchbox').show(0);</script>
        </div>
      </div>
      <div class="clearer"></div>
    </div>
    <div class="related">
      <h3>Navigation</h3>
      <ul>
        <li class="right" style="margin-right: 10px">
          <a href="../genindex.html" title="General Index"
             >index</a></li>
        <li class="right" >
          <a href="../py-modindex.html" title="Python Module Index"
             >modules</a> |</li>
        <li class="right" >
          <a href="Stoner.Folders.DataFolder.sort.html" title="DataFolder.sort"
             >next</a> |</li>
        <li class="right" >
          <a href="Stoner.Folders.DataFolder.save.html" title="DataFolder.save"
             >previous</a> |</li>
        <li><a href="../index.html">Stoner Package</a> &raquo;</li>
          <li><a href="../Stoner.html" >Stoner Package</a> &raquo;</li>
          <li><a href="Stoner.Folders.DataFolder.html" >Stoner.Folders.DataFolder</a> &raquo;</li> 
      </ul>
    </div>
    <div class="footer">
        &copy; Copyright 2013, Gavin Burnell et al.
<<<<<<< HEAD
      Last updated on Mar 30, 2015.
=======
      Last updated on Mar 24, 2015.
>>>>>>> 3ba120d3
      Created using <a href="http://sphinx-doc.org/">Sphinx</a> 1.2.3.
    </div>
  </body>
</html><|MERGE_RESOLUTION|>--- conflicted
+++ resolved
@@ -89,7 +89,7 @@
 </ul>
 </td>
 </tr>
-<tr class="field-odd field"><th class="field-name">Yields:</th><td class="field-body"><p class="first last"><em>A DataFile that matches the select requirements</em></p>
+<tr class="field-odd field"><th class="field-name">Yields:</th><td class="field-body"><p class="first last">A DataFile that matches the select requirements</p>
 </td>
 </tr>
 </tbody>
@@ -157,11 +157,7 @@
     </div>
     <div class="footer">
         &copy; Copyright 2013, Gavin Burnell et al.
-<<<<<<< HEAD
-      Last updated on Mar 30, 2015.
-=======
-      Last updated on Mar 24, 2015.
->>>>>>> 3ba120d3
+      Last updated on Apr 07, 2015.
       Created using <a href="http://sphinx-doc.org/">Sphinx</a> 1.2.3.
     </div>
   </body>
