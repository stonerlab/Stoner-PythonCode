--- conflicted
+++ resolved
@@ -27,7 +27,7 @@
     <link rel="top" title="Stoner Pacakge API Documentation" href="../index.html" />
     <link rel="up" title="Stoner.Plot.PlotFile" href="Stoner.Plot.PlotFile.html" />
     <link rel="next" title="PlotFile.image_plot" href="Stoner.Plot.PlotFile.image_plot.html" />
-    <link rel="prev" title="PlotFile.get_filename" href="Stoner.Plot.PlotFile.get_filename.html" /> 
+    <link rel="prev" title="PlotFile.figure" href="Stoner.Plot.PlotFile.figure.html" /> 
   </head>
   <body>
     <div class="related">
@@ -43,7 +43,7 @@
           <a href="Stoner.Plot.PlotFile.image_plot.html" title="PlotFile.image_plot"
              accesskey="N">next</a> |</li>
         <li class="right" >
-          <a href="Stoner.Plot.PlotFile.get_filename.html" title="PlotFile.get_filename"
+          <a href="Stoner.Plot.PlotFile.figure.html" title="PlotFile.figure"
              accesskey="P">previous</a> |</li>
         <li><a href="../index.html">Stoner Package</a> &raquo;</li>
           <li><a href="../Stoner.html" >Stoner Package</a> &raquo;</li>
@@ -102,8 +102,8 @@
               <img class="logo" src="../_static/StonerLogo.png" alt="Logo"/>
             </a></p>
   <h4>Previous topic</h4>
-  <p class="topless"><a href="Stoner.Plot.PlotFile.get_filename.html"
-                        title="previous chapter">PlotFile.get_filename</a></p>
+  <p class="topless"><a href="Stoner.Plot.PlotFile.figure.html"
+                        title="previous chapter">PlotFile.figure</a></p>
   <h4>Next topic</h4>
   <p class="topless"><a href="Stoner.Plot.PlotFile.image_plot.html"
                         title="next chapter">PlotFile.image_plot</a></p>
@@ -142,7 +142,7 @@
           <a href="Stoner.Plot.PlotFile.image_plot.html" title="PlotFile.image_plot"
              >next</a> |</li>
         <li class="right" >
-          <a href="Stoner.Plot.PlotFile.get_filename.html" title="PlotFile.get_filename"
+          <a href="Stoner.Plot.PlotFile.figure.html" title="PlotFile.figure"
              >previous</a> |</li>
         <li><a href="../index.html">Stoner Package</a> &raquo;</li>
           <li><a href="../Stoner.html" >Stoner Package</a> &raquo;</li>
@@ -151,11 +151,7 @@
     </div>
     <div class="footer">
         &copy; Copyright 2013, Gavin Burnell et al.
-<<<<<<< HEAD
-      Last updated on Mar 30, 2015.
-=======
-      Last updated on Mar 24, 2015.
->>>>>>> 3ba120d3
+      Last updated on Apr 07, 2015.
       Created using <a href="http://sphinx-doc.org/">Sphinx</a> 1.2.3.
     </div>
   </body>
