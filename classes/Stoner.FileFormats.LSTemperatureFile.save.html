--- conflicted
+++ resolved
@@ -26,8 +26,8 @@
     <script type="text/javascript" src="http://cdn.mathjax.org/mathjax/latest/MathJax.js?config=TeX-AMS-MML_HTMLorMML"></script>
     <link rel="top" title="Stoner Pacakge API Documentation" href="../index.html" />
     <link rel="up" title="Stoner.FileFormats.LSTemperatureFile" href="Stoner.FileFormats.LSTemperatureFile.html" />
-    <link rel="next" title="LSTemperatureFile.search" href="Stoner.FileFormats.LSTemperatureFile.search.html" />
-    <link rel="prev" title="LSTemperatureFile.rows" href="Stoner.FileFormats.LSTemperatureFile.rows.html" /> 
+    <link rel="next" title="Stoner.FileFormats.BNLFile" href="Stoner.FileFormats.BNLFile.html" />
+    <link rel="prev" title="LSTemperatureFile._load" href="Stoner.FileFormats.LSTemperatureFile._load.html" /> 
   </head>
   <body>
     <div class="related">
@@ -40,10 +40,10 @@
           <a href="../py-modindex.html" title="Python Module Index"
              >modules</a> |</li>
         <li class="right" >
-          <a href="Stoner.FileFormats.LSTemperatureFile.search.html" title="LSTemperatureFile.search"
+          <a href="Stoner.FileFormats.BNLFile.html" title="Stoner.FileFormats.BNLFile"
              accesskey="N">next</a> |</li>
         <li class="right" >
-          <a href="Stoner.FileFormats.LSTemperatureFile.rows.html" title="LSTemperatureFile.rows"
+          <a href="Stoner.FileFormats.LSTemperatureFile._load.html" title="LSTemperatureFile._load"
              accesskey="P">previous</a> |</li>
         <li><a href="../index.html">Stoner Package</a> &raquo;</li>
           <li><a href="../Stoner.html" >Stoner Package</a> &raquo;</li>
@@ -91,11 +91,11 @@
               <img class="logo" src="../_static/StonerLogo.png" alt="Logo"/>
             </a></p>
   <h4>Previous topic</h4>
-  <p class="topless"><a href="Stoner.FileFormats.LSTemperatureFile.rows.html"
-                        title="previous chapter">LSTemperatureFile.rows</a></p>
+  <p class="topless"><a href="Stoner.FileFormats.LSTemperatureFile._load.html"
+                        title="previous chapter">LSTemperatureFile._load</a></p>
   <h4>Next topic</h4>
-  <p class="topless"><a href="Stoner.FileFormats.LSTemperatureFile.search.html"
-                        title="next chapter">LSTemperatureFile.search</a></p>
+  <p class="topless"><a href="Stoner.FileFormats.BNLFile.html"
+                        title="next chapter">Stoner.FileFormats.BNLFile</a></p>
   <h3>This Page</h3>
   <ul class="this-page-menu">
     <li><a href="../_sources/classes/Stoner.FileFormats.LSTemperatureFile.save.txt"
@@ -128,10 +128,10 @@
           <a href="../py-modindex.html" title="Python Module Index"
              >modules</a> |</li>
         <li class="right" >
-          <a href="Stoner.FileFormats.LSTemperatureFile.search.html" title="LSTemperatureFile.search"
+          <a href="Stoner.FileFormats.BNLFile.html" title="Stoner.FileFormats.BNLFile"
              >next</a> |</li>
         <li class="right" >
-          <a href="Stoner.FileFormats.LSTemperatureFile.rows.html" title="LSTemperatureFile.rows"
+          <a href="Stoner.FileFormats.LSTemperatureFile._load.html" title="LSTemperatureFile._load"
              >previous</a> |</li>
         <li><a href="../index.html">Stoner Package</a> &raquo;</li>
           <li><a href="../Stoner.html" >Stoner Package</a> &raquo;</li>
@@ -140,11 +140,7 @@
     </div>
     <div class="footer">
         &copy; Copyright 2013, Gavin Burnell et al.
-<<<<<<< HEAD
-      Last updated on Mar 30, 2015.
-=======
-      Last updated on Mar 24, 2015.
->>>>>>> 3ba120d3
+      Last updated on Apr 07, 2015.
       Created using <a href="http://sphinx-doc.org/">Sphinx</a> 1.2.3.
     </div>
   </body>
