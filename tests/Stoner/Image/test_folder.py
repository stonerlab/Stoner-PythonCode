--- conflicted
+++ resolved
@@ -1,91 +1,65 @@
-# -*- coding: utf-8 -*-
-"""Stiner.Image.folders test
-"""
-
-<<<<<<< HEAD
-from Stoner import Data
-from Stoner.Image import ImageArray, ImageFolder, ImageStack
-import numpy as np
-import matplotlib.pyplot as plt
-=======
-from Stoner.Image import ImageArray, ImageFolder
->>>>>>> 2e0b0417
-import pytest
-import os
-import re
-
-knownkeys = [
-    "Averaging",
-    "Comment:",
-    "Contrast Shift",
-    "HorizontalFieldOfView",
-    "Lens",
-    "Loaded from",
-    "Magnification",
-    "MicronsPerPixel",
-    "field: units",
-    "field: units",
-    "filename",
-    "subtraction",
-]
-knownfieldvals = [
-    -233.432852,
-    -238.486666,
-    -243.342465,
-    -248.446173,
-    -253.297813,
-    -258.332918,
-    -263.340476,
-    -268.20511,
-]
-
-testdir = os.path.join(os.path.dirname(__file__), "coretestdata", "testims")
-fldr = ImageFolder(testdir, pattern="*.png")
-
-
-def test_load():
-    fldr = ImageFolder(testdir, pattern="*.png")
-    assert len(fldr) == len(os.listdir(testdir)), "Didn't find all the images"
-    stack = fldr.as_stack()
-    assert len(stack) == len(fldr), "Conversion to ImageStack with as_stack() failed to preserve length"
-
-
-def test_properties():
-    fldr = ImageFolder(testdir, pattern="*.png")
-    assert fldr.size == (512, 672), f"fldr.size incorrect at {fldr.size}"
-    empty = ImageFolder()
-    assert empty.size == tuple(), f"Empty folder.size wrong at {empty.size}"
-    fldr[1] = fldr[1].crop(4)
-    assert not fldr.size, f"fldr.size didn't return False for non-uniform images, got {fldr.size}"
-    for im in fldr.images:
-        assert isinstance(im, ImageArray), "fldr.images returned something that wasn't an image array"
-
-
-def test_methods():
-<<<<<<< HEAD
-    fldr=ImageFolder(testdir, pattern=re.compile(r"000_field(?P<Field>\d+)_run0.*png"))
-    assert len(list(fldr.loaded))==0,"ImageFolder got loaded unexpectedly!"
-    fldr.loadgroup()
-    assert len(list(fldr.loaded))==8,"ImageFolder.looadgroup() failed to load!"
-    fldr.montage(title="Image {Field}mT")
-    assert len(plt.get_fignums())==1,"Failed to create correct number of figures with fldr.montage"
-    plt.close("all")
-    av=fldr.average(_metadata="common")
-    std=fldr.stddev(weights=np.ones(8))
-    assert av.max()==65535.0
-    assert av.min()==0
-    assert std.max()>449
-    assert std.min()==0
-
-
-
-=======
-    fldr = ImageFolder(testdir, pattern="*.png")
-    assert len(list(fldr.loaded)) == 0, "ImageFolder got loaded unexpectedly!"
-    fldr.loadgroup()
-    assert len(list(fldr.loaded)) == 8, "ImageFolder.looadgroup() failed to load!"
->>>>>>> 2e0b0417
-
-
-if __name__ == "__main__":
-    pytest.main(["--pdb", __file__])
+# -*- coding: utf-8 -*-
+"""Stiner.Image.folders test
+"""
+
+from Stoner.Image import ImageArray, ImageFolder
+import pytest
+import os
+import re
+
+knownkeys = [
+    "Averaging",
+    "Comment:",
+    "Contrast Shift",
+    "HorizontalFieldOfView",
+    "Lens",
+    "Loaded from",
+    "Magnification",
+    "MicronsPerPixel",
+    "field: units",
+    "field: units",
+    "filename",
+    "subtraction",
+]
+knownfieldvals = [
+    -233.432852,
+    -238.486666,
+    -243.342465,
+    -248.446173,
+    -253.297813,
+    -258.332918,
+    -263.340476,
+    -268.20511,
+]
+
+testdir = os.path.join(os.path.dirname(__file__), "coretestdata", "testims")
+fldr = ImageFolder(testdir, pattern="*.png")
+
+
+def test_load():
+    fldr = ImageFolder(testdir, pattern="*.png")
+    assert len(fldr) == len(os.listdir(testdir)), "Didn't find all the images"
+    stack = fldr.as_stack()
+    assert len(stack) == len(fldr), "Conversion to ImageStack with as_stack() failed to preserve length"
+
+
+def test_properties():
+    fldr = ImageFolder(testdir, pattern="*.png")
+    assert fldr.size == (512, 672), f"fldr.size incorrect at {fldr.size}"
+    empty = ImageFolder()
+    assert empty.size == tuple(), f"Empty folder.size wrong at {empty.size}"
+    fldr[1] = fldr[1].crop(4)
+    assert not fldr.size, f"fldr.size didn't return False for non-uniform images, got {fldr.size}"
+    for im in fldr.images:
+        assert isinstance(im, ImageArray), "fldr.images returned something that wasn't an image array"
+
+
+def test_methods():
+    fldr = ImageFolder(testdir, pattern="*.png")
+    assert len(list(fldr.loaded)) == 0, "ImageFolder got loaded unexpectedly!"
+    fldr.loadgroup()
+    assert len(list(fldr.loaded)) == 8, "ImageFolder.looadgroup() failed to load!"
+
+
+if __name__ == "__main__":
+    pytest.main(["--pdb", __file__])