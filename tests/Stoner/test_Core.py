--- conflicted
+++ resolved
@@ -106,7 +106,6 @@
         t=[self.d%1,self.d%"Y-Data",(self.d%re.compile(r"Y\-"))]
         for ix,tst in enumerate(["integer","string","regexp"]):
             self.assertTrue(np.all(t[ix].data==np.atleast_2d(self.d.column(0)).T),"Failed % operator with {} index".format(tst))
-<<<<<<< HEAD
         d=self.d&self.d.x
         self.assertTrue(d.shape[1]==3,"& operator failed.")
         d&=d.x
@@ -131,10 +130,4 @@
         d=self.d.clone
         d.insert_rows(10,np.zeros((2,2)))
         self.assertEqual(len(d),102,"Failed to inert extra rows")
-        self.assertTrue(d[9,0]==10 and d[10,0]==0 and d[12,0]==11, "Failed to insert rows properly.")
-=======
-
-d=Data("CoreTest.dat",setas="xy")
-d.plot()
->>>>>>> a66fa86c
-
+        self.assertTrue(d[9,0]==10 and d[10,0]==0 and d[12,0]==11, "Failed to insert rows properly.")