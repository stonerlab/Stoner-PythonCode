# -*- coding: utf-8 -*-
"""
test_Core.py
Created on Tue Jan 07 22:05:55 2014

@author: phygbu
"""

import pytest
import sys
import os.path as path
import numpy as np

pth = path.dirname(__file__)
pth = path.realpath(path.join(pth, "../../"))
sys.path.insert(0, pth)
from Stoner import Data

<<<<<<< HEAD
datadir=path.join(pth,"sample-data")

def test_functions():
    #Test section:
    d2=Data(path.join(datadir,"TDI_Format_RT.txt"))
    d3=Data(path.join(datadir,"New-XRay-Data.dql"))
    f=d2.split(lambda r:r["Temp"]<150)
    assert len(f[0])==838,"Split failed to work."
    assert len(d3.threshold(2000,rising=True,falling=True,all_vals=True))==5,"Threshold failure."

def test_peaks():
    d3=Data(path.join(datadir,"New-XRay-Data.dql"))
    d=d3.clone
    d.peaks(width=8,poly=4,significance=100,modify=True)
    assert len(d)==11,"Failed on peaks test."

def test_threshold():
    #set up some zigzag data
    #mins at 0,100,200,300,400, max at 50, 150, 250, 350 and zeros in between
    ar = np.zeros((400,2))
    ar[:,0]=np.arange(0,len(ar))
    for i in range(4):
        ar[i*100:i*100+50,1] = np.linspace(-1,1,50)
    for i in range(4):
        ar[i*100+50:i*100+100,1] = np.linspace(1,-1,50)
    d = Data(ar, setas='xy')
    assert len(d.threshold(0,rising=True,falling=False,all_vals=True)==4)
    assert len(d.threshold(0,rising=False,falling=True,all_vals=True)==4)
    assert len(d.threshold(0,interpolate=False,rising=False,falling=True,all_vals=True)==4)
    assert d.threshold(0,all_vals=True)[1]==124.5
    assert np.sum(d.threshold([0.0,0.5,1.0])-np.array([[24.5,36.74999999, 49.]]))<1E-6,"Multiple threshold failed."
    assert np.isclose(d.threshold(0,interpolate=False,all_vals=True)[1],124.5),"Threshold without interpolation failed."
    result=d.threshold(0,interpolate=False,all_vals=True,xcol=False)
    assert np.allclose(result,np.array([[ 24.5,   0. ],[124.5,   0. ],[224.5,   0. ],[324.5,   0. ]])), "Failed threshold with False scol - result was {}".format(result)

def test_apply():
    app=Data(np.zeros((100,1)),setas="y")
    app.apply(lambda r:r.i[0],header="Counter")
    def calc(r,omega=1.0,k=1.0):
        return np.sin(r.y*omega)
    app.apply(calc,replace=False,header="Sin",_extra={"omega":0.1},k=1.0)
    app.apply(lambda r:r.__class__([r[1],r[0]]),replace=True,header=["Index","Sin"])
    app.setas="xy"
    assert np.isclose(app.integrate(output="result"),18.87616564214),"Integrate after aplies failed."

def test_scale():
    x=np.linspace(-5,5,101)
    y=np.sin(x)
    orig=Data(x+np.random.normal(size=101,scale=0.025),y+np.random.normal(size=101,scale=0.01))
    orig.setas="xy"

    XTests=[[(0,0,0.5),(0,2,-0.1)],
             [(0,0,0.5)],
             [(0,2,-0.2)]]
    YTests=[[(1,1,0.5),(1,2,-0.1)],
             [(1,1,0.5)],
             [(1,2,-0.2)]]
    for xmode,xdata,xtests in zip(["linear","scale","offset"],[x*2+0.2,x*2,x+0.2],XTests):
        for ymode,ydata,ytests in zip(["linear","scale","offset"],[y*2+0.2,y*2,y+0.2],YTests):
            to_scale=Data(xdata+np.random.normal(size=101,scale=0.025),ydata+np.random.normal(size=101,scale=0.01))
            to_scale.setas="xy"
            to_scale.scale(orig,xmode=xmode,ymode=ymode)
            transform=to_scale["Transform"]
            t_err=to_scale["Transform Err"]
            for i,j,v in xtests+ytests:
                assert (np.abs(transform[i,j]-v)<=5*t_err[i,j]),"Failed to get correct trandorm factor for {}:{} ({} vs {}".format(xmode,ymode,transform[i,j],v)

    to_scale=Data(x*5+0.1+np.random.normal(size=101,scale=0.025),y*0.5+0.1+0.5*x+np.random.normal(size=101,scale=0.01))
    to_scale.setas="xy"
    to_scale.scale(orig,xmode="affine")
    a_tranform=np.array([[0.2,0.,-0.02],[-0.2, 2.,-0.17]])
    t_delta=np.abs(to_scale["Transform"]-a_tranform)
    t_in_range=t_delta<to_scale["Transform Err"]*5
    assert np.all(t_in_range),"Failed to produce correct affine scaling {} vs {}".format(to_scale["Transform"],a_tranform)

def test_clip():
    x=np.linspace(0,np.pi*10,1001)
    y=np.sin(x)
    z=np.cos(x)
    d=Data(x,y,z,setas="xyz")
    d.clip((-0.1,0.2),"Column 2")
    assert (d.z.min()>=-0.1) and (d.z.max()<=0.2),"Clip with a column specified failed."
    d=Data(x,y,z,setas="xyz")
    d.clip((-0.5,0.7))
    assert (d.y.min()>=-0.5) and (d.y.max()<=0.7),"Clip with no column specified failed."

def test_integrate():
    d=Data(path.join(datadir,"SLD_200919.dat"))
    d.setas="x..y"
    d.integrate(result=True,header="Total_M")
    result=d["Total_M"]
    assert np.isclose(result,4.19687459365,7),"Integrate returned the wrong result!"
    d.setas[-1]="y"
    d.plot(multiple="y2")
    assert len(d.axes)==2,"Failed to produce plot with double y-axis"
    d.close("all")
    d.setas="x..y"
    fx=d.interpolate(None)
    assert fx(np.linspace(1,1500,101)).shape==(101,7),"Failed to get the interpolated shape right"

def test_sg_filter():
    x=np.linspace(0,10*np.pi,1001)
    y=np.sin(x)+np.random.normal(size=1001,scale=0.05)
    d=Data(x,y,column_headers=["Time","Signal"],setas="xy")
    d.SG_Filter(order=1,result=True)
    d.setas="x.y"
    d.y=d.y-np.cos(x)
    assert np.isclose(d.y[5:-5].mean(), 0,atol=1E-2),"Failed to differentiate correctly"


if __name__=="__main__": # Run some tests manually to allow debugging
    pytest.main(["--pdb",__file__])

=======

"""Path to sample Data File"""
slfdatadir = path.join(pth, "sample-data")

np.random.seed(12345)
slfd1 = Data(path.join(slfdatadir, "OVF1.ovf"))
slfd2 = Data(path.join(slfdatadir, "TDI_Format_RT.txt"))
slfd3 = Data(path.join(slfdatadir, "New-XRay-Data.dql"))
slfd4 = Data(np.column_stack([np.ones(100), np.ones(100) * 2]), setas="xy")


def test_functions():
    # Test section:
    _ = slfd1.section(z=(12, 13))
    f = slfd2.split(lambda r: r["Temp"] < 150)
    assert len(f[0]) == 838, "Split failed to work."
    assert len(slfd3.threshold(2000, rising=True, falling=True, all_vals=True)) == 5, "Threshold failure."


def test_peaks():
    d = slfd3.clone
    d.peaks(width=8, poly=4, significance=100, modify=True)
    assert len(d) == 11, "Failed on peaks test."


def test_threshold():
    # set up some zigzag data
    # mins at 0,100,200,300,400, max at 50, 150, 250, 350 and zeros in between
    ar = np.zeros((400, 2))
    ar[:, 0] = np.arange(0, len(ar))
    for i in range(4):
        ar[i * 100 : i * 100 + 50, 1] = np.linspace(-1, 1, 50)
    for i in range(4):
        ar[i * 100 + 50 : i * 100 + 100, 1] = np.linspace(1, -1, 50)
    d = Data(ar, setas="xy")
    assert len(d.threshold(0, rising=True, falling=False, all_vals=True) == 4)
    assert len(d.threshold(0, rising=False, falling=True, all_vals=True) == 4)
    assert len(d.threshold(0, interpolate=False, rising=False, falling=True, all_vals=True) == 4)
    assert d.threshold(0, all_vals=True)[1] == 124.5
    _ = d
    assert (
        np.sum(d.threshold([0.0, 0.5, 1.0]) - np.array([[24.5, 36.74999999, 49.0]])) < 1e-6
    ), "Multiple threshold failed."
    assert np.isclose(
        d.threshold(0, interpolate=False, all_vals=True)[1], 124.5, 6
    ), "Threshold without interpolation failed."
    result = d.threshold(0, interpolate=False, all_vals=True, xcol=False)
    assert np.allclose(
        result, np.array([[24.5, 0.0], [124.5, 0.0], [224.5, 0.0], [324.5, 0.0]])
    ), "Failed threshold with False scol - result was {}".format(result)


def test_apply():
    slfapp = Data(np.zeros((100, 1)), setas="y")
    slfapp.apply(lambda r: r.i[0], header="Counter")

    def calc(r, omega=1.0, k=1.0):
        return np.sin(r.y * omega)

    slfapp.apply(calc, replace=False, header="Sin", _extra={"omega": 0.1}, k=1.0)
    slfapp.apply(lambda r: r.__class__([r[1], r[0]]), replace=True, header=["Index", "Sin"])
    slfapp.setas = "xy"
    assert np.isclose(slfapp.integrate(output="result"), 18.87616564214), "Integrate after applies failed."


def test_scale():
    x = np.linspace(-5, 5, 101)
    y = np.sin(x)
    orig = Data(x + np.random.normal(size=101, scale=0.025), y + np.random.normal(size=101, scale=0.01))
    orig.setas = "xy"

    XTests = [[(0, 0, 0.5), (0, 2, -0.1)], [(0, 0, 0.5)], [(0, 2, -0.2)]]
    YTests = [[(1, 1, 0.5), (1, 2, -0.1)], [(1, 1, 0.5)], [(1, 2, -0.2)]]
    for xmode, xdata, xtests in zip(["linear", "scale", "offset"], [x * 2 + 0.2, x * 2, x + 0.2], XTests):
        for ymode, ydata, ytests in zip(["linear", "scale", "offset"], [y * 2 + 0.2, y * 2, y + 0.2], YTests):
            to_scale = Data(
                xdata + np.random.normal(size=101, scale=0.025), ydata + np.random.normal(size=101, scale=0.01)
            )
            to_scale.setas = "xy"
            to_scale.scale(orig, xmode=xmode, ymode=ymode)
            transform = to_scale["Transform"]
            t_err = to_scale["Transform Err"]
            for i, j, v in xtests + ytests:
                assert (
                    np.abs(transform[i, j] - v) <= 5 * t_err[i, j]
                ), "Failed to get correct trandorm factor for {}:{} ({} vs {}".format(
                    xmode, ymode, transform[i, j], v
                )

    to_scale = Data(
        x * 5 + 0.1 + np.random.normal(size=101, scale=0.025),
        y * 0.5 + 0.1 + 0.5 * x + np.random.normal(size=101, scale=0.01),
    )
    to_scale.setas = "xy"
    to_scale.scale(orig, xmode="affine")
    a_tranform = np.array([[0.2, 0.0, -0.02], [-0.2, 2.0, -0.17]])
    t_delta = np.abs(to_scale["Transform"] - a_tranform)
    t_in_range = t_delta < to_scale["Transform Err"] * 5
    assert np.all(t_in_range), "Failed to produce correct affine scaling {} vs {}".format(
        to_scale["Transform"], a_tranform
    )


def test_clip():
    x = np.linspace(0, np.pi * 10, 1001)
    y = np.sin(x)
    z = np.cos(x)
    d = Data(x, y, z, setas="xyz")
    d.clip((-0.1, 0.2), "Column 2")
    assert (d.z.min() >= -0.1) and (d.z.max() <= 0.2), "Clip with a column specified failed."
    d = Data(x, y, z, setas="xyz")
    d.clip((-0.5, 0.7))
    assert (d.y.min() >= -0.5) and (d.y.max() <= 0.7), "Clip with no column specified failed."


def test_integrate():
    d = Data(path.join(slfdatadir, "SLD_200919.dat"))
    d.setas = "x..y"
    d.integrate(result=True, header="Total_M")
    result = d["Total_M"]
    assert np.isclose(result, 4.19687459365, 7), "Integrate returned the wrong result!"
    d.setas[-1] = "y"
    d.plot(multiple="y2")
    assert len(d.axes) == 2, "Failed to produce plot with double y-axis"
    d.close("all")
    d.setas = "x..y"
    fx = d.interpolate(None)
    assert fx(np.linspace(1, 1500, 101)).shape == (101, 7), "Failed to get the interpolated shape right"


def test_sg_filter():
    x = np.linspace(0, 10 * np.pi, 1001)
    y = np.sin(x) + np.random.normal(size=1001, scale=0.05)
    d = Data(x, y, column_headers=["Time", "Signal"], setas="xy")
    d.SG_Filter(order=1, result=True)
    d.setas = "x.y"
    d.y = d.y - np.cos(x)
    assert np.isclose(d.y[5:-5].mean(), 0, atol=0.01), "Failed to differentiate correctly"


if __name__ == "__main__":  # Run some tests manually to allow debugging
    pytest.main(["--pdb", __file__])

>>>>>>> 2e0b0417
<|MERGE_RESOLUTION|>--- conflicted
+++ resolved
@@ -1,277 +1,160 @@
-# -*- coding: utf-8 -*-
-"""
-test_Core.py
-Created on Tue Jan 07 22:05:55 2014
-
-@author: phygbu
-"""
-
-import pytest
-import sys
-import os.path as path
-import numpy as np
-
-pth = path.dirname(__file__)
-pth = path.realpath(path.join(pth, "../../"))
-sys.path.insert(0, pth)
-from Stoner import Data
-
-<<<<<<< HEAD
-datadir=path.join(pth,"sample-data")
-
-def test_functions():
-    #Test section:
-    d2=Data(path.join(datadir,"TDI_Format_RT.txt"))
-    d3=Data(path.join(datadir,"New-XRay-Data.dql"))
-    f=d2.split(lambda r:r["Temp"]<150)
-    assert len(f[0])==838,"Split failed to work."
-    assert len(d3.threshold(2000,rising=True,falling=True,all_vals=True))==5,"Threshold failure."
-
-def test_peaks():
-    d3=Data(path.join(datadir,"New-XRay-Data.dql"))
-    d=d3.clone
-    d.peaks(width=8,poly=4,significance=100,modify=True)
-    assert len(d)==11,"Failed on peaks test."
-
-def test_threshold():
-    #set up some zigzag data
-    #mins at 0,100,200,300,400, max at 50, 150, 250, 350 and zeros in between
-    ar = np.zeros((400,2))
-    ar[:,0]=np.arange(0,len(ar))
-    for i in range(4):
-        ar[i*100:i*100+50,1] = np.linspace(-1,1,50)
-    for i in range(4):
-        ar[i*100+50:i*100+100,1] = np.linspace(1,-1,50)
-    d = Data(ar, setas='xy')
-    assert len(d.threshold(0,rising=True,falling=False,all_vals=True)==4)
-    assert len(d.threshold(0,rising=False,falling=True,all_vals=True)==4)
-    assert len(d.threshold(0,interpolate=False,rising=False,falling=True,all_vals=True)==4)
-    assert d.threshold(0,all_vals=True)[1]==124.5
-    assert np.sum(d.threshold([0.0,0.5,1.0])-np.array([[24.5,36.74999999, 49.]]))<1E-6,"Multiple threshold failed."
-    assert np.isclose(d.threshold(0,interpolate=False,all_vals=True)[1],124.5),"Threshold without interpolation failed."
-    result=d.threshold(0,interpolate=False,all_vals=True,xcol=False)
-    assert np.allclose(result,np.array([[ 24.5,   0. ],[124.5,   0. ],[224.5,   0. ],[324.5,   0. ]])), "Failed threshold with False scol - result was {}".format(result)
-
-def test_apply():
-    app=Data(np.zeros((100,1)),setas="y")
-    app.apply(lambda r:r.i[0],header="Counter")
-    def calc(r,omega=1.0,k=1.0):
-        return np.sin(r.y*omega)
-    app.apply(calc,replace=False,header="Sin",_extra={"omega":0.1},k=1.0)
-    app.apply(lambda r:r.__class__([r[1],r[0]]),replace=True,header=["Index","Sin"])
-    app.setas="xy"
-    assert np.isclose(app.integrate(output="result"),18.87616564214),"Integrate after aplies failed."
-
-def test_scale():
-    x=np.linspace(-5,5,101)
-    y=np.sin(x)
-    orig=Data(x+np.random.normal(size=101,scale=0.025),y+np.random.normal(size=101,scale=0.01))
-    orig.setas="xy"
-
-    XTests=[[(0,0,0.5),(0,2,-0.1)],
-             [(0,0,0.5)],
-             [(0,2,-0.2)]]
-    YTests=[[(1,1,0.5),(1,2,-0.1)],
-             [(1,1,0.5)],
-             [(1,2,-0.2)]]
-    for xmode,xdata,xtests in zip(["linear","scale","offset"],[x*2+0.2,x*2,x+0.2],XTests):
-        for ymode,ydata,ytests in zip(["linear","scale","offset"],[y*2+0.2,y*2,y+0.2],YTests):
-            to_scale=Data(xdata+np.random.normal(size=101,scale=0.025),ydata+np.random.normal(size=101,scale=0.01))
-            to_scale.setas="xy"
-            to_scale.scale(orig,xmode=xmode,ymode=ymode)
-            transform=to_scale["Transform"]
-            t_err=to_scale["Transform Err"]
-            for i,j,v in xtests+ytests:
-                assert (np.abs(transform[i,j]-v)<=5*t_err[i,j]),"Failed to get correct trandorm factor for {}:{} ({} vs {}".format(xmode,ymode,transform[i,j],v)
-
-    to_scale=Data(x*5+0.1+np.random.normal(size=101,scale=0.025),y*0.5+0.1+0.5*x+np.random.normal(size=101,scale=0.01))
-    to_scale.setas="xy"
-    to_scale.scale(orig,xmode="affine")
-    a_tranform=np.array([[0.2,0.,-0.02],[-0.2, 2.,-0.17]])
-    t_delta=np.abs(to_scale["Transform"]-a_tranform)
-    t_in_range=t_delta<to_scale["Transform Err"]*5
-    assert np.all(t_in_range),"Failed to produce correct affine scaling {} vs {}".format(to_scale["Transform"],a_tranform)
-
-def test_clip():
-    x=np.linspace(0,np.pi*10,1001)
-    y=np.sin(x)
-    z=np.cos(x)
-    d=Data(x,y,z,setas="xyz")
-    d.clip((-0.1,0.2),"Column 2")
-    assert (d.z.min()>=-0.1) and (d.z.max()<=0.2),"Clip with a column specified failed."
-    d=Data(x,y,z,setas="xyz")
-    d.clip((-0.5,0.7))
-    assert (d.y.min()>=-0.5) and (d.y.max()<=0.7),"Clip with no column specified failed."
-
-def test_integrate():
-    d=Data(path.join(datadir,"SLD_200919.dat"))
-    d.setas="x..y"
-    d.integrate(result=True,header="Total_M")
-    result=d["Total_M"]
-    assert np.isclose(result,4.19687459365,7),"Integrate returned the wrong result!"
-    d.setas[-1]="y"
-    d.plot(multiple="y2")
-    assert len(d.axes)==2,"Failed to produce plot with double y-axis"
-    d.close("all")
-    d.setas="x..y"
-    fx=d.interpolate(None)
-    assert fx(np.linspace(1,1500,101)).shape==(101,7),"Failed to get the interpolated shape right"
-
-def test_sg_filter():
-    x=np.linspace(0,10*np.pi,1001)
-    y=np.sin(x)+np.random.normal(size=1001,scale=0.05)
-    d=Data(x,y,column_headers=["Time","Signal"],setas="xy")
-    d.SG_Filter(order=1,result=True)
-    d.setas="x.y"
-    d.y=d.y-np.cos(x)
-    assert np.isclose(d.y[5:-5].mean(), 0,atol=1E-2),"Failed to differentiate correctly"
-
-
-if __name__=="__main__": # Run some tests manually to allow debugging
-    pytest.main(["--pdb",__file__])
-
-=======
-
-"""Path to sample Data File"""
-slfdatadir = path.join(pth, "sample-data")
-
-np.random.seed(12345)
-slfd1 = Data(path.join(slfdatadir, "OVF1.ovf"))
-slfd2 = Data(path.join(slfdatadir, "TDI_Format_RT.txt"))
-slfd3 = Data(path.join(slfdatadir, "New-XRay-Data.dql"))
-slfd4 = Data(np.column_stack([np.ones(100), np.ones(100) * 2]), setas="xy")
-
-
-def test_functions():
-    # Test section:
-    _ = slfd1.section(z=(12, 13))
-    f = slfd2.split(lambda r: r["Temp"] < 150)
-    assert len(f[0]) == 838, "Split failed to work."
-    assert len(slfd3.threshold(2000, rising=True, falling=True, all_vals=True)) == 5, "Threshold failure."
-
-
-def test_peaks():
-    d = slfd3.clone
-    d.peaks(width=8, poly=4, significance=100, modify=True)
-    assert len(d) == 11, "Failed on peaks test."
-
-
-def test_threshold():
-    # set up some zigzag data
-    # mins at 0,100,200,300,400, max at 50, 150, 250, 350 and zeros in between
-    ar = np.zeros((400, 2))
-    ar[:, 0] = np.arange(0, len(ar))
-    for i in range(4):
-        ar[i * 100 : i * 100 + 50, 1] = np.linspace(-1, 1, 50)
-    for i in range(4):
-        ar[i * 100 + 50 : i * 100 + 100, 1] = np.linspace(1, -1, 50)
-    d = Data(ar, setas="xy")
-    assert len(d.threshold(0, rising=True, falling=False, all_vals=True) == 4)
-    assert len(d.threshold(0, rising=False, falling=True, all_vals=True) == 4)
-    assert len(d.threshold(0, interpolate=False, rising=False, falling=True, all_vals=True) == 4)
-    assert d.threshold(0, all_vals=True)[1] == 124.5
-    _ = d
-    assert (
-        np.sum(d.threshold([0.0, 0.5, 1.0]) - np.array([[24.5, 36.74999999, 49.0]])) < 1e-6
-    ), "Multiple threshold failed."
-    assert np.isclose(
-        d.threshold(0, interpolate=False, all_vals=True)[1], 124.5, 6
-    ), "Threshold without interpolation failed."
-    result = d.threshold(0, interpolate=False, all_vals=True, xcol=False)
-    assert np.allclose(
-        result, np.array([[24.5, 0.0], [124.5, 0.0], [224.5, 0.0], [324.5, 0.0]])
-    ), "Failed threshold with False scol - result was {}".format(result)
-
-
-def test_apply():
-    slfapp = Data(np.zeros((100, 1)), setas="y")
-    slfapp.apply(lambda r: r.i[0], header="Counter")
-
-    def calc(r, omega=1.0, k=1.0):
-        return np.sin(r.y * omega)
-
-    slfapp.apply(calc, replace=False, header="Sin", _extra={"omega": 0.1}, k=1.0)
-    slfapp.apply(lambda r: r.__class__([r[1], r[0]]), replace=True, header=["Index", "Sin"])
-    slfapp.setas = "xy"
-    assert np.isclose(slfapp.integrate(output="result"), 18.87616564214), "Integrate after applies failed."
-
-
-def test_scale():
-    x = np.linspace(-5, 5, 101)
-    y = np.sin(x)
-    orig = Data(x + np.random.normal(size=101, scale=0.025), y + np.random.normal(size=101, scale=0.01))
-    orig.setas = "xy"
-
-    XTests = [[(0, 0, 0.5), (0, 2, -0.1)], [(0, 0, 0.5)], [(0, 2, -0.2)]]
-    YTests = [[(1, 1, 0.5), (1, 2, -0.1)], [(1, 1, 0.5)], [(1, 2, -0.2)]]
-    for xmode, xdata, xtests in zip(["linear", "scale", "offset"], [x * 2 + 0.2, x * 2, x + 0.2], XTests):
-        for ymode, ydata, ytests in zip(["linear", "scale", "offset"], [y * 2 + 0.2, y * 2, y + 0.2], YTests):
-            to_scale = Data(
-                xdata + np.random.normal(size=101, scale=0.025), ydata + np.random.normal(size=101, scale=0.01)
-            )
-            to_scale.setas = "xy"
-            to_scale.scale(orig, xmode=xmode, ymode=ymode)
-            transform = to_scale["Transform"]
-            t_err = to_scale["Transform Err"]
-            for i, j, v in xtests + ytests:
-                assert (
-                    np.abs(transform[i, j] - v) <= 5 * t_err[i, j]
-                ), "Failed to get correct trandorm factor for {}:{} ({} vs {}".format(
-                    xmode, ymode, transform[i, j], v
-                )
-
-    to_scale = Data(
-        x * 5 + 0.1 + np.random.normal(size=101, scale=0.025),
-        y * 0.5 + 0.1 + 0.5 * x + np.random.normal(size=101, scale=0.01),
-    )
-    to_scale.setas = "xy"
-    to_scale.scale(orig, xmode="affine")
-    a_tranform = np.array([[0.2, 0.0, -0.02], [-0.2, 2.0, -0.17]])
-    t_delta = np.abs(to_scale["Transform"] - a_tranform)
-    t_in_range = t_delta < to_scale["Transform Err"] * 5
-    assert np.all(t_in_range), "Failed to produce correct affine scaling {} vs {}".format(
-        to_scale["Transform"], a_tranform
-    )
-
-
-def test_clip():
-    x = np.linspace(0, np.pi * 10, 1001)
-    y = np.sin(x)
-    z = np.cos(x)
-    d = Data(x, y, z, setas="xyz")
-    d.clip((-0.1, 0.2), "Column 2")
-    assert (d.z.min() >= -0.1) and (d.z.max() <= 0.2), "Clip with a column specified failed."
-    d = Data(x, y, z, setas="xyz")
-    d.clip((-0.5, 0.7))
-    assert (d.y.min() >= -0.5) and (d.y.max() <= 0.7), "Clip with no column specified failed."
-
-
-def test_integrate():
-    d = Data(path.join(slfdatadir, "SLD_200919.dat"))
-    d.setas = "x..y"
-    d.integrate(result=True, header="Total_M")
-    result = d["Total_M"]
-    assert np.isclose(result, 4.19687459365, 7), "Integrate returned the wrong result!"
-    d.setas[-1] = "y"
-    d.plot(multiple="y2")
-    assert len(d.axes) == 2, "Failed to produce plot with double y-axis"
-    d.close("all")
-    d.setas = "x..y"
-    fx = d.interpolate(None)
-    assert fx(np.linspace(1, 1500, 101)).shape == (101, 7), "Failed to get the interpolated shape right"
-
-
-def test_sg_filter():
-    x = np.linspace(0, 10 * np.pi, 1001)
-    y = np.sin(x) + np.random.normal(size=1001, scale=0.05)
-    d = Data(x, y, column_headers=["Time", "Signal"], setas="xy")
-    d.SG_Filter(order=1, result=True)
-    d.setas = "x.y"
-    d.y = d.y - np.cos(x)
-    assert np.isclose(d.y[5:-5].mean(), 0, atol=0.01), "Failed to differentiate correctly"
-
-
-if __name__ == "__main__":  # Run some tests manually to allow debugging
-    pytest.main(["--pdb", __file__])
-
->>>>>>> 2e0b0417
+# -*- coding: utf-8 -*-
+"""
+test_Core.py
+Created on Tue Jan 07 22:05:55 2014
+
+@author: phygbu
+"""
+
+import pytest
+import sys
+import os.path as path
+import numpy as np
+
+pth = path.dirname(__file__)
+pth = path.realpath(path.join(pth, "../../"))
+sys.path.insert(0, pth)
+from Stoner import Data
+
+
+"""Path to sample Data File"""
+slfdatadir = path.join(pth, "sample-data")
+
+np.random.seed(12345)
+slfd1 = Data(path.join(slfdatadir, "OVF1.ovf"))
+slfd2 = Data(path.join(slfdatadir, "TDI_Format_RT.txt"))
+slfd3 = Data(path.join(slfdatadir, "New-XRay-Data.dql"))
+slfd4 = Data(np.column_stack([np.ones(100), np.ones(100) * 2]), setas="xy")
+
+
+def test_functions():
+    # Test section:
+    _ = slfd1.section(z=(12, 13))
+    f = slfd2.split(lambda r: r["Temp"] < 150)
+    assert len(f[0]) == 838, "Split failed to work."
+    assert len(slfd3.threshold(2000, rising=True, falling=True, all_vals=True)) == 5, "Threshold failure."
+
+
+def test_peaks():
+    d = slfd3.clone
+    d.peaks(width=8, poly=4, significance=100, modify=True)
+    assert len(d) == 11, "Failed on peaks test."
+
+
+def test_threshold():
+    # set up some zigzag data
+    # mins at 0,100,200,300,400, max at 50, 150, 250, 350 and zeros in between
+    ar = np.zeros((400, 2))
+    ar[:, 0] = np.arange(0, len(ar))
+    for i in range(4):
+        ar[i * 100 : i * 100 + 50, 1] = np.linspace(-1, 1, 50)
+    for i in range(4):
+        ar[i * 100 + 50 : i * 100 + 100, 1] = np.linspace(1, -1, 50)
+    d = Data(ar, setas="xy")
+    assert len(d.threshold(0, rising=True, falling=False, all_vals=True) == 4)
+    assert len(d.threshold(0, rising=False, falling=True, all_vals=True) == 4)
+    assert len(d.threshold(0, interpolate=False, rising=False, falling=True, all_vals=True) == 4)
+    assert d.threshold(0, all_vals=True)[1] == 124.5
+    _ = d
+    assert (
+        np.sum(d.threshold([0.0, 0.5, 1.0]) - np.array([[24.5, 36.74999999, 49.0]])) < 1e-6
+    ), "Multiple threshold failed."
+    assert np.isclose(
+        d.threshold(0, interpolate=False, all_vals=True)[1], 124.5, 6
+    ), "Threshold without interpolation failed."
+    result = d.threshold(0, interpolate=False, all_vals=True, xcol=False)
+    assert np.allclose(
+        result, np.array([[24.5, 0.0], [124.5, 0.0], [224.5, 0.0], [324.5, 0.0]])
+    ), "Failed threshold with False scol - result was {}".format(result)
+
+
+def test_apply():
+    slfapp = Data(np.zeros((100, 1)), setas="y")
+    slfapp.apply(lambda r: r.i[0], header="Counter")
+
+    def calc(r, omega=1.0, k=1.0):
+        return np.sin(r.y * omega)
+
+    slfapp.apply(calc, replace=False, header="Sin", _extra={"omega": 0.1}, k=1.0)
+    slfapp.apply(lambda r: r.__class__([r[1], r[0]]), replace=True, header=["Index", "Sin"])
+    slfapp.setas = "xy"
+    assert np.isclose(slfapp.integrate(output="result"), 18.87616564214), "Integrate after applies failed."
+
+
+def test_scale():
+    x = np.linspace(-5, 5, 101)
+    y = np.sin(x)
+    orig = Data(x + np.random.normal(size=101, scale=0.025), y + np.random.normal(size=101, scale=0.01))
+    orig.setas = "xy"
+
+    XTests = [[(0, 0, 0.5), (0, 2, -0.1)], [(0, 0, 0.5)], [(0, 2, -0.2)]]
+    YTests = [[(1, 1, 0.5), (1, 2, -0.1)], [(1, 1, 0.5)], [(1, 2, -0.2)]]
+    for xmode, xdata, xtests in zip(["linear", "scale", "offset"], [x * 2 + 0.2, x * 2, x + 0.2], XTests):
+        for ymode, ydata, ytests in zip(["linear", "scale", "offset"], [y * 2 + 0.2, y * 2, y + 0.2], YTests):
+            to_scale = Data(
+                xdata + np.random.normal(size=101, scale=0.025), ydata + np.random.normal(size=101, scale=0.01)
+            )
+            to_scale.setas = "xy"
+            to_scale.scale(orig, xmode=xmode, ymode=ymode)
+            transform = to_scale["Transform"]
+            t_err = to_scale["Transform Err"]
+            for i, j, v in xtests + ytests:
+                assert (
+                    np.abs(transform[i, j] - v) <= 5 * t_err[i, j]
+                ), "Failed to get correct trandorm factor for {}:{} ({} vs {}".format(
+                    xmode, ymode, transform[i, j], v
+                )
+
+    to_scale = Data(
+        x * 5 + 0.1 + np.random.normal(size=101, scale=0.025),
+        y * 0.5 + 0.1 + 0.5 * x + np.random.normal(size=101, scale=0.01),
+    )
+    to_scale.setas = "xy"
+    to_scale.scale(orig, xmode="affine")
+    a_tranform = np.array([[0.2, 0.0, -0.02], [-0.2, 2.0, -0.17]])
+    t_delta = np.abs(to_scale["Transform"] - a_tranform)
+    t_in_range = t_delta < to_scale["Transform Err"] * 5
+    assert np.all(t_in_range), "Failed to produce correct affine scaling {} vs {}".format(
+        to_scale["Transform"], a_tranform
+    )
+
+
+def test_clip():
+    x = np.linspace(0, np.pi * 10, 1001)
+    y = np.sin(x)
+    z = np.cos(x)
+    d = Data(x, y, z, setas="xyz")
+    d.clip((-0.1, 0.2), "Column 2")
+    assert (d.z.min() >= -0.1) and (d.z.max() <= 0.2), "Clip with a column specified failed."
+    d = Data(x, y, z, setas="xyz")
+    d.clip((-0.5, 0.7))
+    assert (d.y.min() >= -0.5) and (d.y.max() <= 0.7), "Clip with no column specified failed."
+
+
+def test_integrate():
+    d = Data(path.join(slfdatadir, "SLD_200919.dat"))
+    d.setas = "x..y"
+    d.integrate(result=True, header="Total_M")
+    result = d["Total_M"]
+    assert np.isclose(result, 4.19687459365, 7), "Integrate returned the wrong result!"
+    d.setas[-1] = "y"
+    d.plot(multiple="y2")
+    assert len(d.axes) == 2, "Failed to produce plot with double y-axis"
+    d.close("all")
+    d.setas = "x..y"
+    fx = d.interpolate(None)
+    assert fx(np.linspace(1, 1500, 101)).shape == (101, 7), "Failed to get the interpolated shape right"
+
+
+def test_sg_filter():
+    x = np.linspace(0, 10 * np.pi, 1001)
+    y = np.sin(x) + np.random.normal(size=1001, scale=0.05)
+    d = Data(x, y, column_headers=["Time", "Signal"], setas="xy")
+    d.SG_Filter(order=1, result=True)
+    d.setas = "x.y"
+    d.y = d.y - np.cos(x)
+    assert np.isclose(d.y[5:-5].mean(), 0, atol=0.01), "Failed to differentiate correctly"
+
+
+if __name__ == "__main__":  # Run some tests manually to allow debugging
+    pytest.main(["--pdb", __file__])