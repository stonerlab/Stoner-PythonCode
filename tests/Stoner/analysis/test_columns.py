--- conflicted
+++ resolved
@@ -1,262 +1,124 @@
-<<<<<<< HEAD
-#!/usr/bin/env python3
-# -*- coding: utf-8 -*-
-"""
-Test fitting mixin classes. Much of the code is also tested by the doc/samples scripts - so this is just
-filling in some gaps.
-
-Created on Sat Aug 24 22:56:59 2019
-
-@author: phygbu
-"""
-import pytest
-import sys
-import os.path as path
-import numpy as np
-
-
-from Stoner import Data
-
-
-def test_add():
-    x=np.linspace(1,10,10)
-    y=2*x-3
-    dy=np.abs(y/100)
-    z=x+4
-    dz=np.abs(z/100)
-    data=Data(np.column_stack((x,y,dy,z,dz)),column_headers=["Tine","Signal 1","d1","Signal 2","d2"])
-    data.add(1,3,header="Add")
-    assert np.all(data//"Add" == (data//"Signal 1" + data//"Signal 2")),"Failed to add column correctly"
-    data.add((1,2),(3,4),header="Add",index="Add",replace=True)
-    d_man=np.sqrt((data//"d1")**2+(data//"d2")**2)
-    assert np.allclose(data//-1,d_man),"Failed to calculate error in add"
-    data.add(1,3.0,index="Add",replace=True)
-    assert np.all(data//5==data//1+3),"Failed to add with a constant"
-    data.add(1,np.ones(10),index=5,replace=True)
-    assert np.all(data//5==data//1+1),"Failed to add with a array"
-
-
-def test_subtract():
-    x=np.linspace(1,10,10)
-    y=2*x-3
-    dy=np.abs(y/100)
-    z=x+4
-    dz=np.abs(z/100)
-    data=Data(np.column_stack((x,y,dy,z,dz)),column_headers=["Tine","Signal 1","d1","Signal 2","d2"])
-    data.subtract(1,3,header="Subtract")
-    assert np.all(data//"Subtract" == (data//"Signal 1" - data//"Signal 2")),"Failed to add column correctly"
-    data.subtract((1,2),(3,4),header="Subtract",index="Subtract",replace=True)
-    d_man=np.sqrt((data//"d1")**2+(data//"d2")**2)
-    assert np.allclose(data//-1,d_man),"Failed to calculate error in add"
-    data.subtract(1,3.0,index="Subtract",replace=True)
-    assert np.all(data//5==data//1-3),"Failed to subtract with a constant"
-    data.subtract(1,np.ones(10),index=5,replace=True)
-    assert np.all(data//5==data//1-1),"Failed to subtract with a array"
-
-def test_multiply():
-    x=np.linspace(1,10,10)
-    y=2*x-3
-    dy=np.abs(y/100)
-    z=x+4
-    dz=np.abs(z/100)
-    data=Data(np.column_stack((x,y,dy,z,dz)),column_headers=["Tine","Signal 1","d1","Signal 2","d2"])
-    data.multiply(1,3,header="Multiply")
-    assert np.all((data//"Multiply") == ((data//"Signal 1") * (data//"Signal 2"))),"Failed to add column correctly"
-    data.multiply((1,2),(3,4),header="Multiply",index="Multiply",replace=True)
-    d_man=np.sqrt(2)*0.01*np.abs(data//-2)
-    assert np.allclose(data//-1,d_man),"Failed to calculate error in add"
-    data.multiply(1,3.0,index="Multiply",replace=True)
-    assert np.all(data//5==(data//1)*3),"Failed to multiply with a constant"
-    data.multiply(1,2*np.ones(10),index=5,replace=True)
-    assert np.all(data//5==(data//1)*2),"Failed to multiply with a array"
-
-def test_divide():
-    x=np.linspace(1,10,10)
-    y=2*x-3
-    dy=np.abs(y/100)
-    z=x+4
-    dz=np.abs(z/100)
-    data=Data(np.column_stack((x,y,dy,z,dz)),column_headers=["Tine","Signal 1","d1","Signal 2","d2"])
-    data.divide(1,3,header="Divide")
-    assert np.all((data//"Divide") == ((data//"Signal 1") / (data//"Signal 2"))),"Failed to add column correctly"
-    data.divide((1,2),(3,4),header="Divide",index="Divide",replace=True)
-    d_man=np.sqrt(2)*0.01*np.abs(data//-2)
-    assert np.allclose(data//-1,d_man),"Failed to calculate error in diffsum"
-    data.divide(1,3.0,index="Divide",replace=True)
-    assert np.all(data//5==(data//1)/3),"Failed to add with a constant"
-    data.divide(1,2*np.ones(10),index=5,replace=True)
-    assert np.all(data//5==(data//1)/2),"Failed to add with a array"
-
-def test_diffsum():
-    x=np.linspace(1,10,10)
-    y=2*x-3
-    dy=np.abs(y/100)
-    z=x+4
-    dz=np.abs(z/100)
-    data=Data(np.column_stack((x,y,dy,z,dz)),column_headers=["Tine","Signal 1","d1","Signal 2","d2"])
-    data.diffsum(1,3,header="Diffsum")
-    a=data//1
-    b=data//3
-    man=(a-b)/(a+b)
-    assert np.all((data//"Diffsum") == man),"Failed to diffsum column correctly"
-    data.diffsum((1,2),(3,4),header="Diffsum",index="Diffsum",replace=True)
-
-def test_limits():
-    x=np.linspace(1,10,10)
-    y=2*x-3
-    dy=np.abs(y/100)
-    z=x+4
-    dz=np.abs(z/100)
-    data=Data(np.column_stack((x,y,dy,z,dz)),column_headers=["Tine","Signal 1","d1","Signal 2","d2"])
-    data.setas="x..ye"
-    assert data.min(1)==(-1,0),"Minimum method failed"
-    assert data.min()==(5.0,0),"Minimum method failed"
-    assert data.min(1,bounds=lambda r:r[0]>2)==(3.0,2.0),"Max with bounds failed"
-    assert data.max()==(14,9),"Max method failed"
-    assert data.max(1)==(17,9),"Max method failed"
-    assert data.max(1,bounds=lambda r:r[0]<5)==(5.0,3.0),"Max with bounds failed"
-    assert data.span()==(5.0, 14.0),"span method failed"
-    assert data.span(1)==(-1.0, 17.0),"span method failed"
-    assert data.span(1,bounds=lambda r:2<r.i<8)==(5.0,13.0),"span with bounds failed"
-
-def test_stats():
-    x=np.linspace(1,10,10)
-    y=2*x-3
-    dy=np.abs(y/100)
-    z=x+4
-    dz=np.abs(z/100)
-    data=Data(np.column_stack((x,y,dy,z,dz)),column_headers=["Tine","Signal 1","d1","Signal 2","d2"])
-    assert data.mean(1)==8.0,"Simple channel mean failed"
-    assert np.allclose(data.mean(1,sigma=2),(0.048990998729652346, 0.031144823004794875)),"Channel mean with sigma failed"
-    assert np.isclose(data.std(1), 6.0553007081949835),"Simple Standard Deviation failed"
-    assert np.isclose(data.std(1,2), 2.7067331877422456),"Simple Standard Deviation failed"
-
-
-if __name__=="__main__": # Run some tests manually to allow debugging
-    pytest.main(["--pdb",__file__])
-=======
-#!/usr/bin/env python3
-# -*- coding: utf-8 -*-
-"""
-Test fitting mixin classes. Much of the code is also tested by the doc/samples scripts - so this is just
-filling in some gaps.
-
-Created on Sat Aug 24 22:56:59 2019
-
-@author: phygbu
-"""
-import unittest
-import numpy as np
-
-
-from Stoner import Data
-
-
-class ColumnOps_test(unittest.TestCase):
-    def setUp(self):
-        """Create a test data set."""
-        x = np.linspace(1, 10, 10)
-        y = 2 * x - 3
-        dy = np.abs(y / 100)
-        z = x + 4
-        dz = np.abs(z / 100)
-        self.data = Data(
-            np.column_stack((x, y, dy, z, dz)), column_headers=["Tine", "Signal 1", "d1", "Signal 2", "d2"]
-        )
-
-    def test_add(self):
-        self.data.add(1, 3, header="Add")
-        self.assertTrue(
-            np.all(self.data // "Add" == (self.data // "Signal 1" + self.data // "Signal 2")),
-            "Failed to add column correctly",
-        )
-        self.data.add((1, 2), (3, 4), header="Add", index="Add", replace=True)
-        d_man = np.sqrt((self.data // "d1") ** 2 + (self.data // "d2") ** 2)
-        self.assertTrue(np.allclose(self.data // -1, d_man), "Failed to calculate error in add")
-        self.data.add(1, 3.0, index="Add", replace=True)
-        self.assertTrue(np.all(self.data // 5 == self.data // 1 + 3), "Failed to add with a constant")
-        self.data.add(1, np.ones(10), index=5, replace=True)
-        self.assertTrue(np.all(self.data // 5 == self.data // 1 + 1), "Failed to add with a array")
-
-    def test_subtract(self):
-        self.data.subtract(1, 3, header="Subtract")
-        self.assertTrue(
-            np.all(self.data // "Subtract" == (self.data // "Signal 1" - self.data // "Signal 2")),
-            "Failed to add column correctly",
-        )
-        self.data.subtract((1, 2), (3, 4), header="Subtract", index="Subtract", replace=True)
-        d_man = np.sqrt((self.data // "d1") ** 2 + (self.data // "d2") ** 2)
-        self.assertTrue(np.allclose(self.data // -1, d_man), "Failed to calculate error in add")
-        self.data.subtract(1, 3.0, index="Subtract", replace=True)
-        self.assertTrue(np.all(self.data // 5 == self.data // 1 - 3), "Failed to subtract with a constant")
-        self.data.subtract(1, np.ones(10), index=5, replace=True)
-        self.assertTrue(np.all(self.data // 5 == self.data // 1 - 1), "Failed to subtract with a array")
-
-    def test_multiply(self):
-        self.data.multiply(1, 3, header="Multiply")
-        self.assertTrue(
-            np.all((self.data // "Multiply") == ((self.data // "Signal 1") * (self.data // "Signal 2"))),
-            "Failed to add column correctly",
-        )
-        self.data.multiply((1, 2), (3, 4), header="Multiply", index="Multiply", replace=True)
-        d_man = np.sqrt(2) * 0.01 * np.abs(self.data // -2)
-        self.assertTrue(np.allclose(self.data // -1, d_man), "Failed to calculate error in add")
-        self.data.multiply(1, 3.0, index="Multiply", replace=True)
-        self.assertTrue(np.all(self.data // 5 == (self.data // 1) * 3), "Failed to multiply with a constant")
-        self.data.multiply(1, 2 * np.ones(10), index=5, replace=True)
-        self.assertTrue(np.all(self.data // 5 == (self.data // 1) * 2), "Failed to multiply with a array")
-
-    def test_divide(self):
-        self.data.divide(1, 3, header="Divide")
-        self.assertTrue(
-            np.all((self.data // "Divide") == ((self.data // "Signal 1") / (self.data // "Signal 2"))),
-            "Failed to add column correctly",
-        )
-        self.data.divide((1, 2), (3, 4), header="Divide", index="Divide", replace=True)
-        d_man = np.sqrt(2) * 0.01 * np.abs(self.data // -2)
-        self.assertTrue(np.allclose(self.data // -1, d_man), "Failed to calculate error in diffsum")
-        self.data.divide(1, 3.0, index="Divide", replace=True)
-        self.assertTrue(np.all(self.data // 5 == (self.data // 1) / 3), "Failed to add with a constant")
-        self.data.divide(1, 2 * np.ones(10), index=5, replace=True)
-        self.assertTrue(np.all(self.data // 5 == (self.data // 1) / 2), "Failed to add with a array")
-
-    def test_diffsum(self):
-        self.data.diffsum(1, 3, header="Diffsum")
-        a = self.data // 1
-        b = self.data // 3
-        man = (a - b) / (a + b)
-        self.assertTrue(np.all((self.data // "Diffsum") == man), "Failed to diffsum column correctly")
-        self.data.diffsum((1, 2), (3, 4), header="Diffsum", index="Diffsum", replace=True)
-
-    def test_limits(self):
-        self.data.setas = "x..ye"
-        self.assertEqual(self.data.min(1), (-1, 0), "Minimum method failed")
-        self.assertEqual(self.data.min(), (5.0, 0), "Minimum method failed")
-        self.assertEqual(self.data.min(1, bounds=lambda r: r[0] > 2), (3.0, 2.0), "Max with bounds failed")
-        self.assertEqual(self.data.max(), (14, 9), "Max method failed")
-        self.assertEqual(self.data.max(1), (17, 9), "Max method failed")
-        self.assertEqual(self.data.max(1, bounds=lambda r: r[0] < 5), (5.0, 3.0), "Max with bounds failed")
-        self.assertEqual(self.data.span(), (5.0, 14.0), "span method failed")
-        self.assertEqual(self.data.span(1), (-1.0, 17.0), "span method failed")
-        self.assertEqual(self.data.span(1, bounds=lambda r: 2 < r.i < 8), (5.0, 13.0), "span with bounds failed")
-
-    def test_stats(self):
-        self.assertEqual(self.data.mean(1), 8.0, "Simple channel mean failed")
-        self.assertTrue(
-            np.allclose(self.data.mean(1, sigma=2), (0.048990998729652346, 0.031144823004794875)),
-            "Channel mean with sigma failed",
-        )
-        self.assertAlmostEqual(self.data.std(1), 6.0553007081949835, msg="Simple Standard Deviation failed")
-        self.assertAlmostEqual(self.data.std(1, 2), 2.7067331877422456, msg="Simple Standard Deviation failed")
-
-
-if __name__ == "__main__":  # Run some tests manually to allow debugging
-    test = ColumnOps_test("test_add")
-    test.setUp()
-    unittest.main()
-    # test.test_add()
-    # test.setUp()
-    # test.test_subtract()
-    # test.setUp()
-    # test.test_multiply()
->>>>>>> 2e0b0417
+#!/usr/bin/env python3
+# -*- coding: utf-8 -*-
+"""
+Test fitting mixin classes. Much of the code is also tested by the doc/samples scripts - so this is just
+filling in some gaps.
+
+Created on Sat Aug 24 22:56:59 2019
+
+@author: phygbu
+"""
+import unittest
+import numpy as np
+
+
+from Stoner import Data
+
+
+class ColumnOps_test(unittest.TestCase):
+    def setUp(self):
+        """Create a test data set."""
+        x = np.linspace(1, 10, 10)
+        y = 2 * x - 3
+        dy = np.abs(y / 100)
+        z = x + 4
+        dz = np.abs(z / 100)
+        self.data = Data(
+            np.column_stack((x, y, dy, z, dz)), column_headers=["Tine", "Signal 1", "d1", "Signal 2", "d2"]
+        )
+
+    def test_add(self):
+        self.data.add(1, 3, header="Add")
+        self.assertTrue(
+            np.all(self.data // "Add" == (self.data // "Signal 1" + self.data // "Signal 2")),
+            "Failed to add column correctly",
+        )
+        self.data.add((1, 2), (3, 4), header="Add", index="Add", replace=True)
+        d_man = np.sqrt((self.data // "d1") ** 2 + (self.data // "d2") ** 2)
+        self.assertTrue(np.allclose(self.data // -1, d_man), "Failed to calculate error in add")
+        self.data.add(1, 3.0, index="Add", replace=True)
+        self.assertTrue(np.all(self.data // 5 == self.data // 1 + 3), "Failed to add with a constant")
+        self.data.add(1, np.ones(10), index=5, replace=True)
+        self.assertTrue(np.all(self.data // 5 == self.data // 1 + 1), "Failed to add with a array")
+
+    def test_subtract(self):
+        self.data.subtract(1, 3, header="Subtract")
+        self.assertTrue(
+            np.all(self.data // "Subtract" == (self.data // "Signal 1" - self.data // "Signal 2")),
+            "Failed to add column correctly",
+        )
+        self.data.subtract((1, 2), (3, 4), header="Subtract", index="Subtract", replace=True)
+        d_man = np.sqrt((self.data // "d1") ** 2 + (self.data // "d2") ** 2)
+        self.assertTrue(np.allclose(self.data // -1, d_man), "Failed to calculate error in add")
+        self.data.subtract(1, 3.0, index="Subtract", replace=True)
+        self.assertTrue(np.all(self.data // 5 == self.data // 1 - 3), "Failed to subtract with a constant")
+        self.data.subtract(1, np.ones(10), index=5, replace=True)
+        self.assertTrue(np.all(self.data // 5 == self.data // 1 - 1), "Failed to subtract with a array")
+
+    def test_multiply(self):
+        self.data.multiply(1, 3, header="Multiply")
+        self.assertTrue(
+            np.all((self.data // "Multiply") == ((self.data // "Signal 1") * (self.data // "Signal 2"))),
+            "Failed to add column correctly",
+        )
+        self.data.multiply((1, 2), (3, 4), header="Multiply", index="Multiply", replace=True)
+        d_man = np.sqrt(2) * 0.01 * np.abs(self.data // -2)
+        self.assertTrue(np.allclose(self.data // -1, d_man), "Failed to calculate error in add")
+        self.data.multiply(1, 3.0, index="Multiply", replace=True)
+        self.assertTrue(np.all(self.data // 5 == (self.data // 1) * 3), "Failed to multiply with a constant")
+        self.data.multiply(1, 2 * np.ones(10), index=5, replace=True)
+        self.assertTrue(np.all(self.data // 5 == (self.data // 1) * 2), "Failed to multiply with a array")
+
+    def test_divide(self):
+        self.data.divide(1, 3, header="Divide")
+        self.assertTrue(
+            np.all((self.data // "Divide") == ((self.data // "Signal 1") / (self.data // "Signal 2"))),
+            "Failed to add column correctly",
+        )
+        self.data.divide((1, 2), (3, 4), header="Divide", index="Divide", replace=True)
+        d_man = np.sqrt(2) * 0.01 * np.abs(self.data // -2)
+        self.assertTrue(np.allclose(self.data // -1, d_man), "Failed to calculate error in diffsum")
+        self.data.divide(1, 3.0, index="Divide", replace=True)
+        self.assertTrue(np.all(self.data // 5 == (self.data // 1) / 3), "Failed to add with a constant")
+        self.data.divide(1, 2 * np.ones(10), index=5, replace=True)
+        self.assertTrue(np.all(self.data // 5 == (self.data // 1) / 2), "Failed to add with a array")
+
+    def test_diffsum(self):
+        self.data.diffsum(1, 3, header="Diffsum")
+        a = self.data // 1
+        b = self.data // 3
+        man = (a - b) / (a + b)
+        self.assertTrue(np.all((self.data // "Diffsum") == man), "Failed to diffsum column correctly")
+        self.data.diffsum((1, 2), (3, 4), header="Diffsum", index="Diffsum", replace=True)
+
+    def test_limits(self):
+        self.data.setas = "x..ye"
+        self.assertEqual(self.data.min(1), (-1, 0), "Minimum method failed")
+        self.assertEqual(self.data.min(), (5.0, 0), "Minimum method failed")
+        self.assertEqual(self.data.min(1, bounds=lambda r: r[0] > 2), (3.0, 2.0), "Max with bounds failed")
+        self.assertEqual(self.data.max(), (14, 9), "Max method failed")
+        self.assertEqual(self.data.max(1), (17, 9), "Max method failed")
+        self.assertEqual(self.data.max(1, bounds=lambda r: r[0] < 5), (5.0, 3.0), "Max with bounds failed")
+        self.assertEqual(self.data.span(), (5.0, 14.0), "span method failed")
+        self.assertEqual(self.data.span(1), (-1.0, 17.0), "span method failed")
+        self.assertEqual(self.data.span(1, bounds=lambda r: 2 < r.i < 8), (5.0, 13.0), "span with bounds failed")
+
+    def test_stats(self):
+        self.assertEqual(self.data.mean(1), 8.0, "Simple channel mean failed")
+        self.assertTrue(
+            np.allclose(self.data.mean(1, sigma=2), (0.048990998729652346, 0.031144823004794875)),
+            "Channel mean with sigma failed",
+        )
+        self.assertAlmostEqual(self.data.std(1), 6.0553007081949835, msg="Simple Standard Deviation failed")
+        self.assertAlmostEqual(self.data.std(1, 2), 2.7067331877422456, msg="Simple Standard Deviation failed")
+
+
+if __name__ == "__main__":  # Run some tests manually to allow debugging
+    test = ColumnOps_test("test_add")
+    test.setUp()
+    unittest.main()
+    # test.test_add()
+    # test.setUp()
+    # test.test_subtract()
+    # test.setUp()
+    # test.test_multiply()